import logging
import multiprocessing
import signal
import sys
import time
from types import FrameType
from typing import Tuple

import pika.exceptions

from src.alert_router.alert_router import AlertRouter
from src.alerter.managers.github import GithubAlerterManager
from src.alerter.managers.manager import AlertersManager
from src.alerter.managers.system import SystemAlertersManager
from src.channels_manager.manager import ChannelsManager
from src.config_manager import ConfigsManager
from src.data_store.stores.manager import StoreManager
from src.data_transformers.manager import DataTransformersManager
from src.message_broker.rabbitmq import RabbitMQApi
from src.monitors.managers.github import GitHubMonitorsManager
from src.monitors.managers.manager import MonitorsManager
from src.monitors.managers.system import SystemMonitorsManager
from src.utils import env
from src.utils.constants import (ALERT_ROUTER_CONFIGS_QUEUE_NAME,
                                 CONFIG_EXCHANGE,
                                 SYSTEM_ALERTERS_MANAGER_CONFIGS_QUEUE_NAME,
                                 CHANNELS_MANAGER_CONFIGS_QUEUE_NAME,
                                 GITHUB_MONITORS_MANAGER_CONFIGS_QUEUE_NAME,
                                 SYSTEM_MONITORS_MANAGER_CONFIGS_QUEUE_NAME,
                                 RE_INITIALIZE_SLEEPING_PERIOD,
                                 RESTART_SLEEPING_PERIOD,
                                 SYSTEM_ALERTERS_MANAGER_NAME,
                                 GITHUB_ALERTER_MANAGER_NAME,
                                 SYSTEM_MONITORS_MANAGER_NAME,
                                 GITHUB_MONITORS_MANAGER_NAME,
                                 DATA_TRANSFORMERS_MANAGER_NAME,
                                 CHANNELS_MANAGER_NAME, ALERT_ROUTER_NAME,
                                 CONFIGS_MANAGER_NAME, DATA_STORE_MANAGER_NAME)
from src.utils.logging import create_logger, log_and_print
from src.utils.starters import (get_initialisation_error_message,
                                get_reattempting_message, get_stopped_message)


def _initialize_logger(component_display_name: str, component_module_name: str,
                       log_file_template: str) -> logging.Logger:
    # Try initializing the logger until successful. This had to be done
    # separately to avoid instances when the logger creation failed and we
    # attempt to use it.
    while True:
        try:
            new_logger = create_logger(log_file_template.format(
                component_display_name), component_module_name,
                env.LOGGING_LEVEL, rotating=True)
            break
        except Exception as e:
            # Use a dummy logger in this case because we cannot create the
            # manager's logger.
            dummy_logger = logging.getLogger('DUMMY_LOGGER')
            log_and_print(get_initialisation_error_message(
                component_display_name, e), dummy_logger)
            log_and_print(get_reattempting_message(component_display_name),
                          dummy_logger)
            # sleep before trying again
            time.sleep(RE_INITIALIZE_SLEEPING_PERIOD)

    return new_logger


def _initialize_system_alerters_manager() -> SystemAlertersManager:
    manager_display_name = SYSTEM_ALERTERS_MANAGER_NAME

    system_alerters_manager_logger = _initialize_logger(
        manager_display_name, SystemAlertersManager.__name__,
        env.MANAGERS_LOG_FILE_TEMPLATE
    )

    # Attempt to initialize the system alerters manager
    while True:
        try:
            system_alerters_manager = SystemAlertersManager(
                system_alerters_manager_logger, manager_display_name)
            break
        except Exception as e:
            log_and_print(get_initialisation_error_message(
                manager_display_name, e), system_alerters_manager_logger)
            log_and_print(get_reattempting_message(manager_display_name),
                          system_alerters_manager_logger)
            # sleep before trying again
            time.sleep(RE_INITIALIZE_SLEEPING_PERIOD)
    return system_alerters_manager


def _initialize_github_alerter_manager() -> GithubAlerterManager:
    manager_display_name = GITHUB_ALERTER_MANAGER_NAME

    github_alerter_manager_logger = _initialize_logger(
        manager_display_name, GithubAlerterManager.__name__,
        env.MANAGERS_LOG_FILE_TEMPLATE
    )

    # Attempt to initialize the system alerters manager
    while True:
        try:
            github_alerter_manager = GithubAlerterManager(
                github_alerter_manager_logger, manager_display_name)
            break
        except Exception as e:
            log_and_print(get_initialisation_error_message(
                manager_display_name, e), github_alerter_manager_logger)
            log_and_print(get_reattempting_message(manager_display_name),
                          github_alerter_manager_logger)
            # sleep before trying again
            time.sleep(RE_INITIALIZE_SLEEPING_PERIOD)

    return github_alerter_manager


def _initialize_system_monitors_manager() -> SystemMonitorsManager:
    manager_display_name = SYSTEM_MONITORS_MANAGER_NAME

    system_monitors_manager_logger = _initialize_logger(
        manager_display_name, SystemMonitorsManager.__name__,
        env.MANAGERS_LOG_FILE_TEMPLATE
    )

    # Attempt to initialize the system monitors manager
    while True:
        try:
            system_monitors_manager = SystemMonitorsManager(
                system_monitors_manager_logger, manager_display_name)
            break
        except Exception as e:
            log_and_print(get_initialisation_error_message(
                manager_display_name, e), system_monitors_manager_logger)
            log_and_print(get_reattempting_message(manager_display_name),
                          system_monitors_manager_logger)
            # sleep before trying again
            time.sleep(RE_INITIALIZE_SLEEPING_PERIOD)

    return system_monitors_manager


def _initialize_github_monitors_manager() -> GitHubMonitorsManager:
    manager_display_name = GITHUB_MONITORS_MANAGER_NAME

    github_monitors_manager_logger = _initialize_logger(
        manager_display_name, GitHubMonitorsManager.__name__,
        env.MANAGERS_LOG_FILE_TEMPLATE
    )

    # Attempt to initialize the github monitors manager
    while True:
        try:
            github_monitors_manager = GitHubMonitorsManager(
                github_monitors_manager_logger, manager_display_name)
            break
        except Exception as e:
            log_and_print(get_initialisation_error_message(
                manager_display_name, e), github_monitors_manager_logger)
            log_and_print(get_reattempting_message(manager_display_name),
                          github_monitors_manager_logger)
            # sleep before trying again
            time.sleep(RE_INITIALIZE_SLEEPING_PERIOD)

    return github_monitors_manager


def _initialize_data_transformers_manager() -> DataTransformersManager:
    manager_display_name = DATA_TRANSFORMERS_MANAGER_NAME

    data_transformers_manager_logger = _initialize_logger(
        manager_display_name, DataTransformersManager.__name__,
        env.MANAGERS_LOG_FILE_TEMPLATE
    )

    # Attempt to initialize the data transformers manager
    while True:
        try:
            data_transformers_manager = DataTransformersManager(
                data_transformers_manager_logger, manager_display_name)
            break
        except Exception as e:
            log_and_print(get_initialisation_error_message(
                manager_display_name, e), data_transformers_manager_logger)
            log_and_print(get_reattempting_message(manager_display_name),
                          data_transformers_manager_logger)
            # sleep before trying again
            time.sleep(RE_INITIALIZE_SLEEPING_PERIOD)

    return data_transformers_manager


def _initialize_channels_manager() -> ChannelsManager:
    manager_display_name = CHANNELS_MANAGER_NAME

    channels_manager_logger = _initialize_logger(
        manager_display_name, ChannelsManager.__name__,
        env.MANAGERS_LOG_FILE_TEMPLATE
    )

    # Attempt to initialize the data transformers manager
    while True:
        try:
            channels_manager = ChannelsManager(channels_manager_logger,
                                               manager_display_name)
            break
        except Exception as e:
            log_and_print(get_initialisation_error_message(
                manager_display_name, e), channels_manager_logger)
            log_and_print(get_reattempting_message(manager_display_name),
                          channels_manager_logger)
            # sleep before trying again
            time.sleep(RE_INITIALIZE_SLEEPING_PERIOD)

    return channels_manager


def _initialize_alert_router() -> Tuple[AlertRouter, logging.Logger]:
    display_name = ALERT_ROUTER_NAME

    # Try initializing the logger until successful. This had to be done
    # separately to avoid instances when the logger creation failed and we
    # attempt to use it.
    while True:
        try:
            alert_router_logger = create_logger(env.ALERT_ROUTER_LOG_FILE,
                                                AlertRouter.__name__,
                                                env.LOGGING_LEVEL,
                                                rotating=True)
            break
        except Exception as e:
            # Use a dummy logger in this case because we cannot create the
            # manager's logger.
            dummy_logger = logging.getLogger('DUMMY_LOGGER')
            log_and_print(get_initialisation_error_message(
                display_name, e), dummy_logger)
            log_and_print(get_reattempting_message(display_name), dummy_logger)
            # sleep before trying again
            time.sleep(RE_INITIALIZE_SLEEPING_PERIOD)

    rabbit_ip = env.RABBIT_IP
    redis_ip = env.REDIS_IP
    redis_db = env.REDIS_DB
    redis_port = env.REDIS_PORT
    unique_alerter_identifier = env.UNIQUE_ALERTER_IDENTIFIER

    while True:
        try:
            alert_router = AlertRouter(
                alert_router_logger, rabbit_ip, redis_ip, redis_db, redis_port,
                unique_alerter_identifier, env.ENABLE_CONSOLE_ALERTS
            )
            return alert_router, alert_router_logger
        except Exception as e:
            log_and_print(get_initialisation_error_message(display_name, e),
                          alert_router_logger)
            log_and_print(get_reattempting_message(display_name),
                          alert_router_logger)
            # sleep before trying again
            time.sleep(RE_INITIALIZE_SLEEPING_PERIOD)


def _initialize_config_manager() -> Tuple[ConfigsManager, logging.Logger]:
    display_name = CONFIGS_MANAGER_NAME
    config_manager_logger = _initialize_logger(
        display_name, ConfigsManager.__name__, env.CONFIG_MANAGER_LOG_FILE
    )

    rabbit_ip = env.RABBIT_IP
    while True:
        try:
            config_manager = ConfigsManager(display_name, config_manager_logger,
                                            '../config', rabbit_ip)
            return config_manager, config_manager_logger
        except Exception as e:
            # This is already logged, we need to try again. This exception
            # should not happen, but if it does the program can't fully start
            # up
            log_and_print(get_initialisation_error_message(display_name, e),
                          config_manager_logger)
            log_and_print(get_reattempting_message(display_name),
                          config_manager_logger)
            # sleep before trying again
            time.sleep(RE_INITIALIZE_SLEEPING_PERIOD)


def _initialize_data_store_manager() -> StoreManager:
    manager_display_name = DATA_STORE_MANAGER_NAME

    data_store_manager_logger = _initialize_logger(
        manager_display_name, StoreManager.__name__,
        env.MANAGERS_LOG_FILE_TEMPLATE
    )

    # Attempt to initialize the data store manager
    while True:
        try:
            data_store_manager = StoreManager(
                data_store_manager_logger, manager_display_name)
            break
        except Exception as e:
            log_and_print(get_initialisation_error_message(
                manager_display_name, e), data_store_manager_logger)
            log_and_print(get_reattempting_message(manager_display_name),
                          data_store_manager_logger)
            # sleep before trying again
            time.sleep(RE_INITIALIZE_SLEEPING_PERIOD)

    return data_store_manager


def run_data_stores_manager() -> None:
    stores_manager = _initialize_data_store_manager()

    while True:
        try:
            stores_manager.start()
        except (pika.exceptions.AMQPConnectionError,
                pika.exceptions.AMQPChannelError):
            # Error would have already been logged by RabbitMQ logger.
            # Since we have to re-initialize just break the loop.
            log_and_print(get_stopped_message(stores_manager),
                          stores_manager.logger)
        except Exception:
            # Close the connection with RabbitMQ if we have an unexpected
            # exception, and start again
            stores_manager.disconnect_from_rabbit()
            log_and_print(get_stopped_message(stores_manager),
                          stores_manager.logger)
            log_and_print("Restarting {} in {} seconds.".format(
                stores_manager, RESTART_SLEEPING_PERIOD), stores_manager.logger)
            time.sleep(RESTART_SLEEPING_PERIOD)


def run_system_monitors_manager() -> None:
    system_monitors_manager = _initialize_system_monitors_manager()
    run_monitors_manager(system_monitors_manager)


def run_github_monitors_manager() -> None:
    github_monitors_manager = _initialize_github_monitors_manager()
    run_monitors_manager(github_monitors_manager)


def run_system_alerters_manager() -> None:
    system_alerters_manager = _initialize_system_alerters_manager()
    run_alerters_manager(system_alerters_manager)


def run_github_alerters_manager() -> None:
    github_alerter_manager = _initialize_github_alerter_manager()
    run_alerters_manager(github_alerter_manager)


def run_monitors_manager(manager: MonitorsManager) -> None:
    while True:
        try:
<<<<<<< HEAD
            manager.start_github_alerter_manager()
        except Exception:
            log_and_print('{} stopped.'.format(manager), manager.logger)
=======
            manager.start()
        except (pika.exceptions.AMQPConnectionError,
                pika.exceptions.AMQPChannelError):
            # Error would have already been logged by RabbitMQ logger.
            # Since we have to re-initialize just break the loop.
            log_and_print(get_stopped_message(manager), manager.logger)
        except Exception:
            # Close the connection with RabbitMQ if we have an unexpected
            # exception, and start again
            manager.disconnect_from_rabbit()
            log_and_print(get_stopped_message(manager), manager.logger)
            log_and_print("Restarting {} in {} seconds.".format(
                manager, RESTART_SLEEPING_PERIOD), manager.logger)
            time.sleep(RESTART_SLEEPING_PERIOD)
>>>>>>> be93cf53


def run_alerters_manager(manager: AlertersManager) -> None:
    while True:
        try:
            manager.start()
        except (pika.exceptions.AMQPConnectionError,
                pika.exceptions.AMQPChannelError):
            # Error would have already been logged by RabbitMQ logger.
            # Since we have to re-initialize just break the loop.
            log_and_print(get_stopped_message(manager), manager.logger)
        except Exception:
            # Close the connection with RabbitMQ if we have an unexpected
            # exception, and start again
            manager.disconnect_from_rabbit()
            log_and_print(get_stopped_message(manager), manager.logger)
            log_and_print("Restarting {} in {} seconds.".format(
                manager, RESTART_SLEEPING_PERIOD), manager.logger)
            time.sleep(RESTART_SLEEPING_PERIOD)


def run_data_transformers_manager() -> None:
    data_transformers_manager = _initialize_data_transformers_manager()

    while True:
        try:
            data_transformers_manager.start()
        except (pika.exceptions.AMQPConnectionError,
                pika.exceptions.AMQPChannelError):
            # Error would have already been logged by RabbitMQ logger.
            # Since we have to re-initialize just break the loop.
            log_and_print(get_stopped_message(data_transformers_manager),
                          data_transformers_manager.logger)
        except Exception:
            # Close the connection with RabbitMQ if we have an unexpected
            # exception, and start again
            data_transformers_manager.disconnect_from_rabbit()
            log_and_print(get_stopped_message(data_transformers_manager),
                          data_transformers_manager.logger)
            log_and_print("Restarting {} in {} seconds.".format(
                data_transformers_manager, RESTART_SLEEPING_PERIOD),
                data_transformers_manager.logger)
            time.sleep(RESTART_SLEEPING_PERIOD)


def run_alert_router() -> None:
    alert_router, alert_router_logger = _initialize_alert_router()

    while True:
        try:
            alert_router.start()
        except (pika.exceptions.AMQPConnectionError,
                pika.exceptions.AMQPChannelError):
            # Error would have already been logged by RabbitMQ logger.
            # Since we have to re-initialize just break the loop.
            log_and_print(get_stopped_message(alert_router),
                          alert_router_logger)
        except Exception:
            alert_router.disconnect_from_rabbit()
            log_and_print(get_stopped_message(alert_router),
                          alert_router_logger)
            log_and_print("Restarting {} in {} seconds.".format(
                alert_router, RESTART_SLEEPING_PERIOD), alert_router_logger)
            time.sleep(RESTART_SLEEPING_PERIOD)


def run_config_manager() -> None:
    config_manager, config_manager_logger = _initialize_config_manager()

    while True:
        try:
            config_manager.start()
        except (pika.exceptions.AMQPConnectionError,
                pika.exceptions.AMQPChannelError):
            # Error would have already been logged by RabbitMQ logger.
            # Since we have to re-initialize just break the loop.
            log_and_print(get_stopped_message(config_manager),
                          config_manager_logger)
        except Exception:
            config_manager.disconnect_from_rabbit()
            log_and_print(get_stopped_message(config_manager),
                          config_manager_logger)
            log_and_print("Restarting {} in {} seconds.".format(
                config_manager, RESTART_SLEEPING_PERIOD), config_manager_logger)
            time.sleep(RESTART_SLEEPING_PERIOD)


def run_channels_manager() -> None:
    channels_manager = _initialize_channels_manager()

    while True:
        try:
            channels_manager.start()
        except (pika.exceptions.AMQPConnectionError,
                pika.exceptions.AMQPChannelError):
            # Error would have already been logged by RabbitMQ logger.
            # Since we have to re-initialize just break the loop.
            log_and_print(get_stopped_message(channels_manager),
                          channels_manager.logger)
        except Exception:
            # Close the connection with RabbitMQ if we have an unexpected
            # exception, and start again
            channels_manager.disconnect_from_rabbit()
            log_and_print(get_stopped_message(channels_manager),
                          channels_manager.logger)
            log_and_print("Restarting {} in {} seconds.".format(
                channels_manager, RESTART_SLEEPING_PERIOD),
                channels_manager.logger)
            time.sleep(RESTART_SLEEPING_PERIOD)


# If termination signals are received, terminate all child process and exit
def on_terminate(signum: int, stack: FrameType) -> None:
    def terminate_and_join_process(process: multiprocessing.Process, name: str):
        log_and_print("Terminating the {}".format(name), dummy_logger)
        process.terminate()
        process.join()

    dummy_logger = logging.getLogger('Dummy')

    log_and_print("The alerter is terminating. All components will be stopped "
                  "gracefully.", dummy_logger)

    terminate_and_join_process(config_manager_runner_process,
                               CONFIGS_MANAGER_NAME)

    terminate_and_join_process(system_monitors_manager_process,
                               SYSTEM_MONITORS_MANAGER_NAME)

    terminate_and_join_process(github_monitors_manager_process,
                               GITHUB_MONITORS_MANAGER_NAME)

    terminate_and_join_process(data_transformers_manager_process,
                               DATA_TRANSFORMERS_MANAGER_NAME)

    terminate_and_join_process(system_alerters_manager_process,
                               SYSTEM_ALERTERS_MANAGER_NAME)

    terminate_and_join_process(github_alerter_manager_process,
                               GITHUB_ALERTER_MANAGER_NAME)

    terminate_and_join_process(data_store_process,
                               DATA_STORE_MANAGER_NAME)

    terminate_and_join_process(alert_router_process, ALERT_ROUTER_NAME)

    terminate_and_join_process(channels_manager_process, CHANNELS_MANAGER_NAME)

    log_and_print("PANIC process terminated.", dummy_logger)

    log_and_print("The alerting and monitoring process has ended.",
                  dummy_logger)
    sys.exit()


def _initialise_and_declare_config_queues() -> None:
    # TODO: This can be refactored by storing the queue configurations in
    #     : constant.py so that it is easier to maintain.
    dummy_logger = logging.getLogger('Dummy')

    while True:
        try:
            rabbitmq = RabbitMQApi(dummy_logger, env.RABBIT_IP)
            log_and_print("Connecting with RabbitMQ to create and bind "
                          "configuration queues.", dummy_logger)
            ret = rabbitmq.connect()
            if ret == -1:
                log_and_print(
                    "RabbitMQ is temporarily unavailable. Re-trying in {} "
                    "seconds.".format(RE_INITIALIZE_SLEEPING_PERIOD),
                    dummy_logger)
                time.sleep(RE_INITIALIZE_SLEEPING_PERIOD)
                continue

            # Config exchange declaration
            log_and_print("Creating {} exchange.".format(CONFIG_EXCHANGE),
                          dummy_logger)
            rabbitmq.exchange_declare(
                CONFIG_EXCHANGE, 'topic', False, True, False, False
            )

            # Alert router queues
            log_and_print("Creating queue '{}'".format(
                ALERT_ROUTER_CONFIGS_QUEUE_NAME), dummy_logger)
            rabbitmq.queue_declare(ALERT_ROUTER_CONFIGS_QUEUE_NAME, False, True,
                                   False, False)
            log_and_print("Binding queue '{}' to '{}' exchange with routing "
                          "key {}.".format(ALERT_ROUTER_CONFIGS_QUEUE_NAME,
                                           CONFIG_EXCHANGE, 'channels.*'),
                          dummy_logger)
            rabbitmq.queue_bind(ALERT_ROUTER_CONFIGS_QUEUE_NAME,
                                CONFIG_EXCHANGE, 'channels.*')

            # System Alerters Manager queues
            log_and_print("Creating queue '{}'".format(
                SYSTEM_ALERTERS_MANAGER_CONFIGS_QUEUE_NAME), dummy_logger)
            rabbitmq.queue_declare(SYSTEM_ALERTERS_MANAGER_CONFIGS_QUEUE_NAME,
                                   False, True, False, False)
            log_and_print(
                "Binding queue '{}' to '{}' exchange with routing "
                "key {}.".format(SYSTEM_ALERTERS_MANAGER_CONFIGS_QUEUE_NAME,
                                 CONFIG_EXCHANGE, 'chains.*.*.alerts_config'),
                dummy_logger)
            rabbitmq.queue_bind(SYSTEM_ALERTERS_MANAGER_CONFIGS_QUEUE_NAME,
                                CONFIG_EXCHANGE, 'chains.*.*.alerts_config')
            log_and_print(
                "Binding queue '{}' to '{}' exchange with routing "
                "key {}.".format(SYSTEM_ALERTERS_MANAGER_CONFIGS_QUEUE_NAME,
                                 CONFIG_EXCHANGE, 'general.alerts_config'),
                dummy_logger)
            rabbitmq.queue_bind(SYSTEM_ALERTERS_MANAGER_CONFIGS_QUEUE_NAME,
                                CONFIG_EXCHANGE, 'general.alerts_config')

            # Channels manager queues
            log_and_print("Creating queue '{}'".format(
                CHANNELS_MANAGER_CONFIGS_QUEUE_NAME), dummy_logger)
            rabbitmq.queue_declare(CHANNELS_MANAGER_CONFIGS_QUEUE_NAME, False,
                                   True, False, False)
            log_and_print(
                "Binding queue '{}' to '{}' exchange with routing "
                "key {}.".format(CHANNELS_MANAGER_CONFIGS_QUEUE_NAME,
                                 CONFIG_EXCHANGE, 'channels.*'),
                dummy_logger)
            rabbitmq.queue_bind(CHANNELS_MANAGER_CONFIGS_QUEUE_NAME,
                                CONFIG_EXCHANGE, 'channels.*')

            # GitHub Monitors Manager queues
            log_and_print("Creating queue '{}'".format(
                GITHUB_MONITORS_MANAGER_CONFIGS_QUEUE_NAME), dummy_logger)
            rabbitmq.queue_declare(GITHUB_MONITORS_MANAGER_CONFIGS_QUEUE_NAME,
                                   False, True, False, False)
            log_and_print(
                "Binding queue '{}' to '{}' exchange with routing "
                "key {}.".format(GITHUB_MONITORS_MANAGER_CONFIGS_QUEUE_NAME,
                                 CONFIG_EXCHANGE, 'chains.*.*.repos_config'),
                dummy_logger)
            rabbitmq.queue_bind(GITHUB_MONITORS_MANAGER_CONFIGS_QUEUE_NAME,
                                CONFIG_EXCHANGE, 'chains.*.*.repos_config')
            log_and_print(
                "Binding queue '{}' to '{}' exchange with routing "
                "key {}.".format(GITHUB_MONITORS_MANAGER_CONFIGS_QUEUE_NAME,
                                 CONFIG_EXCHANGE, 'general.repos_config'),
                dummy_logger)
            rabbitmq.queue_bind(GITHUB_MONITORS_MANAGER_CONFIGS_QUEUE_NAME,
                                CONFIG_EXCHANGE, 'general.repos_config')

            # System Monitors Manager queues
            log_and_print("Creating queue '{}'".format(
                SYSTEM_MONITORS_MANAGER_CONFIGS_QUEUE_NAME), dummy_logger)
            rabbitmq.queue_declare(SYSTEM_MONITORS_MANAGER_CONFIGS_QUEUE_NAME,
                                   False, True, False, False)
            log_and_print(
                "Binding queue '{}' to '{}' exchange with routing "
                "key {}.".format(SYSTEM_MONITORS_MANAGER_CONFIGS_QUEUE_NAME,
                                 CONFIG_EXCHANGE, 'chains.*.*.nodes_config'),
                dummy_logger)
            rabbitmq.queue_bind(SYSTEM_MONITORS_MANAGER_CONFIGS_QUEUE_NAME,
                                CONFIG_EXCHANGE, 'chains.*.*.nodes_config')
            log_and_print(
                "Binding queue '{}' to '{}' exchange with routing "
                "key {}.".format(SYSTEM_MONITORS_MANAGER_CONFIGS_QUEUE_NAME,
                                 CONFIG_EXCHANGE, 'general.systems_config'),
                dummy_logger)
            rabbitmq.queue_bind(SYSTEM_MONITORS_MANAGER_CONFIGS_QUEUE_NAME,
                                CONFIG_EXCHANGE, 'general.systems_config')

            ret = rabbitmq.disconnect()
            if ret == -1:
                log_and_print(
                    "RabbitMQ is temporarily unavailable. Re-trying in {} "
                    "seconds.".format(RE_INITIALIZE_SLEEPING_PERIOD),
                    dummy_logger)
                time.sleep(RE_INITIALIZE_SLEEPING_PERIOD)
                continue

            log_and_print("Configuration queues initialisation procedure has "
                          "completed successfully. Disconnecting with "
                          "RabbitMQ.", dummy_logger)
            break
        except pika.exceptions.AMQPChannelError as e:
            log_and_print("Channel error while initializing the configuration "
                          "queues: {}. Re-trying in {} "
                          "seconds.".format(repr(e),
                                            RE_INITIALIZE_SLEEPING_PERIOD),
                          dummy_logger)
            time.sleep(RE_INITIALIZE_SLEEPING_PERIOD)
        except pika.exceptions.AMQPConnectionError as e:
            log_and_print("RabbitMQ connection error while initializing the "
                          "configuration queues: {}. Re-trying in {} "
                          "seconds.".format(repr(e),
                                            RE_INITIALIZE_SLEEPING_PERIOD),
                          dummy_logger)
            time.sleep(RE_INITIALIZE_SLEEPING_PERIOD)
        except Exception as e:
            log_and_print("Unexpected exception while initializing the "
                          "configuration queues: {}. Re-trying in {} "
                          "seconds.".format(repr(e),
                                            RE_INITIALIZE_SLEEPING_PERIOD),
                          dummy_logger)
            time.sleep(RE_INITIALIZE_SLEEPING_PERIOD)


if __name__ == '__main__':
    # First initialize the config queues so that no config is lost if the
    # individual components
    _initialise_and_declare_config_queues()

    # Start the managers in a separate process
    system_monitors_manager_process = multiprocessing.Process(
        target=run_system_monitors_manager, args=())
    system_monitors_manager_process.start()

    github_monitors_manager_process = multiprocessing.Process(
        target=run_github_monitors_manager, args=())
    github_monitors_manager_process.start()

    # Start the alerters in a separate process
    system_alerters_manager_process = multiprocessing.Process(
        target=run_system_alerters_manager, args=())
    system_alerters_manager_process.start()

    github_alerter_manager_process = multiprocessing.Process(
        target=run_github_alerters_manager, args=())
    github_alerter_manager_process.start()

    data_transformers_manager_process = multiprocessing.Process(
        target=run_data_transformers_manager, args=())
    data_transformers_manager_process.start()

    # Start the data store in a separate process
    data_store_process = multiprocessing.Process(target=run_data_stores_manager,
                                                 args=())
    data_store_process.start()

    # Start the alert router in a separate process
    alert_router_process = multiprocessing.Process(target=run_alert_router,
                                                   args=())
    alert_router_process.start()

    # Start the channels manager in a separate process
    channels_manager_process = multiprocessing.Process(
        target=run_channels_manager, args=())
    channels_manager_process.start()

    # Config manager must be the last to start since it immediately begins by
    # sending the configs. That being said, all previous processes need to wait
    # for the config manager too.
    config_manager_runner_process = multiprocessing.Process(
        target=run_config_manager, args=())
    config_manager_runner_process.start()

    signal.signal(signal.SIGTERM, on_terminate)
    signal.signal(signal.SIGINT, on_terminate)
    signal.signal(signal.SIGHUP, on_terminate)

    # If we don't wait for the processes to terminate the root process will
    # exit
    config_manager_runner_process.join()
    github_monitors_manager_process.join()
    system_monitors_manager_process.join()
    system_alerters_manager_process.join()
    github_alerter_manager_process.join()
    data_transformers_manager_process.join()
    data_store_process.join()
    alert_router_process.join()
    channels_manager_process.join()

    print("The alerting and monitoring process has ended.")
    sys.stdout.flush()<|MERGE_RESOLUTION|>--- conflicted
+++ resolved
@@ -355,11 +355,6 @@
 def run_monitors_manager(manager: MonitorsManager) -> None:
     while True:
         try:
-<<<<<<< HEAD
-            manager.start_github_alerter_manager()
-        except Exception:
-            log_and_print('{} stopped.'.format(manager), manager.logger)
-=======
             manager.start()
         except (pika.exceptions.AMQPConnectionError,
                 pika.exceptions.AMQPChannelError):
@@ -374,7 +369,6 @@
             log_and_print("Restarting {} in {} seconds.".format(
                 manager, RESTART_SLEEPING_PERIOD), manager.logger)
             time.sleep(RESTART_SLEEPING_PERIOD)
->>>>>>> be93cf53
 
 
 def run_alerters_manager(manager: AlertersManager) -> None:
