--- conflicted
+++ resolved
@@ -265,15 +265,10 @@
             # Since we have to re-connect just break the loop.
             log_and_print(_get_stopped_message(manager), manager.logger)
         except Exception:
-<<<<<<< HEAD
-            # Start again on unexpected exception
-            log_and_print('{} stopped.'.format(manager), manager.logger)
-=======
             # Close the connection with RabbitMQ if we have an unexpected
             # exception, and start again
             manager.rabbitmq.disconnect_till_successful()
             log_and_print(_get_stopped_message(manager), manager.logger)
->>>>>>> f7e45efe
 
 
 def run_monitors_manager(manager: MonitorsManager) -> None:
@@ -451,10 +446,11 @@
     print("The alerting and monitoring process has ended.")
     sys.stdout.flush()
 
-    # TODO: Make sure that all queues and configs are declared before hand in the
-    #     : run alerter before start sending configs, as otherwise configs manager
-    #     : would not be able to send configs on start-up. Therefore start the
-    #     : config manager last. Similarly, components must be started from left
-    #     : to right according to the design (to avoid message not delivered
-    #     : exceptions). Also, to fully solve these problems, we should perform
-    #     : checks in the run alerter to see if a queue/exchange has been created+    # TODO: Make sure that all queues and configs are declared before hand in
+    #     : the run alerter before start sending configs, as otherwise configs
+    #     : manager would not be able to send configs on start-up. Therefore
+    #     : start the config manager last. Similarly, components must be started
+    #     : from left to right according to the design (to avoid message not
+    #     : delivered exceptions). Also, to fully solve these problems, we
+    #     : should perform checks in the run alerter to see if a queue/exchange
+    #     : has been created