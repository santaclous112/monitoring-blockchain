--- conflicted
+++ resolved
@@ -29,6 +29,10 @@
     return f"'!!! Error when initialising {name}: {exception} !!!"
 
 
+def _get_reattempting_message(reattempting_what: str) -> str:
+    return f"Re-attempting initialization procedure of {reattempting_what}"
+
+
 def _initialize_data_store_logger(data_store_name: str) -> logging.Logger:
     # Try initializing the logger until successful. This had to be done
     # separately to avoid instances when the logger creation failed and we
@@ -41,19 +45,13 @@
                 os.environ["LOGGING_LEVEL"], rotating=True)
             break
         except Exception as e:
-            msg = _get_initialisation_error_message(data_store_name, e)
             # Use a dummy logger in this case because we cannot create the
             # managers's logger.
-<<<<<<< HEAD
-            log_and_print(msg, logging.getLogger('DUMMY_LOGGER'))
-            log_and_print(REATTEMPTING_MESSAGE,
-                          logging.getLogger('DUMMY_LOGGER'))
-=======
             dummy_logger = logging.getLogger('DUMMY_LOGGER')
-            log_and_print(msg, dummy_logger)
-            log_and_print('Re-attempting initialization procedure of {}'
-                          .format(data_store_name), dummy_logger)
->>>>>>> 033ef1de
+            log_and_print(_get_initialisation_error_message(data_store_name, e),
+                          dummy_logger)
+            log_and_print(_get_reattempting_message(data_store_name),
+                          dummy_logger)
             time.sleep(10)  # sleep 10 seconds before trying again
 
     return data_store_logger
@@ -70,19 +68,13 @@
                 manager_name, os.environ["LOGGING_LEVEL"], rotating=True)
             break
         except Exception as e:
-            msg = _get_initialisation_error_message(manager_name, e)
             # Use a dummy logger in this case because we cannot create the
             # managers's logger.
-<<<<<<< HEAD
-            log_and_print(msg, logging.getLogger('DUMMY_LOGGER'))
-            log_and_print(REATTEMPTING_MESSAGE,
-                          logging.getLogger('DUMMY_LOGGER'))
-=======
             dummy_logger = logging.getLogger('DUMMY_LOGGER')
-            log_and_print(msg, dummy_logger)
-            log_and_print('Re-attempting initialization procedure of {}'
-                          .format(manager_name), dummy_logger)
->>>>>>> 033ef1de
+            log_and_print(_get_initialisation_error_message(manager_name, e),
+                          dummy_logger)
+            log_and_print(_get_reattempting_message(manager_name),
+                          dummy_logger)
             time.sleep(10)  # sleep 10 seconds before trying again
 
     return manager_logger
@@ -100,14 +92,9 @@
                 system_monitors_manager_logger, manager_name)
             break
         except Exception as e:
-            msg = _get_initialisation_error_message(manager_name, e)
-            log_and_print(msg, system_monitors_manager_logger)
-<<<<<<< HEAD
-            log_and_print(REATTEMPTING_MESSAGE,
-=======
-            log_and_print('Re-attempting initialization procedure of {}'
-                          .format(manager_name),
->>>>>>> 033ef1de
+            log_and_print(_get_initialisation_error_message(manager_name, e),
+                          system_monitors_manager_logger)
+            log_and_print(_get_reattempting_message(manager_name),
                           system_monitors_manager_logger)
             time.sleep(10)  # sleep 10 seconds before trying again
 
@@ -126,21 +113,36 @@
                 github_monitors_manager_logger, manager_name)
             break
         except Exception as e:
-            msg = _get_initialisation_error_message(manager_name, e)
-            log_and_print(msg, github_monitors_manager_logger)
-<<<<<<< HEAD
-            log_and_print(REATTEMPTING_MESSAGE,
-=======
-            log_and_print('Re-attempting initialization procedure of {}'
-                          .format(manager_name),
->>>>>>> 033ef1de
+            log_and_print(_get_initialisation_error_message(manager_name, e),
                           github_monitors_manager_logger)
+            log_and_print(_get_reattempting_message(manager_name),
+                          github_monitors_manager_logger)
             time.sleep(10)  # sleep 10 seconds before trying again
 
     return github_monitors_manager
 
 
-<<<<<<< HEAD
+def _initialize_data_transformers_manager() -> DataTransformersManager:
+    manager_name = "Data Transformers Manager"
+
+    data_transformers_manager_logger = _initialize_manager_logger(manager_name)
+
+    # Attempt to initialize the data transformers manager
+    while True:
+        try:
+            data_transformers_manager = DataTransformersManager(
+                data_transformers_manager_logger, manager_name)
+            break
+        except Exception as e:
+            log_and_print(_get_initialisation_error_message(manager_name, e),
+                          data_transformers_manager_logger)
+            log_and_print(_get_reattempting_message(manager_name),
+                          data_transformers_manager_logger)
+            time.sleep(10)  # sleep 10 seconds before trying again
+
+    return data_transformers_manager
+
+
 def _initialize_alert_router() -> Tuple[AlertRouter, logging.Logger]:
     alert_router_logger = create_logger(
         os.environ["ALERT_ROUTER_LOG_FILE"], AlertRouter.__name__,
@@ -163,29 +165,6 @@
             # up
             alert_router_logger.info("Trying to set up the alert router again")
             continue
-=======
-def _initialize_data_transformers_manager() -> DataTransformersManager:
-    manager_name = "Data Transformers Manager"
-
-    data_transformers_manager_logger = _initialize_manager_logger(manager_name)
-
-    # Attempt to initialize the data transformers manager
-    while True:
-        try:
-            data_transformers_manager = DataTransformersManager(
-                data_transformers_manager_logger, manager_name)
-            break
-        except Exception as e:
-            msg = '!!! Error when initialising {}: {} !!!' \
-                .format(manager_name, e)
-            log_and_print(msg, data_transformers_manager_logger)
-            log_and_print('Re-attempting initialization procedure of {}'
-                          .format(manager_name),
-                          data_transformers_manager_logger)
-            time.sleep(10)  # sleep 10 seconds before trying again
-
-    return data_transformers_manager
->>>>>>> 033ef1de
 
 
 def _initialize_config_manager() -> ConfigManager:
@@ -197,12 +176,8 @@
     rabbit_ip = os.environ["RABBIT_IP"]
     while True:
         try:
-<<<<<<< HEAD
             cm = ConfigManager(config_manager_logger, "../config", rabbit_ip,
                                CONFIG_EXCHANGE)
-=======
-            cm = ConfigManager(config_manager_logger, "../config", rabbit_ip)
->>>>>>> 033ef1de
             return cm
         except ConnectionNotInitializedException:
             # This is already logged, we need to try again. This exception
@@ -245,7 +220,18 @@
             log_and_print('{} stopped.'.format(manager), manager.logger)
 
 
-<<<<<<< HEAD
+def run_data_transformers_manager() -> None:
+    data_transformers_manager = _initialize_data_transformers_manager()
+
+    while True:
+        try:
+            data_transformers_manager.manage()
+        except Exception as e:
+            data_transformers_manager.logger.exception(e)
+            log_and_print('{} stopped.'.format(data_transformers_manager),
+                          data_transformers_manager.logger)
+
+
 def run_alert_router() -> None:
     alert_router, alert_router_logger = _initialize_alert_router()
 
@@ -254,18 +240,6 @@
             alert_router.start_listening()
         except Exception:
             log_and_print(f"{alert_router} stopped", alert_router_logger)
-=======
-def run_data_transformers_manager() -> None:
-    data_transformers_manager = _initialize_data_transformers_manager()
-
-    while True:
-        try:
-            data_transformers_manager.manage()
-        except Exception as e:
-            data_transformers_manager.logger.exception(e)
-            log_and_print('{} stopped.'.format(data_transformers_manager),
-                          data_transformers_manager.logger)
->>>>>>> 033ef1de
 
 
 def run_config_manager(command_queue: multiprocessing.Queue) -> None:
