import logging
import multiprocessing
import signal
import sys
import time
from types import FrameType
from typing import Tuple

import pika.exceptions

from src.alert_router.alert_router import AlertRouter
from src.alerter.managers.github import GithubAlerterManager
from src.alerter.managers.manager import AlertersManager
from src.alerter.managers.system import SystemAlertersManager
from src.channels_manager.manager import ChannelsManager
from src.config_manager import ConfigsManager
from src.data_store.stores.manager import StoreManager
from src.data_transformers.manager import DataTransformersManager
from src.message_broker.rabbitmq import RabbitMQApi
from src.monitors.managers.github import GitHubMonitorsManager
from src.monitors.managers.manager import MonitorsManager
from src.monitors.managers.node import NodeMonitorsManager
from src.monitors.managers.system import SystemMonitorsManager
from src.utils import env
from src.utils.constants.names import (
    SYSTEM_ALERTERS_MANAGER_NAME, GITHUB_ALERTER_MANAGER_NAME,
    SYSTEM_MONITORS_MANAGER_NAME, GITHUB_MONITORS_MANAGER_NAME,
    DATA_TRANSFORMERS_MANAGER_NAME, CHANNELS_MANAGER_NAME, ALERT_ROUTER_NAME,
    CONFIGS_MANAGER_NAME, DATA_STORE_MANAGER_NAME, NODE_MONITORS_MANAGER_NAME,
)
from src.utils.constants.rabbitmq import (
    ALERT_ROUTER_CONFIGS_QUEUE_NAME, CONFIG_EXCHANGE,
    SYS_ALERTERS_MANAGER_CONFIGS_QUEUE_NAME,
    CHANNELS_MANAGER_CONFIGS_QUEUE_NAME, GH_MON_MAN_CONFIGS_QUEUE_NAME,
    SYS_MON_MAN_CONFIGS_QUEUE_NAME, CONFIGS_STORE_INPUT_QUEUE_NAME,
    NODE_MON_MAN_CONFIGS_QUEUE_NAME, NODE_MON_MAN_CONFIGS_ROUTING_KEY_CHAINS,
    GH_MON_MAN_CONFIGS_ROUTING_KEY_CHAINS, GH_MON_MAN_CONFIGS_ROUTING_KEY_GEN,
    SYS_MON_MAN_CONFIGS_ROUTING_KEY_CHAINS_SYS,
    SYS_MON_MAN_CONFIGS_ROUTING_KEY_CHAINS_NODES,
    SYS_MON_MAN_CONFIGS_ROUTING_KEY_GEN,
    SYS_ALERTERS_MAN_CONFIGS_ROUTING_KEY_CHAIN,
    SYS_ALERTERS_MAN_CONFIGS_ROUTING_KEY_GEN, ALERT_ROUTER_CONFIGS_ROUTING_KEY,
    CONFIGS_STORE_INPUT_ROUTING_KEY, CHANNELS_MANAGER_CONFIGS_ROUTING_KEY,
    TOPIC)
from src.utils.constants.starters import (
    RE_INITIALISE_SLEEPING_PERIOD, RESTART_SLEEPING_PERIOD,
)
from src.utils.logging import create_logger, log_and_print
from src.utils.starters import (get_initialisation_error_message,
                                get_reattempting_message, get_stopped_message)


def _initialise_logger(component_display_name: str, component_module_name: str,
                       log_file_template: str) -> logging.Logger:
    # Try initialising the logger until successful. This had to be done
    # separately to avoid instances when the logger creation failed and we
    # attempt to use it.
    while True:
        try:
            new_logger = create_logger(log_file_template.format(
                component_display_name), component_module_name,
                env.LOGGING_LEVEL, rotating=True)
            break
        except Exception as e:
            # Use a dummy logger in this case because we cannot create the
            # manager's logger.
            dummy_logger = logging.getLogger('DUMMY_LOGGER')
            log_and_print(get_initialisation_error_message(
                component_display_name, e), dummy_logger)
            log_and_print(get_reattempting_message(component_display_name),
                          dummy_logger)
            # sleep before trying again
            time.sleep(RE_INITIALISE_SLEEPING_PERIOD)

    return new_logger


def _initialise_system_alerters_manager() -> SystemAlertersManager:
    manager_display_name = SYSTEM_ALERTERS_MANAGER_NAME

    system_alerters_manager_logger = _initialise_logger(
        manager_display_name, SystemAlertersManager.__name__,
        env.MANAGERS_LOG_FILE_TEMPLATE
    )

    # Attempt to initialise the system alerters manager
    while True:
        try:
            rabbitmq = RabbitMQApi(
                logger=system_alerters_manager_logger.getChild(
                    RabbitMQApi.__name__), host=env.RABBIT_IP)
            system_alerters_manager = SystemAlertersManager(
                system_alerters_manager_logger, manager_display_name,
                rabbitmq)
            break
        except Exception as e:
            log_and_print(get_initialisation_error_message(
                manager_display_name, e), system_alerters_manager_logger)
            log_and_print(get_reattempting_message(manager_display_name),
                          system_alerters_manager_logger)
            # sleep before trying again
            time.sleep(RE_INITIALISE_SLEEPING_PERIOD)
    return system_alerters_manager


def _initialise_github_alerter_manager() -> GithubAlerterManager:
    manager_display_name = GITHUB_ALERTER_MANAGER_NAME

    github_alerter_manager_logger = _initialise_logger(
        manager_display_name, GithubAlerterManager.__name__,
        env.MANAGERS_LOG_FILE_TEMPLATE
    )

    # Attempt to initialise the system alerters manager
    while True:
        try:
            rabbitmq = RabbitMQApi(
                logger=github_alerter_manager_logger.getChild(
                    RabbitMQApi.__name__), host=env.RABBIT_IP)
            github_alerter_manager = GithubAlerterManager(
                github_alerter_manager_logger, manager_display_name,
                rabbitmq)
            break
        except Exception as e:
            log_and_print(get_initialisation_error_message(
                manager_display_name, e), github_alerter_manager_logger)
            log_and_print(get_reattempting_message(manager_display_name),
                          github_alerter_manager_logger)
            # sleep before trying again
            time.sleep(RE_INITIALISE_SLEEPING_PERIOD)

    return github_alerter_manager


def _initialise_system_monitors_manager() -> SystemMonitorsManager:
    manager_display_name = SYSTEM_MONITORS_MANAGER_NAME

    system_monitors_manager_logger = _initialise_logger(
        manager_display_name, SystemMonitorsManager.__name__,
        env.MANAGERS_LOG_FILE_TEMPLATE
    )

    # Attempt to initialise the system monitors manager
    while True:
        try:
            rabbit_ip = env.RABBIT_IP
            rabbitmq = RabbitMQApi(
                logger=system_monitors_manager_logger.getChild(
                    RabbitMQApi.__name__), host=rabbit_ip)
            system_monitors_manager = SystemMonitorsManager(
                system_monitors_manager_logger, manager_display_name, rabbitmq)
            break
        except Exception as e:
            log_and_print(get_initialisation_error_message(
                manager_display_name, e), system_monitors_manager_logger)
            log_and_print(get_reattempting_message(manager_display_name),
                          system_monitors_manager_logger)
            # sleep before trying again
            time.sleep(RE_INITIALISE_SLEEPING_PERIOD)

    return system_monitors_manager


def _initialise_github_monitors_manager() -> GitHubMonitorsManager:
    manager_display_name = GITHUB_MONITORS_MANAGER_NAME

    github_monitors_manager_logger = _initialise_logger(
        manager_display_name, GitHubMonitorsManager.__name__,
        env.MANAGERS_LOG_FILE_TEMPLATE
    )

    # Attempt to initialise the github monitors manager
    while True:
        try:
            rabbit_ip = env.RABBIT_IP
            rabbitmq = RabbitMQApi(
                logger=github_monitors_manager_logger.getChild(
                    RabbitMQApi.__name__), host=rabbit_ip)
            github_monitors_manager = GitHubMonitorsManager(
                github_monitors_manager_logger, manager_display_name, rabbitmq)
            break
        except Exception as e:
            log_and_print(get_initialisation_error_message(
                manager_display_name, e), github_monitors_manager_logger)
            log_and_print(get_reattempting_message(manager_display_name),
                          github_monitors_manager_logger)
            # sleep before trying again
            time.sleep(RE_INITIALISE_SLEEPING_PERIOD)

    return github_monitors_manager


def _initialise_node_monitors_manager() -> NodeMonitorsManager:
    manager_display_name = NODE_MONITORS_MANAGER_NAME

    node_monitors_manager_logger = _initialise_logger(
        manager_display_name, NodeMonitorsManager.__name__,
        env.MANAGERS_LOG_FILE_TEMPLATE
    )

    # Attempt to initialise the node monitors manager
    while True:
        try:
            rabbit_ip = env.RABBIT_IP
            rabbitmq = RabbitMQApi(
                logger=node_monitors_manager_logger.getChild(
                    RabbitMQApi.__name__), host=rabbit_ip)
            node_monitors_manager = NodeMonitorsManager(
                node_monitors_manager_logger, manager_display_name, rabbitmq)
            break
        except Exception as e:
            log_and_print(get_initialisation_error_message(
                manager_display_name, e), node_monitors_manager_logger)
            log_and_print(get_reattempting_message(manager_display_name),
                          node_monitors_manager_logger)
            # sleep before trying again
            time.sleep(RE_INITIALISE_SLEEPING_PERIOD)

    return node_monitors_manager


def _initialise_data_transformers_manager() -> DataTransformersManager:
    manager_display_name = DATA_TRANSFORMERS_MANAGER_NAME

    data_transformers_manager_logger = _initialise_logger(
        manager_display_name, DataTransformersManager.__name__,
        env.MANAGERS_LOG_FILE_TEMPLATE
    )

    # Attempt to initialise the data transformers manager
    while True:
        try:
            rabbitmq = RabbitMQApi(
                logger=data_transformers_manager_logger.getChild(
                    RabbitMQApi.__name__), host=env.RABBIT_IP)
            data_transformers_manager = DataTransformersManager(
                data_transformers_manager_logger, manager_display_name,
                rabbitmq)
            break
        except Exception as e:
            log_and_print(get_initialisation_error_message(
                manager_display_name, e), data_transformers_manager_logger)
            log_and_print(get_reattempting_message(manager_display_name),
                          data_transformers_manager_logger)
            # sleep before trying again
            time.sleep(RE_INITIALISE_SLEEPING_PERIOD)

    return data_transformers_manager


def _initialise_channels_manager() -> ChannelsManager:
    manager_display_name = CHANNELS_MANAGER_NAME

    channels_manager_logger = _initialise_logger(
        manager_display_name, ChannelsManager.__name__,
        env.MANAGERS_LOG_FILE_TEMPLATE
    )

    # Attempt to initialise the data transformers manager
    while True:
        try:
            rabbitmq = RabbitMQApi(
                logger=channels_manager_logger.getChild(RabbitMQApi.__name__),
                host=env.RABBIT_IP)
            channels_manager = ChannelsManager(channels_manager_logger,
                                               manager_display_name, rabbitmq)
            break
        except Exception as e:
            log_and_print(get_initialisation_error_message(
                manager_display_name, e), channels_manager_logger)
            log_and_print(get_reattempting_message(manager_display_name),
                          channels_manager_logger)
            # sleep before trying again
            time.sleep(RE_INITIALISE_SLEEPING_PERIOD)

    return channels_manager


def _initialise_alert_router() -> Tuple[AlertRouter, logging.Logger]:
    display_name = ALERT_ROUTER_NAME

    # Try initialising the logger until successful. This had to be done
    # separately to avoid instances when the logger creation failed and we
    # attempt to use it.
    while True:
        try:
            alert_router_logger = create_logger(env.ALERT_ROUTER_LOG_FILE,
                                                AlertRouter.__name__,
                                                env.LOGGING_LEVEL,
                                                rotating=True)
            break
        except Exception as e:
            # Use a dummy logger in this case because we cannot create the
            # manager's logger.
            dummy_logger = logging.getLogger('DUMMY_LOGGER')
            log_and_print(get_initialisation_error_message(
                display_name, e), dummy_logger)
            log_and_print(get_reattempting_message(display_name), dummy_logger)
            # sleep before trying again
            time.sleep(RE_INITIALISE_SLEEPING_PERIOD)

    rabbit_ip = env.RABBIT_IP
    redis_ip = env.REDIS_IP
    redis_db = env.REDIS_DB
    redis_port = env.REDIS_PORT
    unique_alerter_identifier = env.UNIQUE_ALERTER_IDENTIFIER

    while True:
        try:
            alert_router = AlertRouter(display_name, alert_router_logger,
                                       rabbit_ip, redis_ip, redis_db,
                                       redis_port, unique_alerter_identifier,
                                       env.ENABLE_CONSOLE_ALERTS,
                                       env.ENABLE_LOG_ALERTS)
            return alert_router, alert_router_logger
        except Exception as e:
            log_and_print(get_initialisation_error_message(display_name, e),
                          alert_router_logger)
            log_and_print(get_reattempting_message(display_name),
                          alert_router_logger)
            # sleep before trying again
            time.sleep(RE_INITIALISE_SLEEPING_PERIOD)


def _initialise_config_manager() -> Tuple[ConfigsManager, logging.Logger]:
    display_name = CONFIGS_MANAGER_NAME
    config_manager_logger = _initialise_logger(
        display_name, ConfigsManager.__name__, env.CONFIG_MANAGER_LOG_FILE
    )

    rabbit_ip = env.RABBIT_IP
    while True:
        try:
            config_manager = ConfigsManager(display_name, config_manager_logger,
                                            '../config', rabbit_ip)
            return config_manager, config_manager_logger
        except Exception as e:
            # This is already logged, we need to try again. This exception
            # should not happen, but if it does the program can't fully start
            # up
            log_and_print(get_initialisation_error_message(display_name, e),
                          config_manager_logger)
            log_and_print(get_reattempting_message(display_name),
                          config_manager_logger)
            # sleep before trying again
            time.sleep(RE_INITIALISE_SLEEPING_PERIOD)


def _initialise_data_store_manager() -> StoreManager:
    manager_display_name = DATA_STORE_MANAGER_NAME

    data_store_manager_logger = _initialise_logger(
        manager_display_name, StoreManager.__name__,
        env.MANAGERS_LOG_FILE_TEMPLATE
    )

    # Attempt to initialise the data store manager
    while True:
        try:
            rabbitmq = RabbitMQApi(
                logger=data_store_manager_logger.getChild(
                    RabbitMQApi.__name__), host=env.RABBIT_IP)
            data_store_manager = StoreManager(
                data_store_manager_logger, manager_display_name, rabbitmq)
            break
        except Exception as e:
            log_and_print(get_initialisation_error_message(
                manager_display_name, e), data_store_manager_logger)
            log_and_print(get_reattempting_message(manager_display_name),
                          data_store_manager_logger)
            # sleep before trying again
            time.sleep(RE_INITIALISE_SLEEPING_PERIOD)

    return data_store_manager


def run_data_stores_manager() -> None:
    stores_manager = _initialise_data_store_manager()

    while True:
        try:
            stores_manager.start()
        except (pika.exceptions.AMQPConnectionError,
                pika.exceptions.AMQPChannelError):
            # Error would have already been logged by RabbitMQ logger.
            # Since we have to re-initialise just break the loop.
            log_and_print(get_stopped_message(stores_manager),
                          stores_manager.logger)
        except Exception:
            # Close the connection with RabbitMQ if we have an unexpected
            # exception, and start again
            stores_manager.disconnect_from_rabbit()
            log_and_print(get_stopped_message(stores_manager),
                          stores_manager.logger)
            log_and_print("Restarting {} in {} seconds.".format(
                stores_manager, RESTART_SLEEPING_PERIOD), stores_manager.logger)
            time.sleep(RESTART_SLEEPING_PERIOD)


def run_system_monitors_manager() -> None:
    system_monitors_manager = _initialise_system_monitors_manager()
    run_monitors_manager(system_monitors_manager)


def run_github_monitors_manager() -> None:
    github_monitors_manager = _initialise_github_monitors_manager()
    run_monitors_manager(github_monitors_manager)


def run_node_monitors_manager() -> None:
    node_monitors_manager = _initialise_node_monitors_manager()
    run_monitors_manager(node_monitors_manager)


def run_system_alerters_manager() -> None:
    system_alerters_manager = _initialise_system_alerters_manager()
    run_alerters_manager(system_alerters_manager)


def run_github_alerters_manager() -> None:
    github_alerter_manager = _initialise_github_alerter_manager()
    run_alerters_manager(github_alerter_manager)


def run_monitors_manager(manager: MonitorsManager) -> None:
    while True:
        try:
            manager.start()
        except (pika.exceptions.AMQPConnectionError,
                pika.exceptions.AMQPChannelError):
            # Error would have already been logged by RabbitMQ logger.
            # Since we have to re-initialise just break the loop.
            log_and_print(get_stopped_message(manager), manager.logger)
        except Exception:
            # Close the connection with RabbitMQ if we have an unexpected
            # exception, and start again
            manager.disconnect_from_rabbit()
            log_and_print(get_stopped_message(manager), manager.logger)
            log_and_print("Restarting {} in {} seconds.".format(
                manager, RESTART_SLEEPING_PERIOD), manager.logger)
            time.sleep(RESTART_SLEEPING_PERIOD)


def run_alerters_manager(manager: AlertersManager) -> None:
    while True:
        try:
            manager.start()
        except (pika.exceptions.AMQPConnectionError,
                pika.exceptions.AMQPChannelError):
            # Error would have already been logged by RabbitMQ logger.
            # Since we have to re-initialise just break the loop.
            log_and_print(get_stopped_message(manager), manager.logger)
        except Exception:
            # Close the connection with RabbitMQ if we have an unexpected
            # exception, and start again
            manager.disconnect_from_rabbit()
            log_and_print(get_stopped_message(manager), manager.logger)
            log_and_print("Restarting {} in {} seconds.".format(
                manager, RESTART_SLEEPING_PERIOD), manager.logger)
            time.sleep(RESTART_SLEEPING_PERIOD)


def run_data_transformers_manager() -> None:
    data_transformers_manager = _initialise_data_transformers_manager()

    while True:
        try:
            data_transformers_manager.start()
        except (pika.exceptions.AMQPConnectionError,
                pika.exceptions.AMQPChannelError):
            # Error would have already been logged by RabbitMQ logger.
            # Since we have to re-initialise just break the loop.
            log_and_print(get_stopped_message(data_transformers_manager),
                          data_transformers_manager.logger)
        except Exception:
            # Close the connection with RabbitMQ if we have an unexpected
            # exception, and start again
            data_transformers_manager.disconnect_from_rabbit()
            log_and_print(get_stopped_message(data_transformers_manager),
                          data_transformers_manager.logger)
            log_and_print("Restarting {} in {} seconds.".format(
                data_transformers_manager, RESTART_SLEEPING_PERIOD),
                data_transformers_manager.logger)
            time.sleep(RESTART_SLEEPING_PERIOD)


def run_alert_router() -> None:
    alert_router, alert_router_logger = _initialise_alert_router()

    while True:
        try:
            alert_router.start()
        except (pika.exceptions.AMQPConnectionError,
                pika.exceptions.AMQPChannelError):
            # Error would have already been logged by RabbitMQ logger.
            # Since we have to re-initialise just break the loop.
            log_and_print(get_stopped_message(alert_router),
                          alert_router_logger)
        except Exception:
            alert_router.disconnect_from_rabbit()
            log_and_print(get_stopped_message(alert_router),
                          alert_router_logger)
            log_and_print("Restarting {} in {} seconds.".format(
                alert_router, RESTART_SLEEPING_PERIOD), alert_router_logger)
            time.sleep(RESTART_SLEEPING_PERIOD)


def run_config_manager() -> None:
    config_manager, config_manager_logger = _initialise_config_manager()

    while True:
        try:
            config_manager.start()
        except (pika.exceptions.AMQPConnectionError,
                pika.exceptions.AMQPChannelError):
            # Error would have already been logged by RabbitMQ logger.
            # Since we have to re-initialise just break the loop.
            log_and_print(get_stopped_message(config_manager),
                          config_manager_logger)
        except Exception:
            config_manager.disconnect_from_rabbit()
            log_and_print(get_stopped_message(config_manager),
                          config_manager_logger)
            log_and_print("Restarting {} in {} seconds.".format(
                config_manager, RESTART_SLEEPING_PERIOD), config_manager_logger)
            time.sleep(RESTART_SLEEPING_PERIOD)


def run_channels_manager() -> None:
    channels_manager = _initialise_channels_manager()

    while True:
        try:
            channels_manager.start()
        except (pika.exceptions.AMQPConnectionError,
                pika.exceptions.AMQPChannelError):
            # Error would have already been logged by RabbitMQ logger.
            # Since we have to re-initialise just break the loop.
            log_and_print(get_stopped_message(channels_manager),
                          channels_manager.logger)
        except Exception:
            # Close the connection with RabbitMQ if we have an unexpected
            # exception, and start again
            channels_manager.disconnect_from_rabbit()
            log_and_print(get_stopped_message(channels_manager),
                          channels_manager.logger)
            log_and_print("Restarting {} in {} seconds.".format(
                channels_manager, RESTART_SLEEPING_PERIOD),
                channels_manager.logger)
            time.sleep(RESTART_SLEEPING_PERIOD)


# If termination signals are received, terminate all child process and exit
def on_terminate(signum: int, stack: FrameType) -> None:
    def terminate_and_join_process(process: multiprocessing.Process, name: str):
        log_and_print("Terminating the {}".format(name), dummy_logger)
        process.terminate()
        process.join()

    dummy_logger = logging.getLogger('Dummy')

    log_and_print("The alerter is terminating. All components will be stopped "
                  "gracefully.", dummy_logger)

    terminate_and_join_process(config_manager_runner_process,
                               CONFIGS_MANAGER_NAME)

    terminate_and_join_process(system_monitors_manager_process,
                               SYSTEM_MONITORS_MANAGER_NAME)

    terminate_and_join_process(github_monitors_manager_process,
                               GITHUB_MONITORS_MANAGER_NAME)

    terminate_and_join_process(data_transformers_manager_process,
                               DATA_TRANSFORMERS_MANAGER_NAME)

    terminate_and_join_process(system_alerters_manager_process,
                               SYSTEM_ALERTERS_MANAGER_NAME)

    terminate_and_join_process(github_alerter_manager_process,
                               GITHUB_ALERTER_MANAGER_NAME)

    terminate_and_join_process(data_store_process,
                               DATA_STORE_MANAGER_NAME)

    terminate_and_join_process(alert_router_process, ALERT_ROUTER_NAME)

    terminate_and_join_process(channels_manager_process, CHANNELS_MANAGER_NAME)

    log_and_print("PANIC process terminated.", dummy_logger)

    log_and_print("The alerting and monitoring process has ended.",
                  dummy_logger)
    sys.exit()


def _initialise_and_declare_config_queues() -> None:
    dummy_logger = logging.getLogger('Dummy')

    while True:
        try:
            rabbitmq = RabbitMQApi(dummy_logger, env.RABBIT_IP)
            log_and_print("Connecting with RabbitMQ to create and bind "
                          "configuration queues.", dummy_logger)
            ret = rabbitmq.connect()
            if ret == -1:
                log_and_print(
                    "RabbitMQ is temporarily unavailable. Re-trying in {} "
                    "seconds.".format(RE_INITIALISE_SLEEPING_PERIOD),
                    dummy_logger)
                time.sleep(RE_INITIALISE_SLEEPING_PERIOD)
                continue

            # Config exchange declaration
            log_and_print("Creating {} exchange.".format(CONFIG_EXCHANGE),
                          dummy_logger)
            rabbitmq.exchange_declare(
                CONFIG_EXCHANGE, TOPIC, False, True, False, False
            )

            # Alert router queues
            log_and_print("Creating queue '{}'".format(
                ALERT_ROUTER_CONFIGS_QUEUE_NAME), dummy_logger)
            rabbitmq.queue_declare(ALERT_ROUTER_CONFIGS_QUEUE_NAME, False, True,
                                   False, False)
            log_and_print("Binding queue '{}' to '{}' exchange with routing "
                          "key {}.".format(ALERT_ROUTER_CONFIGS_QUEUE_NAME,
                                           CONFIG_EXCHANGE,
                                           ALERT_ROUTER_CONFIGS_ROUTING_KEY),
                          dummy_logger)
            rabbitmq.queue_bind(ALERT_ROUTER_CONFIGS_QUEUE_NAME,
                                CONFIG_EXCHANGE,
                                ALERT_ROUTER_CONFIGS_ROUTING_KEY)

            # System Alerters Manager queues
            log_and_print("Creating queue '{}'".format(
                SYS_ALERTERS_MANAGER_CONFIGS_QUEUE_NAME), dummy_logger)
            rabbitmq.queue_declare(SYS_ALERTERS_MANAGER_CONFIGS_QUEUE_NAME,
                                   False, True, False, False)
            log_and_print(
                "Binding queue '{}' to '{}' exchange with routing "
                "key {}.".format(SYS_ALERTERS_MANAGER_CONFIGS_QUEUE_NAME,
                                 CONFIG_EXCHANGE,
                                 SYS_ALERTERS_MAN_CONFIGS_ROUTING_KEY_CHAIN),
                dummy_logger)
            rabbitmq.queue_bind(SYS_ALERTERS_MANAGER_CONFIGS_QUEUE_NAME,
                                CONFIG_EXCHANGE,
                                SYS_ALERTERS_MAN_CONFIGS_ROUTING_KEY_CHAIN)
            log_and_print(
                "Binding queue '{}' to '{}' exchange with routing "
                "key {}.".format(SYS_ALERTERS_MANAGER_CONFIGS_QUEUE_NAME,
                                 CONFIG_EXCHANGE,
                                 SYS_ALERTERS_MAN_CONFIGS_ROUTING_KEY_GEN),
                dummy_logger)
            rabbitmq.queue_bind(SYS_ALERTERS_MANAGER_CONFIGS_QUEUE_NAME,
                                CONFIG_EXCHANGE,
                                SYS_ALERTERS_MAN_CONFIGS_ROUTING_KEY_GEN)

            # Channels manager queues
            log_and_print("Creating queue '{}'".format(
                CHANNELS_MANAGER_CONFIGS_QUEUE_NAME), dummy_logger)
            rabbitmq.queue_declare(CHANNELS_MANAGER_CONFIGS_QUEUE_NAME, False,
                                   True, False, False)
            log_and_print(
                "Binding queue '{}' to '{}' exchange with routing "
                "key {}.".format(CHANNELS_MANAGER_CONFIGS_QUEUE_NAME,
                                 CONFIG_EXCHANGE,
                                 CHANNELS_MANAGER_CONFIGS_ROUTING_KEY),
                dummy_logger)
            rabbitmq.queue_bind(CHANNELS_MANAGER_CONFIGS_QUEUE_NAME,
                                CONFIG_EXCHANGE,
                                CHANNELS_MANAGER_CONFIGS_ROUTING_KEY)

            # GitHub Monitors Manager queues
            log_and_print("Creating queue '{}'".format(
                GH_MON_MAN_CONFIGS_QUEUE_NAME), dummy_logger)
            rabbitmq.queue_declare(GH_MON_MAN_CONFIGS_QUEUE_NAME, False, True,
                                   False, False)
            log_and_print(
                "Binding queue '{}' to '{}' exchange with routing "
<<<<<<< HEAD
                "key {}.".format(GITHUB_MONITORS_MANAGER_CONFIGS_QUEUE_NAME,
                                 CONFIG_EXCHANGE,
                                 'chains.*.*.github_repos_config'),
                dummy_logger)
            rabbitmq.queue_bind(GITHUB_MONITORS_MANAGER_CONFIGS_QUEUE_NAME,
                                CONFIG_EXCHANGE,
                                'chains.*.*.github_repos_config')
            log_and_print(
                "Binding queue '{}' to '{}' exchange with routing "
                "key {}.".format(GITHUB_MONITORS_MANAGER_CONFIGS_QUEUE_NAME,
                                 CONFIG_EXCHANGE,
                                 'general.github_repos_config'),
                dummy_logger)
            rabbitmq.queue_bind(GITHUB_MONITORS_MANAGER_CONFIGS_QUEUE_NAME,
                                CONFIG_EXCHANGE, 'general.github_repos_config')
=======
                "key {}.".format(GH_MON_MAN_CONFIGS_QUEUE_NAME, CONFIG_EXCHANGE,
                                 GH_MON_MAN_CONFIGS_ROUTING_KEY_CHAINS),
                dummy_logger)
            rabbitmq.queue_bind(GH_MON_MAN_CONFIGS_QUEUE_NAME, CONFIG_EXCHANGE,
                                GH_MON_MAN_CONFIGS_ROUTING_KEY_CHAINS)
            log_and_print(
                "Binding queue '{}' to '{}' exchange with routing "
                "key {}.".format(GH_MON_MAN_CONFIGS_QUEUE_NAME, CONFIG_EXCHANGE,
                                 GH_MON_MAN_CONFIGS_ROUTING_KEY_GEN),
                dummy_logger)
            rabbitmq.queue_bind(GH_MON_MAN_CONFIGS_QUEUE_NAME, CONFIG_EXCHANGE,
                                GH_MON_MAN_CONFIGS_ROUTING_KEY_GEN)
>>>>>>> 7a43506e

            # System Monitors Manager queues
            log_and_print("Creating queue '{}'".format(
                SYS_MON_MAN_CONFIGS_QUEUE_NAME), dummy_logger)
            rabbitmq.queue_declare(SYS_MON_MAN_CONFIGS_QUEUE_NAME, False, True,
                                   False, False)
            log_and_print(
                "Binding queue '{}' to '{}' exchange with routing "
                "key {}.".format(SYS_MON_MAN_CONFIGS_QUEUE_NAME,
                                 CONFIG_EXCHANGE,
                                 SYS_MON_MAN_CONFIGS_ROUTING_KEY_CHAINS_SYS),
                dummy_logger)
            rabbitmq.queue_bind(SYS_MON_MAN_CONFIGS_QUEUE_NAME, CONFIG_EXCHANGE,
                                SYS_MON_MAN_CONFIGS_ROUTING_KEY_CHAINS_SYS)
            log_and_print(
                "Binding queue '{}' to '{}' exchange with routing "
                "key {}.".format(SYS_MON_MAN_CONFIGS_QUEUE_NAME,
                                 CONFIG_EXCHANGE,
                                 SYS_MON_MAN_CONFIGS_ROUTING_KEY_CHAINS_NODES),
                dummy_logger)
            rabbitmq.queue_bind(SYS_MON_MAN_CONFIGS_QUEUE_NAME, CONFIG_EXCHANGE,
                                SYS_MON_MAN_CONFIGS_ROUTING_KEY_CHAINS_NODES)
            log_and_print(
                "Binding queue '{}' to '{}' exchange with routing "
                "key {}.".format(SYS_MON_MAN_CONFIGS_QUEUE_NAME,
                                 CONFIG_EXCHANGE,
                                 SYS_MON_MAN_CONFIGS_ROUTING_KEY_GEN),
                dummy_logger)
            rabbitmq.queue_bind(SYS_MON_MAN_CONFIGS_QUEUE_NAME, CONFIG_EXCHANGE,
                                SYS_MON_MAN_CONFIGS_ROUTING_KEY_GEN)

            # Node Monitors Manager queues
            log_and_print("Creating queue '{}'".format(
                NODE_MON_MAN_CONFIGS_QUEUE_NAME), dummy_logger)
            rabbitmq.queue_declare(NODE_MON_MAN_CONFIGS_QUEUE_NAME, False, True,
                                   False, False)
            log_and_print(
                "Binding queue '{}' to '{}' exchange with routing "
                "key {}.".format(NODE_MON_MAN_CONFIGS_QUEUE_NAME,
                                 CONFIG_EXCHANGE,
                                 NODE_MON_MAN_CONFIGS_ROUTING_KEY_CHAINS),
                dummy_logger)
            rabbitmq.queue_bind(NODE_MON_MAN_CONFIGS_QUEUE_NAME,
                                CONFIG_EXCHANGE,
                                NODE_MON_MAN_CONFIGS_ROUTING_KEY_CHAINS)

            # Config Store queues
            log_and_print("Creating queue '{}'".format(
                CONFIGS_STORE_INPUT_QUEUE_NAME), dummy_logger)
            rabbitmq.queue_declare(CONFIGS_STORE_INPUT_QUEUE_NAME, False, True,
                                   False, False)
            log_and_print(
                "Binding queue '{}' to '{}' exchange with routing "
                "key {}.".format(CONFIGS_STORE_INPUT_QUEUE_NAME,
                                 CONFIG_EXCHANGE,
                                 CONFIGS_STORE_INPUT_ROUTING_KEY), dummy_logger)
            rabbitmq.queue_bind(CONFIGS_STORE_INPUT_QUEUE_NAME, CONFIG_EXCHANGE,
                                CONFIGS_STORE_INPUT_ROUTING_KEY)

            ret = rabbitmq.disconnect()
            if ret == -1:
                log_and_print(
                    "RabbitMQ is temporarily unavailable. Re-trying in {} "
                    "seconds.".format(RE_INITIALISE_SLEEPING_PERIOD),
                    dummy_logger)
                time.sleep(RE_INITIALISE_SLEEPING_PERIOD)
                continue

            log_and_print("Configuration queues initialisation procedure has "
                          "completed successfully. Disconnecting with "
                          "RabbitMQ.", dummy_logger)
            break
        except pika.exceptions.AMQPChannelError as e:
            log_and_print("Channel error while initialising the configuration "
                          "queues: {}. Re-trying in {} "
                          "seconds.".format(repr(e),
                                            RE_INITIALISE_SLEEPING_PERIOD),
                          dummy_logger)
            time.sleep(RE_INITIALISE_SLEEPING_PERIOD)
        except pika.exceptions.AMQPConnectionError as e:
            log_and_print("RabbitMQ connection error while initialising the "
                          "configuration queues: {}. Re-trying in {} "
                          "seconds.".format(repr(e),
                                            RE_INITIALISE_SLEEPING_PERIOD),
                          dummy_logger)
            time.sleep(RE_INITIALISE_SLEEPING_PERIOD)
        except Exception as e:
            log_and_print("Unexpected exception while initialising the "
                          "configuration queues: {}. Re-trying in {} "
                          "seconds.".format(repr(e),
                                            RE_INITIALISE_SLEEPING_PERIOD),
                          dummy_logger)
            time.sleep(RE_INITIALISE_SLEEPING_PERIOD)


if __name__ == '__main__':
    # First initialise the config queues so that no config is lost when sending
    # the configs and the components are not ready yet.
    _initialise_and_declare_config_queues()

    # Start the configs manager so that the configurations are read first. We
    # need to wait a bit first until the configs are read
    # TODO: In the future we must implement a way how can we detect that the
    #     : configs manager has finished reading the configs.
    config_manager_runner_process = multiprocessing.Process(
        target=run_config_manager, args=())
    config_manager_runner_process.start()

    time.sleep(15)

    # Start the managers in a separate process
    system_monitors_manager_process = multiprocessing.Process(
        target=run_system_monitors_manager, args=())
    system_monitors_manager_process.start()

    github_monitors_manager_process = multiprocessing.Process(
        target=run_github_monitors_manager, args=())
    github_monitors_manager_process.start()

    node_monitors_manager_process = multiprocessing.Process(
        target=run_node_monitors_manager, args=())
    node_monitors_manager_process.start()

    # Start the alerters in a separate process
    system_alerters_manager_process = multiprocessing.Process(
        target=run_system_alerters_manager, args=())
    system_alerters_manager_process.start()

    github_alerter_manager_process = multiprocessing.Process(
        target=run_github_alerters_manager, args=())
    github_alerter_manager_process.start()

    data_transformers_manager_process = multiprocessing.Process(
        target=run_data_transformers_manager, args=())
    data_transformers_manager_process.start()

    # Start the data store in a separate process
    data_store_process = multiprocessing.Process(target=run_data_stores_manager,
                                                 args=())
    data_store_process.start()

    # Start the alert router in a separate process
    alert_router_process = multiprocessing.Process(target=run_alert_router,
                                                   args=())
    alert_router_process.start()

    # Start the channels manager in a separate process
    channels_manager_process = multiprocessing.Process(
        target=run_channels_manager, args=())
    channels_manager_process.start()

    signal.signal(signal.SIGTERM, on_terminate)
    signal.signal(signal.SIGINT, on_terminate)
    signal.signal(signal.SIGHUP, on_terminate)

    # If we don't wait for the processes to terminate the root process will
    # exit
    config_manager_runner_process.join()
    github_monitors_manager_process.join()
    node_monitors_manager_process.join()
    system_monitors_manager_process.join()
    system_alerters_manager_process.join()
    github_alerter_manager_process.join()
    data_transformers_manager_process.join()
    data_store_process.join()
    alert_router_process.join()
    channels_manager_process.join()

    print("The alerting and monitoring process has ended.")
    sys.stdout.flush()<|MERGE_RESOLUTION|>--- conflicted
+++ resolved
@@ -678,23 +678,6 @@
                                    False, False)
             log_and_print(
                 "Binding queue '{}' to '{}' exchange with routing "
-<<<<<<< HEAD
-                "key {}.".format(GITHUB_MONITORS_MANAGER_CONFIGS_QUEUE_NAME,
-                                 CONFIG_EXCHANGE,
-                                 'chains.*.*.github_repos_config'),
-                dummy_logger)
-            rabbitmq.queue_bind(GITHUB_MONITORS_MANAGER_CONFIGS_QUEUE_NAME,
-                                CONFIG_EXCHANGE,
-                                'chains.*.*.github_repos_config')
-            log_and_print(
-                "Binding queue '{}' to '{}' exchange with routing "
-                "key {}.".format(GITHUB_MONITORS_MANAGER_CONFIGS_QUEUE_NAME,
-                                 CONFIG_EXCHANGE,
-                                 'general.github_repos_config'),
-                dummy_logger)
-            rabbitmq.queue_bind(GITHUB_MONITORS_MANAGER_CONFIGS_QUEUE_NAME,
-                                CONFIG_EXCHANGE, 'general.github_repos_config')
-=======
                 "key {}.".format(GH_MON_MAN_CONFIGS_QUEUE_NAME, CONFIG_EXCHANGE,
                                  GH_MON_MAN_CONFIGS_ROUTING_KEY_CHAINS),
                 dummy_logger)
@@ -707,7 +690,6 @@
                 dummy_logger)
             rabbitmq.queue_bind(GH_MON_MAN_CONFIGS_QUEUE_NAME, CONFIG_EXCHANGE,
                                 GH_MON_MAN_CONFIGS_ROUTING_KEY_GEN)
->>>>>>> 7a43506e
 
             # System Monitors Manager queues
             log_and_print("Creating queue '{}'".format(
