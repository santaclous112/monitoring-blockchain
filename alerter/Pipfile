[[source]]
name = "pypi"
url = "https://pypi.org/simple"
verify_ssl = true

[packages]
configparser = "*"
pika = "*"
prometheus_client = "*"
pymongo = "*"
python-telegram-bot = "*"
python-dateutil = "*"
pdpyras = "*"
redis = "*"
requests = "*"
twilio = "*"
<<<<<<< HEAD
=======
opsgenie-sdk = "*"
>>>>>>> a5d41217
watchdog = "*"
freezegun = "*"
coverage = "*"<|MERGE_RESOLUTION|>--- conflicted
+++ resolved
@@ -14,10 +14,7 @@
 redis = "*"
 requests = "*"
 twilio = "*"
-<<<<<<< HEAD
-=======
 opsgenie-sdk = "*"
->>>>>>> a5d41217
 watchdog = "*"
 freezegun = "*"
 coverage = "*"