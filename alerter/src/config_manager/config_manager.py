import fnmatch
import logging
import os
import time
from configparser import ConfigParser, DuplicateSectionError, \
    DuplicateOptionError, InterpolationError, ParsingError, \
    MissingSectionHeaderError
from typing import Any, Dict, List, Optional, Callable

from pika import BasicProperties
from pika.exceptions import AMQPChannelError, AMQPConnectionError
from watchdog.events import FileSystemEvent
from watchdog.observers.polling import PollingObserver

from src.message_broker.rabbitmq import RabbitMQApi
from src.utils.constants import CONFIG_EXCHANGE
from src.utils.exceptions import MessageWasNotDeliveredException, \
    ConnectionNotInitializedException
from src.utils.routing_key import get_routing_key
from .config_update_event_handler import ConfigFileEventHandler

_FIRST_RUN_EVENT = 'first run'


class ConfigManager:
    """
    This class reads all configurations and sends them over to the "config"
    topic in Rabbit MQ. Updated configs are sent as well
    """

    def __init__(self, logger: logging.Logger, config_directory: str,
                 rabbit_ip: str, file_patterns: Optional[List[str]] = None,
                 ignore_file_patterns: Optional[List[str]] = None,
                 ignore_directories: bool = True, case_sensitive: bool = False):
        """
        Constructs the ConfigManager instance
        :param config_directory: The root config directory to watch.
            This is searched recursively.
        :param file_patterns: The file patterns in the directory to watch.
            Defaults to all ini files
        :param ignore_file_patterns: Any file patterns to ignore.
            Defaults to None
        :param ignore_directories: Whether changes in directories should be
            ignored. Default: True
        :param case_sensitive: Whether the patterns in `file_patterns` and
            `ignore_file_patterns` are case sensitive. Defaults to False
        """
        if not file_patterns:
            file_patterns = ['*.ini']

        self._logger = logger
        self._config_directory = config_directory
        self._file_patterns = file_patterns
        self._watching = False
        self._connected_to_rabbit = False

        self._rabbit = RabbitMQApi(logger.getChild('rabbitmq'), host=rabbit_ip)

        self._event_handler = ConfigFileEventHandler(
            self._logger.getChild(ConfigFileEventHandler.__name__),
            self._on_event_thrown,
            file_patterns,
            ignore_file_patterns,
            ignore_directories,
            case_sensitive
        )
        self._observer = PollingObserver()
        self._observer.schedule(self._event_handler, config_directory,
                                recursive=True)

        self._initialize_rabbitmq()

    def _initialize_rabbitmq(self) -> None:
        try:
            self._connect_to_rabbit()
            self._logger.debug("Connected to Rabbit")
            self._rabbit.confirm_delivery()
            self._logger.debug("Just set delivery confirmation on RabbitMQ "
                               "channel")
            self._rabbit.exchange_declare(
                CONFIG_EXCHANGE, 'topic', False, True, False, False
            )
            self._logger.debug("Declared {} exchange in Rabbit".format(
                CONFIG_EXCHANGE))
        except ConnectionNotInitializedException as cnie:
            # Should be impossible, but since exchange_declare can throw it we
            # shall ensure to log that the error passed through here too.
            self._logger.error(
                "Something went wrong that meant a connection was not made")
            self._logger.error(cnie.message)
            raise cnie

    def __del__(self):
        self.stop_watching_config_files()

    def _connect_to_rabbit(self) -> None:
        if not self._connected_to_rabbit:
            self._logger.info("Connecting to RabbitMQ")
            self._rabbit.connect_till_successful()
            self._connected_to_rabbit = True
            self._logger.info("Connected to RabbitMQ")
        else:
            self._logger.info(
                "Already connected to RabbitMQ, will not connect again")

    def _disconnect_from_rabbit(self) -> None:
        if self._connected_to_rabbit:
            self._logger.info("Disconnecting from RabbitMQ")
            self._rabbit.disconnect()
            self._connected_to_rabbit = False
            self._logger.info("Disconnected from RabbitMQ")
        else:
            self._logger.info("Already disconnected from RabbitMQ")

    def _send_config_to_rabbit_mq(self, config: Dict[str, Any],
                                  routing_key: str) -> None:
        self._logger.debug("Sending %s to routing key %s", config, routing_key)

        while True:
            try:
                self._logger.debug(
                    "Attempting to send config to routing key %s", routing_key
                )
                # We need to definitely send this
                self._rabbit.basic_publish_confirm(
<<<<<<< HEAD
                    exchange='config', routing_key=routing_key, body=config,
                    is_body_dict=True, mandatory=True,
=======
                    CONFIG_EXCHANGE, routing_key, config, mandatory=True,
                    is_body_dict=True,
>>>>>>> 94d9629c
                    properties=BasicProperties(delivery_mode=2)
                )
                self._logger.info("Configuration update sent")
                break
            except MessageWasNotDeliveredException as mwnde:
                self._logger.error("Config was not successfully sent")
                self._logger.exception(mwnde)
                self._logger.info("Will attempt sending the config again")
            except (
                    ConnectionNotInitializedException, AMQPConnectionError
            ) as connection_error:
                # If the connection is not initalized or there is a connection
                # error, we need to restart the connection and try it again
                self._logger.error("There has been a connection error")
                self._logger.exception(connection_error)
                self._logger.info("Restarting the connection")
                self._connected_to_rabbit = False

                # Wait 5 seconds before reconnecting and then retrying
                time.sleep(5)
                self._connect_to_rabbit()

                self._logger.info("Connection restored, will attempt again")
            except AMQPChannelError:
                # This error would have already been logged by the RabbitMQ
                # logger and handled by RabbitMQ. Since a new channel is created
                # we need to re-initialize RabbitMQ
                self._initialize_rabbitmq()

    def _on_event_thrown(self, event: FileSystemEvent) -> None:
        """
        When an event is thrown, it reads the config and sends it as a dict via
        rabbitmq to the config exchange of type topic
        with the routing key determined by the relative file path.
        :param event: The event passed by watchdog
        :return None
        """

        self._logger.debug("Event thrown: %s", event)
        self._logger.info("Detected a config %s in %s", event.event_type,
                          event.src_path)

        config = ConfigParser()

        self._logger.debug("Reading configuration")
        try:
            config.read(event.src_path)
            # TODO (Mark) PANIC-278 - Implement schema check
        except (
                DuplicateSectionError, DuplicateOptionError, InterpolationError,
                MissingSectionHeaderError, ParsingError
        ) as e:
            self._logger.error(e.message)
            # When the config is invalid, we do nothing and discard this event.
            return None

        self._logger.debug("Config read successfully")

        config_dict = {key: dict(config[key]) for key in config}
        self._logger.debug("Config converted to dict: %s", config_dict)
        # Since the watcher is configured to watch files in
        # self._config_directory we only need check that (for get_routing_key)
        config_folder = os.path.normpath(self._config_directory)

        routing_key = get_routing_key(event.src_path, config_folder)
        self._logger.debug("Sending config %s to RabbitMQ with routing key %s",
                           config_dict, routing_key)
        self._send_config_to_rabbit_mq(config_dict, routing_key)

    @property
    def config_directory(self) -> str:
        return self._config_directory

    @property
    def watching(self) -> bool:
        return self._watching

    @property
    def connected_to_rabbit(self) -> bool:
        return self._connected_to_rabbit

    def start_watching_config_files(self) -> None:
        """
        This method is used to start the observer and begin watching the files
        It also sends the configuration files for the first time
        :return None
        """

        def do_first_run_event(name: str) -> None:
            event = FileSystemEvent(name)
            event.event_type = _FIRST_RUN_EVENT
            self._on_event_thrown(event)

        self._logger.info("Throwing first run event for all config files")
        self.foreach_config_file(do_first_run_event)

        if not self._watching:
            self._logger.info("Starting config file observer")
            self._observer.start()
            self._watching = True
        else:
            self._logger.info("File observer is already running")

        self._logger.debug("Config file observer started")
        self._connect_to_rabbit()

    def stop_watching_config_files(self) -> None:
        """
        This method is used to stop the observer and join the threads
        """
        if self._watching:
            self._logger.info("Stopping config file observer")
            self._observer.stop()
            self._observer.join()
            self._watching = False
            self._logger.debug("Config file observer stopped")
        else:
            self._logger.info("Config file observer already stopped")
        self._disconnect_from_rabbit()

    def foreach_config_file(self, callback: Callable[[str], None]) -> None:
        """
        Runs a function over all the files being watched by this class
        :param callback: The function to watch. Must accept a string for the
            file path as {config_directory} + {file path}
        :return: Nothing
        """
        for root, dirs, files in os.walk(self.config_directory):
            for name in files:
                if any([fnmatch.fnmatch(name, pattern) for pattern in
                        self._file_patterns]):
                    callback(os.path.join(root, name))<|MERGE_RESOLUTION|>--- conflicted
+++ resolved
@@ -123,13 +123,8 @@
                 )
                 # We need to definitely send this
                 self._rabbit.basic_publish_confirm(
-<<<<<<< HEAD
-                    exchange='config', routing_key=routing_key, body=config,
-                    is_body_dict=True, mandatory=True,
-=======
                     CONFIG_EXCHANGE, routing_key, config, mandatory=True,
                     is_body_dict=True,
->>>>>>> 94d9629c
                     properties=BasicProperties(delivery_mode=2)
                 )
                 self._logger.info("Configuration update sent")
