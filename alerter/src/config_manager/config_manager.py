import fnmatch
import logging
import os
import time
from configparser import ConfigParser, DuplicateSectionError, \
    DuplicateOptionError, InterpolationError, ParsingError
from typing import Any, Dict, List, Optional, Callable

from pika import BasicProperties
from pika.exceptions import AMQPChannelError, AMQPConnectionError
from watchdog.events import FileSystemEvent
from watchdog.observers.polling import PollingObserver

from src.message_broker.rabbitmq import RabbitMQApi
from src.utils.constants import CONFIG_EXCHANGE
from src.utils.exceptions import MessageWasNotDeliveredException, \
    ConnectionNotInitializedException
from src.utils.routing_key import get_routing_key
from .config_update_event_handler import ConfigFileEventHandler

_FIRST_RUN_EVENT = 'first run'


class ConfigManager:
    """
    This class reads all configurations and sends them over to the "config"
    topic in Rabbit MQ. Updated configs are sent as well
    """

    def __init__(self, logger: logging.Logger, config_directory: str,
                 rabbit_ip: str, output_rabbit_channel: str,
                 file_patterns: Optional[List[str]] = None,
                 ignore_file_patterns: Optional[List[str]] = None,
                 ignore_directories: bool = True, case_sensitive: bool = False):
        """
        Constructs the ConfigManager instance
        :param config_directory: The root config directory to watch.
            This is searched recursively.
        :param file_patterns: The file patterns in the directory to watch.
            Defaults to all ini files
        :param ignore_file_patterns: Any file patterns to ignore.
            Defaults to None
        :param ignore_directories: Whether changes in directories should be
            ignored. Default: True
        :param case_sensitive: Whether the patterns in `file_patterns` and
            `ignore_file_patterns` are case sensitive. Defaults to False
        """
        if not file_patterns:
            file_patterns = ['*.ini']

        self._logger = logger
        self._config_directory = config_directory
        self._file_patterns = file_patterns
        self._watching = False
        self._connected_to_rabbit = False
        self._output_rabbit_channel = output_rabbit_channel

        self._rabbit = RabbitMQApi(logger.getChild('rabbitmq'), host=rabbit_ip)

        self._event_handler = ConfigFileEventHandler(
            self._logger.getChild(ConfigFileEventHandler.__name__),
            self._on_event_thrown,
            file_patterns,
            ignore_file_patterns,
            ignore_directories,
            case_sensitive
        )
        self._observer = PollingObserver()
        self._observer.schedule(self._event_handler, config_directory,
                                recursive=True)

<<<<<<< HEAD
        # Looping due to some errors requiring a retry
        while True:
            try:
                self._connect_to_rabbit()
                self._logger.debug("Connected to Rabbit")
                self._rabbit.exchange_declare(
                    output_rabbit_channel, "topic", False, True, False, False
                )
                self._logger.debug("Declared exchange in Rabbit")
                break
            except (ConnectionNotInitializedException,
                    AMQPConnectionError) as connection_error:
                # Should be impossible, but since exchange_declare can throw
                # it we shall ensure to log that the error passed through here
                # too.
                self._logger.error(
                    "Something went wrong that meant a connection was not made")
                self._logger.error(connection_error.message)
                raise connection_error
            except AMQPChannelError:
                # This error would have already been logged by the RabbitMQ
                # logger and handled by RabbitMQ. As a result we don't need to
                # anything here, just re-try.
                continue
=======
        self._initialize_rabbitmq()

    def _initialize_rabbitmq(self) -> None:
        try:
            self._connect_to_rabbit()
            self._logger.debug("Connected to Rabbit")
            self._rabbit.confirm_delivery()
            self._logger.debug("Just set delivery confirmation on RabbitMQ "
                               "channel")
            self._rabbit.exchange_declare(
                CONFIG_EXCHANGE, 'topic', False, True, False, False
            )
            self._logger.debug("Declared {} exchange in Rabbit".format(
                CONFIG_EXCHANGE))
        except ConnectionNotInitializedException as cnie:
            # Should be impossible, but since exchange_declare can throw it we
            # shall ensure to log that the error passed through here too.
            self._logger.error(
                "Something went wrong that meant a connection was not made")
            self._logger.error(cnie.message)
            raise cnie
>>>>>>> 94d9629c

    def __del__(self):
        self.stop_watching_config_files()

    def _connect_to_rabbit(self) -> None:
        if not self._connected_to_rabbit:
            self._logger.info("Connecting to RabbitMQ")
            self._rabbit.connect_till_successful()
            self._connected_to_rabbit = True
            self._logger.info("Connected to RabbitMQ")
        else:
            self._logger.info(
                "Already connected to RabbitMQ, will not connect again")

    def _disconnect_from_rabbit(self) -> None:
        if self._connected_to_rabbit:
            self._logger.info("Disconnecting from RabbitMQ")
            self._rabbit.disconnect_till_successful()
            self._connected_to_rabbit = False
            self._logger.info("Disconnected from RabbitMQ")
        else:
            self._logger.info("Already disconnected from RabbitMQ")

    def _send_config_to_rabbit_mq(self, config: Dict[str, Any],
                                  routing_key: str) -> None:
        self._logger.debug("Sending %s to routing key %s", config, routing_key)

        while True:
            try:
                self._logger.debug(
                    "Attempting to send config to routing key %s", routing_key
                )
                # We need to definitely send this
                self._rabbit.basic_publish_confirm(
<<<<<<< HEAD
                    self._output_rabbit_channel, routing_key, config,
                    mandatory=True, is_body_dict=True,
=======
                    CONFIG_EXCHANGE, routing_key, config, mandatory=True,
                    is_body_dict=True,
>>>>>>> 94d9629c
                    properties=BasicProperties(delivery_mode=2)
                )
                self._logger.info("Configuration update sent")
                break
            except MessageWasNotDeliveredException as mwnde:
                self._logger.error("Config was not successfully sent")
                self._logger.exception(mwnde)
                self._logger.info("Will attempt sending the config again")
            except (
                    ConnectionNotInitializedException, AMQPConnectionError
            ) as connection_error:
                # If the connection is not initalized or there is a connection
                # error, we need to restart the connection and try it again
                self._logger.error("There has been a connection error")
                self._logger.exception(connection_error)
                self._logger.info("Restarting the connection")
                self._connected_to_rabbit = False

                # Wait 5 seconds before reconnecting and then retrying
                time.sleep(5)
                self._connect_to_rabbit()

                self._logger.info("Connection restored, will attempt again")
            except AMQPChannelError:
                # This error would have already been logged by the RabbitMQ
                # logger and handled by RabbitMQ. Since a new channel is created
                # we need to re-initialize RabbitMQ
                self._initialize_rabbitmq()

    def _on_event_thrown(self, event: FileSystemEvent) -> None:
        """
        When an event is thrown, it reads the config and sends it as a dict via
<<<<<<< HEAD
        rabbitmq to the topic exchange given in the constructor
=======
        rabbitmq to the config exchange of type topic
>>>>>>> 94d9629c
        with the routing key determined by the relative file path.
        :param event: The event passed by watchdog
        :return None
        """

        self._logger.debug("Event thrown: %s", event)
        self._logger.info("Detected a config %s in %s", event.event_type,
                          event.src_path)

        config = ConfigParser()

        self._logger.debug("Reading configuration")
        try:
            config.read(event.src_path)
            # TODO (Mark) PANIC-278 - Implement schema check
        except (
                DuplicateSectionError, DuplicateOptionError, InterpolationError,
                ParsingError
        ) as e:
            self._logger.error(e.message)
            # When the config is invalid, we do nothing and discard this event.
            return None

        self._logger.debug("Config read successfully")

        config_dict = {key: dict(config[key]) for key in config}
        self._logger.debug("Config converted to dict: %s", config_dict)

        # Since the watcher is configured to watch files in
        # self._config_directory we only need check that (for get_routing_key)
        config_folder = os.path.normpath(self._config_directory)

        routing_key = get_routing_key(event.src_path, config_folder)
        self._logger.debug("Sending config %s to RabbitMQ with routing key %s",
                           config_dict, routing_key)
        self._send_config_to_rabbit_mq(config_dict, routing_key)

    @property
    def config_directory(self) -> str:
        return self._config_directory

    @property
    def watching(self) -> bool:
        return self._watching

    @property
    def connected_to_rabbit(self) -> bool:
        return self._connected_to_rabbit

    def start_watching_config_files(self) -> None:
        """
        This method is used to start the observer and begin watching the files
        It also sends the configuration files for the first time
        :return None
        """

        def do_first_run_event(name: str) -> None:
            event = FileSystemEvent(name)
            event.event_type = _FIRST_RUN_EVENT
            self._on_event_thrown(event)

        self._logger.info("Throwing first run event for all config files")
        self.foreach_config_file(do_first_run_event)

        if not self._watching:
            self._logger.info("Starting config file observer")
            self._observer.start()
            self._watching = True
        else:
            self._logger.info("File observer is already running")

        self._logger.debug("Config file observer started")
        self._connect_to_rabbit()

    def stop_watching_config_files(self) -> None:
        """
        This method is used to stop the observer and join the threads
        """
        if self._watching:
            self._logger.info("Stopping config file observer")
            self._observer.stop()
            self._observer.join()
            self._watching = False
            self._logger.debug("Config file observer stopped")
        else:
            self._logger.info("Config file observer already stopped")
        self._disconnect_from_rabbit()

    def foreach_config_file(self, callback: Callable[[str], None]) -> None:
        """
        Runs a function over all the files being watched by this class
        :param callback: The function to watch. Must accept a string for the
            file path as {config_directory} + {file path}
        :return: Nothing
        """
        for root, dirs, files in os.walk(self.config_directory):
            for name in files:
                if any([fnmatch.fnmatch(name, pattern) for pattern in
                        self._file_patterns]):
                    callback(os.path.join(root, name))<|MERGE_RESOLUTION|>--- conflicted
+++ resolved
@@ -28,8 +28,7 @@
     """
 
     def __init__(self, logger: logging.Logger, config_directory: str,
-                 rabbit_ip: str, output_rabbit_channel: str,
-                 file_patterns: Optional[List[str]] = None,
+                 rabbit_ip: str, file_patterns: Optional[List[str]] = None,
                  ignore_file_patterns: Optional[List[str]] = None,
                  ignore_directories: bool = True, case_sensitive: bool = False):
         """
@@ -53,7 +52,6 @@
         self._file_patterns = file_patterns
         self._watching = False
         self._connected_to_rabbit = False
-        self._output_rabbit_channel = output_rabbit_channel
 
         self._rabbit = RabbitMQApi(logger.getChild('rabbitmq'), host=rabbit_ip)
 
@@ -69,16 +67,21 @@
         self._observer.schedule(self._event_handler, config_directory,
                                 recursive=True)
 
-<<<<<<< HEAD
-        # Looping due to some errors requiring a retry
+        self._initialize_rabbitmq()
+
+    def _initialize_rabbitmq(self) -> None:
         while True:
             try:
                 self._connect_to_rabbit()
                 self._logger.debug("Connected to Rabbit")
+                self._rabbit.confirm_delivery()
+                self._logger.debug("Just set delivery confirmation on RabbitMQ "
+                                   "channel")
                 self._rabbit.exchange_declare(
-                    output_rabbit_channel, "topic", False, True, False, False
+                    CONFIG_EXCHANGE, 'topic', False, True, False, False
                 )
-                self._logger.debug("Declared exchange in Rabbit")
+                self._logger.debug("Declared {} exchange in Rabbit".format(
+                    CONFIG_EXCHANGE))
                 break
             except (ConnectionNotInitializedException,
                     AMQPConnectionError) as connection_error:
@@ -94,29 +97,6 @@
                 # logger and handled by RabbitMQ. As a result we don't need to
                 # anything here, just re-try.
                 continue
-=======
-        self._initialize_rabbitmq()
-
-    def _initialize_rabbitmq(self) -> None:
-        try:
-            self._connect_to_rabbit()
-            self._logger.debug("Connected to Rabbit")
-            self._rabbit.confirm_delivery()
-            self._logger.debug("Just set delivery confirmation on RabbitMQ "
-                               "channel")
-            self._rabbit.exchange_declare(
-                CONFIG_EXCHANGE, 'topic', False, True, False, False
-            )
-            self._logger.debug("Declared {} exchange in Rabbit".format(
-                CONFIG_EXCHANGE))
-        except ConnectionNotInitializedException as cnie:
-            # Should be impossible, but since exchange_declare can throw it we
-            # shall ensure to log that the error passed through here too.
-            self._logger.error(
-                "Something went wrong that meant a connection was not made")
-            self._logger.error(cnie.message)
-            raise cnie
->>>>>>> 94d9629c
 
     def __del__(self):
         self.stop_watching_config_files()
@@ -151,13 +131,8 @@
                 )
                 # We need to definitely send this
                 self._rabbit.basic_publish_confirm(
-<<<<<<< HEAD
-                    self._output_rabbit_channel, routing_key, config,
-                    mandatory=True, is_body_dict=True,
-=======
                     CONFIG_EXCHANGE, routing_key, config, mandatory=True,
                     is_body_dict=True,
->>>>>>> 94d9629c
                     properties=BasicProperties(delivery_mode=2)
                 )
                 self._logger.info("Configuration update sent")
@@ -190,11 +165,7 @@
     def _on_event_thrown(self, event: FileSystemEvent) -> None:
         """
         When an event is thrown, it reads the config and sends it as a dict via
-<<<<<<< HEAD
-        rabbitmq to the topic exchange given in the constructor
-=======
         rabbitmq to the config exchange of type topic
->>>>>>> 94d9629c
         with the routing key determined by the relative file path.
         :param event: The event passed by watchdog
         :return None
