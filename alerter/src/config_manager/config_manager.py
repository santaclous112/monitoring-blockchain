--- conflicted
+++ resolved
@@ -104,7 +104,6 @@
                 self._config_rabbit.exchange_declare(
                     CONFIG_EXCHANGE, 'topic', False, True, False, False
                 )
-<<<<<<< HEAD
                 self._logger.info("Declared %s exchange in Rabbit",
                                   CONFIG_EXCHANGE)
 
@@ -134,10 +133,6 @@
                 self._heartbeat_rabbit.basic_consume(config_ping_queue,
                                                      self._process_ping,
                                                      True, False, None)
-=======
-                self._logger.debug("Declared %s exchange in Rabbit",
-                                   CONFIG_EXCHANGE)
->>>>>>> 6ff03a26
                 break
             except (ConnectionNotInitializedException,
                     AMQPConnectionError) as connection_error:
@@ -165,7 +160,7 @@
             self._logger.info(
                 "Already connected to RabbitMQ, will not connect again")
 
-    def disconnect(self) -> None:
+    def _disconnect_from_rabbit(self) -> None:
         if self._connected_to_rabbit:
             self._logger.info("Disconnecting from RabbitMQ")
             self._config_rabbit.disconnect_till_successful()
@@ -335,7 +330,7 @@
             self._logger.debug("Config file observer stopped")
         else:
             self._logger.info("Config file observer already stopped")
-        self.disconnect()
+        self._disconnect_from_rabbit()
         log_and_print("{} terminated.".format(self), self._logger)
         sys.exit()
 
