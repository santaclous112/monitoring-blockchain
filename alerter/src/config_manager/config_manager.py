import fnmatch
import logging
import os
import sys
import time
from configparser import (ConfigParser, DuplicateSectionError,
                          DuplicateOptionError, InterpolationError,
                          ParsingError)
from datetime import datetime
from types import FrameType
from typing import Any, Dict, List, Optional, Callable

import pika
from pika import BasicProperties
from pika.adapters.blocking_connection import BlockingChannel
from pika.exceptions import AMQPChannelError, AMQPConnectionError
from watchdog.events import FileSystemEvent
from watchdog.observers.polling import PollingObserver

from src.message_broker.rabbitmq import RabbitMQApi
<<<<<<< HEAD
from src.utils.constants import CONFIG_EXCHANGE, HEALTH_CHECK_EXCHANGE
from src.utils.exceptions import MessageWasNotDeliveredException, \
    ConnectionNotinitialisedException
=======
from src.utils.constants import (CONFIG_EXCHANGE, HEALTH_CHECK_EXCHANGE,
                                 RE_INITIALIZE_SLEEPING_PERIOD)
from src.utils.exceptions import (MessageWasNotDeliveredException,
                                  ConnectionNotInitializedException)
>>>>>>> a5d41217
from src.utils.routing_key import get_routing_key
from .config_update_event_handler import ConfigFileEventHandler
from ..abstract import Component
from ..utils.logging import log_and_print

_FIRST_RUN_EVENT = 'first run'
_HEARTBEAT_ROUTING_KEY = 'heartbeat.worker'


class ConfigsManager(Component):
    """
    This class reads all configurations and sends them over to the "config"
    topic in Rabbit MQ. Updated configs are sent as well
    """

    def __init__(self, name: str, logger: logging.Logger, config_directory: str,
                 rabbit_ip: str, file_patterns: Optional[List[str]] = None,
                 ignore_file_patterns: Optional[List[str]] = None,
                 ignore_directories: bool = True, case_sensitive: bool = False):
        """
        Constructs the ConfigsManager instance
        :param config_directory: The root config directory to watch.
            This is searched recursively.
        :param file_patterns: The file patterns in the directory to watch.
            Defaults to all ini files
        :param ignore_file_patterns: Any file patterns to ignore.
            Defaults to None
        :param ignore_directories: Whether changes in directories should be
            ignored. Default: True
        :param case_sensitive: Whether the patterns in `file_patterns` and
            `ignore_file_patterns` are case sensitive. Defaults to False
        """
        super().__init__()
        if not file_patterns:
            file_patterns = ['*.ini']

        self._name = name
        self._logger = logger
        self._config_directory = config_directory
        self._file_patterns = file_patterns
        self._watching = False
        self._connected_to_rabbit = False

        self._logger.debug("Creating config RabbitMQ connection")
        self._config_rabbit = RabbitMQApi(
            logger.getChild("config_{}".format(RabbitMQApi.__name__)),
            host=rabbit_ip)

        self._logger.debug("Creating heartbeat RabbitMQ connection")
        self._heartbeat_rabbit = RabbitMQApi(
            logger.getChild("heartbeat_{}".format(RabbitMQApi.__name__)),
            host=rabbit_ip)

        self._event_handler = ConfigFileEventHandler(
            self._logger.getChild(ConfigFileEventHandler.__name__),
            self._on_event_thrown,
            file_patterns,
            ignore_file_patterns,
            ignore_directories,
            case_sensitive
        )
        self._observer = PollingObserver()
        self._observer.schedule(self._event_handler, config_directory,
                                recursive=True)

    def __str__(self) -> str:
        return self.name

    @property
    def name(self) -> str:
        return self._name

    def _initialise_rabbitmq(self) -> None:
        config_ping_queue = "config_ping_queue"

        while True:
            try:
                self._connect_to_rabbit()
                self._logger.info("Connected to Rabbit")
                self._config_rabbit.confirm_delivery()
                self._logger.info("Enabled delivery confirmation on configs"
                                  "RabbitMQ channel")

                self._config_rabbit.exchange_declare(
                    CONFIG_EXCHANGE, 'topic', False, True, False, False
                )
                self._logger.info("Declared %s exchange in Rabbit",
                                  CONFIG_EXCHANGE)

                self._heartbeat_rabbit.confirm_delivery()
                self._logger.info("Enabled delivery confirmation on heartbeat"
                                  "RabbitMQ channel")

                self._heartbeat_rabbit.exchange_declare(
                    HEALTH_CHECK_EXCHANGE, 'topic', False, True, False, False
                )
                self._logger.info("Declared %s exchange in Rabbit",
                                  HEALTH_CHECK_EXCHANGE)

                self._logger.info(
                    "Creating and binding queue '%s' to exchange '%s' with "
                    "routing key '%s", config_ping_queue, HEALTH_CHECK_EXCHANGE,
                    _HEARTBEAT_ROUTING_KEY)

                self._heartbeat_rabbit.queue_declare(config_ping_queue, False,
                                                     True, False, False)
                self._logger.debug("Declared '%s' queue", config_ping_queue)

                self._heartbeat_rabbit.queue_bind(config_ping_queue,
                                                  HEALTH_CHECK_EXCHANGE,
                                                  'ping')
                self._logger.debug("Bound queue '%s' to exchange '%s'",
                                   config_ping_queue, HEALTH_CHECK_EXCHANGE)

                # Pre-fetch count is set to 300
                prefetch_count = round(300)
                self._heartbeat_rabbit.basic_qos(prefetch_count=prefetch_count)
                self._logger.debug("Declaring consuming intentions")
                self._heartbeat_rabbit.basic_consume(config_ping_queue,
                                                     self._process_ping,
                                                     True, False, None)
                break
            except (ConnectionNotinitialisedException,
                    AMQPConnectionError) as connection_error:
                # Should be impossible, but since exchange_declare can throw
                # it we shall ensure to log that the error passed through here
                # too.
                self._logger.error(
                    "Something went wrong that meant a connection was not made")
                self._logger.error(connection_error.message)
                raise connection_error
            except AMQPChannelError:
                # This error would have already been logged by the RabbitMQ
                # logger and handled by RabbitMQ. As a result we don't need to
                # anything here, just re-try.
                time.sleep(RE_INITIALIZE_SLEEPING_PERIOD)

    def _connect_to_rabbit(self) -> None:
        if not self._connected_to_rabbit:
            self._logger.info("Connecting to the config RabbitMQ")
            self._config_rabbit.connect_till_successful()
            self._logger.info("Connected to config RabbitMQ")
            self._logger.info("Connecting to the heartbeat RabbitMQ")
            self._heartbeat_rabbit.connect_till_successful()
            self._logger.info("Connected to heartbeat RabbitMQ")
            self._connected_to_rabbit = True
        else:
            self._logger.info(
                "Already connected to RabbitMQ, will not connect again")

    def disconnect_from_rabbit(self) -> None:
        if self._connected_to_rabbit:
            self._logger.info("Disconnecting from the config RabbitMQ")
            self._config_rabbit.disconnect_till_successful()
            self._logger.info("Disconnected from the config RabbitMQ")
            self._logger.info("Disconnecting from the heartbeat RabbitMQ")
            self._heartbeat_rabbit.disconnect_till_successful()
            self._logger.info("Disconnected from the heartbeat RabbitMQ")
            self._connected_to_rabbit = False
        else:
            self._logger.info("Already disconnected from RabbitMQ")

    def _send_heartbeat(self, data_to_send: dict) -> None:
        self._logger.debug("Sending heartbeat to the %s exchange",
                           HEALTH_CHECK_EXCHANGE)
        self._logger.debug("Sending %s", data_to_send)
        self._heartbeat_rabbit.basic_publish_confirm(
            exchange=HEALTH_CHECK_EXCHANGE,
            routing_key=_HEARTBEAT_ROUTING_KEY,
            body=data_to_send, is_body_dict=True,
            properties=pika.BasicProperties(delivery_mode=2),
            mandatory=True)
        self._logger.info("Sent heartbeat to %s exchange",
                          HEALTH_CHECK_EXCHANGE)

    def _process_ping(self, ch: BlockingChannel,
                      method: pika.spec.Basic.Deliver,
                      properties: pika.spec.BasicProperties,
                      body: bytes) -> None:

        self._logger.debug("Received %s. Let's pong", body)
        try:
            heartbeat = {
                'component_name': self.name,
                'is_alive': self._observer.is_alive(),
                'timestamp': datetime.now().timestamp(),
            }

            self._send_heartbeat(heartbeat)
        except MessageWasNotDeliveredException as e:
            # Log the message and do not raise it as heartbeats must be
            # real-time
            self._logger.error("Error when sending heartbeat")
            self._logger.exception(e)

    def _send_config_to_rabbit_mq(self, config: Dict[str, Any],
                                  routing_key: str) -> None:
        self._logger.debug("Sending %s to routing key %s", config, routing_key)

        while True:
            try:
                self._logger.debug(
                    "Attempting to send config to routing key %s", routing_key
                )
                # We need to definitely send this
                self._config_rabbit.basic_publish_confirm(
                    CONFIG_EXCHANGE, routing_key, config, mandatory=True,
                    is_body_dict=True,
                    properties=BasicProperties(delivery_mode=2)
                )
                self._logger.info("Configuration update sent")
                break
            except MessageWasNotDeliveredException as mwnde:
                self._logger.error("Config was not successfully sent to "
                                   "routing key %s", routing_key)
                self._logger.exception(mwnde)
                self._logger.info("Will attempt sending the config again to "
                                  "routing key %s", routing_key)
            except (
                    ConnectionNotinitialisedException, AMQPConnectionError
            ) as connection_error:
                # If the connection is not initialised or there is a connection
                # error, we need to restart the connection and try it again
                self._logger.error("There has been a connection error")
                self._logger.exception(connection_error)
                self._logger.info("Restarting the connection")
                self._connected_to_rabbit = False

                # Wait some time before reconnecting and then retrying
                time.sleep(RE_INITIALIZE_SLEEPING_PERIOD)
                self._connect_to_rabbit()

                self._logger.info("Connection restored, will attempt sending "
                                  "the config to routing key %s", routing_key)
            except AMQPChannelError:
                # This error would have already been logged by the RabbitMQ
                # logger and handled by RabbitMQ. Since a new channel is created
                # we need to re-initialise RabbitMQ
                self._initialise_rabbitmq()

    def _on_event_thrown(self, event: FileSystemEvent) -> None:
        """
        When an event is thrown, it reads the config and sends it as a dict via
        rabbitmq to the config exchange of type topic
        with the routing key determined by the relative file path.
        :param event: The event passed by watchdog
        :return None
        """

        self._logger.debug("Event thrown: %s", event)
        self._logger.info("Detected a config %s in %s", event.event_type,
                          event.src_path)

        config = ConfigParser()

        self._logger.debug("Reading configuration")
        try:
            config.read(event.src_path)
        except (
                DuplicateSectionError, DuplicateOptionError, InterpolationError,
                ParsingError
        ) as e:
            self._logger.error(e.message)
            # When the config is invalid, we do nothing and discard this event.
            return None

        self._logger.debug("Config read successfully")

        config_dict = {key: dict(config[key]) for key in config}
        self._logger.debug("Config converted to dict: %s", config_dict)
        # Since the watcher is configured to watch files in
        # self._config_directory we only need check that (for get_routing_key)
        config_folder = os.path.normpath(self._config_directory)

        routing_key = get_routing_key(event.src_path, config_folder)
        self._logger.debug("Sending config %s to RabbitMQ with routing key %s",
                           config_dict, routing_key)
        self._send_config_to_rabbit_mq(config_dict, routing_key)

    @property
    def config_directory(self) -> str:
        return self._config_directory

    @property
    def watching(self) -> bool:
        return self._watching

    @property
    def connected_to_rabbit(self) -> bool:
        return self._connected_to_rabbit

    def start(self) -> None:
        """
        This method is used to start rabbit and the observer and begin watching
        the config files. It also sends the configuration files for the first
        time
        :return None
        """
        log_and_print("{} started.".format(self), self._logger)

        self._initialise_rabbitmq()

        def do_first_run_event(name: str) -> None:
            event = FileSystemEvent(name)
            event.event_type = _FIRST_RUN_EVENT
            self._on_event_thrown(event)

        self._logger.info("Throwing first run event for all config files")
        self.foreach_config_file(do_first_run_event)

        if not self._watching:
            self._logger.info("Starting config file observer")
            self._observer.start()
            self._watching = True
        else:
            self._logger.info("File observer is already running")

        self._logger.debug("Config file observer started")
        self._connect_to_rabbit()
        self._heartbeat_rabbit.start_consuming()

    def _on_terminate(self, signum: int, stack: FrameType) -> None:
        """
        This method is used to stop the observer and join the threads
        """
        log_and_print("{} is terminating. Connections with RabbitMQ will be "
                      "closed, and afterwards the process will exit."
                      .format(self), self._logger)

        if self._watching:
            self._logger.info("Stopping config file observer")
            self._observer.stop()
            self._observer.join()
            self._watching = False
            self._logger.debug("Config file observer stopped")
        else:
            self._logger.info("Config file observer already stopped")
        self.disconnect_from_rabbit()
        log_and_print("{} terminated.".format(self), self._logger)
        sys.exit()

    def foreach_config_file(self, callback: Callable[[str], None]) -> None:
        """
        Runs a function over all the files being watched by this class
        :param callback: The function to watch. Must accept a string for the
            file path as {config_directory} + {file path}
        :return: Nothing
        """
        for root, dirs, files in os.walk(self.config_directory):
            for name in files:
                if any([fnmatch.fnmatch(name, pattern) for pattern in
                        self._file_patterns]):
                    callback(os.path.join(root, name))<|MERGE_RESOLUTION|>--- conflicted
+++ resolved
@@ -18,22 +18,10 @@
 from watchdog.observers.polling import PollingObserver
 
 from src.message_broker.rabbitmq import RabbitMQApi
-<<<<<<< HEAD
-from src.utils.constants import CONFIG_EXCHANGE, HEALTH_CHECK_EXCHANGE
-from src.utils.exceptions import MessageWasNotDeliveredException, \
-    ConnectionNotinitialisedException
-=======
-from src.utils.constants import (CONFIG_EXCHANGE, HEALTH_CHECK_EXCHANGE,
-                                 RE_INITIALIZE_SLEEPING_PERIOD)
-from src.utils.exceptions import (MessageWasNotDeliveredException,
-                                  ConnectionNotInitializedException)
->>>>>>> a5d41217
-from src.utils.routing_key import get_routing_key
 from .config_update_event_handler import ConfigFileEventHandler
 from ..abstract import Component
 from ..utils.logging import log_and_print
 
-_FIRST_RUN_EVENT = 'first run'
 _HEARTBEAT_ROUTING_KEY = 'heartbeat.worker'
 
 
