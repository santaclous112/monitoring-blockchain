--- conflicted
+++ resolved
@@ -25,14 +25,10 @@
                                  RE_INITIALIZE_SLEEPING_PERIOD)
 from src.utils.exceptions import (MessageWasNotDeliveredException,
                                   ConnectionNotInitializedException)
-<<<<<<< HEAD
 from src.utils import routing_key
 from .config_update_event_handler import ConfigFileEventHandler
 from ..abstract.publisher_subscriber import PublisherSubscriberComponent
 from ..utils.logging import log_and_print
-=======
-from src.utils.routing_key import get_routing_key
->>>>>>> ac4f768a
 
 _FIRST_RUN_EVENT = 'first run'
 _HEARTBEAT_ROUTING_KEY = 'heartbeat.worker'
