--- conflicted
+++ resolved
@@ -12,21 +12,12 @@
 from src.data_transformers.data_transformer import DataTransformer
 from src.message_broker.rabbitmq import RabbitMQApi
 from src.monitorables.repo import GitHubRepo
-<<<<<<< HEAD
-from src.utils.constants import (RAW_DATA_EXCHANGE, STORE_EXCHANGE,
-                                 ALERT_EXCHANGE, HEALTH_CHECK_EXCHANGE,
-                                 GITHUB_DT_INPUT_QUEUE_NAME,
-                                 GITHUB_RAW_DATA_ROUTING_KEY,
-                                 GITHUB_TRANSFORMED_DATA_ROUTING_KEY)
-=======
-from src.monitorables.system import System
 from src.utils.constants.rabbitmq import (RAW_DATA_EXCHANGE, STORE_EXCHANGE,
                                           ALERT_EXCHANGE, HEALTH_CHECK_EXCHANGE,
                                           GITHUB_DT_INPUT_QUEUE_NAME,
                                           GITHUB_RAW_DATA_ROUTING_KEY,
                                           GITHUB_TRANSFORMED_DATA_ROUTING_KEY,
                                           TOPIC)
->>>>>>> 7a43506e
 from src.utils.exceptions import (ReceivedUnexpectedDataException,
                                   MessageWasNotDeliveredException)
 from src.utils.types import (convert_to_float,
