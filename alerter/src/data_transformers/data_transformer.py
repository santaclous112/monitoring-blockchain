import logging
import sys
from abc import abstractmethod
from types import FrameType
from typing import Dict, Union, Tuple

import pika.exceptions
from pika.adapters.blocking_connection import BlockingChannel

from src.abstract.publisher_subscriber import (
    QueuingPublisherSubscriberComponent)
from src.data_store.redis.redis_api import RedisApi
from src.message_broker.rabbitmq.rabbitmq_api import RabbitMQApi
from src.monitorables.repo import GitHubRepo
from src.monitorables.system import System
from src.utils.constants import HEALTH_CHECK_EXCHANGE
from src.utils.exceptions import MessageWasNotDeliveredException
from src.utils.logging import log_and_print


class DataTransformer(QueuingPublisherSubscriberComponent):
    def __init__(self, transformer_name: str, logger: logging.Logger,
                 redis: RedisApi, rabbitmq: RabbitMQApi,
                 max_queue_size: int = 0) -> None:
        self._transformer_name = transformer_name
        self._redis = redis
        self._state = {}

        super().__init__(logger, rabbitmq, max_queue_size)

    def __str__(self) -> str:
        return self.transformer_name

    @property
    def transformer_name(self) -> str:
        return self._transformer_name

    @property
    def redis(self) -> RedisApi:
        return self._redis

    @property
    def state(self) -> Dict[str, Union[System, GitHubRepo]]:
        return self._state

    @abstractmethod
    def load_state(self, monitorable: Union[System, GitHubRepo]) \
            -> Union[System, GitHubRepo]:
        pass

    def _listen_for_data(self) -> None:
        self.rabbitmq.start_consuming()

    @abstractmethod
    def _update_state(self, transformed_data: Dict) -> None:
        pass

    @abstractmethod
    def _process_transformed_data_for_saving(self,
                                             transformed_data: Dict) -> Dict:
        pass

    @abstractmethod
    def _process_transformed_data_for_alerting(self,
                                               transformed_data: Dict) -> Dict:
        pass

    @abstractmethod
    def _transform_data(self, data: Dict) -> Tuple[Dict, Dict, Dict]:
        pass

    @abstractmethod
    def _place_latest_data_on_queue(self, transformed_data: Dict,
                                    data_for_alerting: Dict,
                                    data_for_saving: Dict) -> None:
        pass

<<<<<<< HEAD
    def _send_data(self) -> None:
        empty = True
        if not self.publishing_queue.empty():
            empty = False
            self.logger.debug("Attempting to send all data waiting in the "
                              "publishing queue ...")

        # Try sending the data in the publishing queue one by one. Important,
        # remove an item from the queue only if the sending was successful, so
        # that if an exception is raised, that message is not popped
        while not self.publishing_queue.empty():
            data = self.publishing_queue.queue[0]
            self.rabbitmq.basic_publish_confirm(
                exchange=data['exchange'], routing_key=data['routing_key'],
                body=data['data'], is_body_dict=True,
                properties=pika.BasicProperties(delivery_mode=2),
                mandatory=True)
            self.logger.debug("Sent %s to '%s' exchange", data['data'],
                              data['exchange'])
            self.publishing_queue.get()
            self.publishing_queue.task_done()

        if not empty:
            self.logger.debug("Successfully sent all data from the publishing "
                              "queue")

=======
>>>>>>> bf75f286
    @abstractmethod
    def _process_raw_data(self, ch: BlockingChannel,
                          method: pika.spec.Basic.Deliver,
                          properties: pika.spec.BasicProperties, body: bytes) \
            -> None:
        pass

    def _send_heartbeat(self, data_to_send: dict) -> None:
        self.rabbitmq.basic_publish_confirm(
            exchange=HEALTH_CHECK_EXCHANGE, routing_key='heartbeat.worker',
            body=data_to_send, is_body_dict=True,
            properties=pika.BasicProperties(delivery_mode=2), mandatory=True)
        self.logger.debug("Sent heartbeat to '%s' exchange",
                          HEALTH_CHECK_EXCHANGE)

    def start(self) -> None:
        self._initialise_rabbitmq()
        while True:
            try:
                # Before listening for new data send the data waiting to be sent
                # in the publishing queue. If the message is not routed, start
                # consuming and perform sending later.
                if not self.publishing_queue.empty():
                    try:
                        self._send_data()
                    except MessageWasNotDeliveredException as e:
                        self.logger.exception(e)

                self._listen_for_data()
            except (pika.exceptions.AMQPConnectionError,
                    pika.exceptions.AMQPChannelError) as e:
                # If we have either a channel error or connection error, the
                # channel is reset, therefore we need to re-initialise the
                # connection or channel settings
                raise e
            except Exception as e:
                self.logger.exception(e)
                raise e

    def _on_terminate(self, signum: int, stack: FrameType) -> None:
        log_and_print("{} is terminating. Connections with RabbitMQ will be "
                      "closed, and afterwards the process will exit."
                      .format(self), self.logger)
        self.disconnect_from_rabbit()
        log_and_print("{} terminated.".format(self), self.logger)
        sys.exit()<|MERGE_RESOLUTION|>--- conflicted
+++ resolved
@@ -75,35 +75,6 @@
                                     data_for_saving: Dict) -> None:
         pass
 
-<<<<<<< HEAD
-    def _send_data(self) -> None:
-        empty = True
-        if not self.publishing_queue.empty():
-            empty = False
-            self.logger.debug("Attempting to send all data waiting in the "
-                              "publishing queue ...")
-
-        # Try sending the data in the publishing queue one by one. Important,
-        # remove an item from the queue only if the sending was successful, so
-        # that if an exception is raised, that message is not popped
-        while not self.publishing_queue.empty():
-            data = self.publishing_queue.queue[0]
-            self.rabbitmq.basic_publish_confirm(
-                exchange=data['exchange'], routing_key=data['routing_key'],
-                body=data['data'], is_body_dict=True,
-                properties=pika.BasicProperties(delivery_mode=2),
-                mandatory=True)
-            self.logger.debug("Sent %s to '%s' exchange", data['data'],
-                              data['exchange'])
-            self.publishing_queue.get()
-            self.publishing_queue.task_done()
-
-        if not empty:
-            self.logger.debug("Successfully sent all data from the publishing "
-                              "queue")
-
-=======
->>>>>>> bf75f286
     @abstractmethod
     def _process_raw_data(self, ch: BlockingChannel,
                           method: pika.spec.Basic.Deliver,
