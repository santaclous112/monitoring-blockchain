import logging
import time

import pika.exceptions

from src.data_store.redis import RedisApi
from src.data_transformers.data_transformer import DataTransformer
from src.data_transformers.github import GitHubDataTransformer
from src.data_transformers.system import SystemDataTransformer
from src.utils import env
<<<<<<< HEAD
from src.utils.constants import RE_INITIALIZE_SLEEPING_PERIOD, \
    RESTART_SLEEPING_PERIOD, SYSTEM_DATA_TRANSFORMER_NAME, \
    GITHUB_DATA_TRANSFORMER_NAME
from src.utils.logging import create_logger, log_and_print
from src.utils.starters import get_initialisation_error_message, \
    get_stopped_message
=======
from src.utils.constants import (RE_INITIALIZE_SLEEPING_PERIOD,
                                 RESTART_SLEEPING_PERIOD,
                                 SYSTEM_DATA_TRANSFORMER_NAME,
                                 GITHUB_DATA_TRANSFORMER_NAME)
from src.utils.logging import create_logger, log_and_print
from src.utils.starters import (get_initialisation_error_message,
                                get_stopped_message)
>>>>>>> aee95e8a


def _initialize_transformer_logger(
        transformer_display_name: str, transformer_module_name: str) \
        -> logging.Logger:
    # Try initializing the logger until successful. This had to be done
    # separately to avoid instances when the logger creation failed and we
    # attempt to use it.
    while True:
        try:
            transformer_logger = create_logger(
                env.TRANSFORMERS_LOG_FILE_TEMPLATE.format(
                    transformer_display_name), transformer_module_name,
                env.LOGGING_LEVEL, rotating=True)
            break
        except Exception as e:
            msg = get_initialisation_error_message(transformer_display_name, e)
            # Use a dummy logger in this case because we cannot create the
            # transformer's logger.
            log_and_print(msg, logging.getLogger('DUMMY_LOGGER'))
            # sleep before trying again
            time.sleep(RE_INITIALIZE_SLEEPING_PERIOD)

    return transformer_logger


def _initialize_transformer_redis(
        transformer_name: str, transformer_logger: logging.Logger) -> RedisApi:
    # Try initializing the Redis API until successful. This had to be done
    # separately to avoid instances when Redis creation failed and we
    # attempt to use it.
    while True:
        try:
            redis_db = int(env.REDIS_DB)
            redis_port = int(env.REDIS_PORT)
            redis_host = env.REDIS_IP
            unique_alerter_identifier = env.UNIQUE_ALERTER_IDENTIFIER

            redis = RedisApi(logger=transformer_logger.getChild(
                RedisApi.__name__), db=redis_db, host=redis_host,
                port=redis_port, namespace=unique_alerter_identifier)
            break
        except Exception as e:
            msg = get_initialisation_error_message(transformer_name, e)
            log_and_print(msg, transformer_logger)
            # sleep before trying again
            time.sleep(RE_INITIALIZE_SLEEPING_PERIOD)

    return redis


def _initialize_system_data_transformer() -> SystemDataTransformer:
    transformer_display_name = SYSTEM_DATA_TRANSFORMER_NAME

    transformer_logger = _initialize_transformer_logger(
        transformer_display_name, SystemDataTransformer.__name__)
    redis = _initialize_transformer_redis(transformer_display_name,
                                          transformer_logger)

    # Try initializing the system data transformer until successful
    while True:
        try:
            system_data_transformer = SystemDataTransformer(
                transformer_display_name, transformer_logger, redis)
            log_and_print("Successfully initialized {}"
                          .format(transformer_display_name), transformer_logger)
            break
        except Exception as e:
            msg = get_initialisation_error_message(transformer_display_name, e)
            log_and_print(msg, transformer_logger)
            # sleep before trying again
            time.sleep(RE_INITIALIZE_SLEEPING_PERIOD)

    return system_data_transformer


def _initialize_github_data_transformer() -> GitHubDataTransformer:
    transformer_display_name = GITHUB_DATA_TRANSFORMER_NAME

    transformer_logger = _initialize_transformer_logger(
        transformer_display_name, GitHubDataTransformer.__name__)
    redis = _initialize_transformer_redis(transformer_display_name,
                                          transformer_logger)

    # Try initializing the github data transformer until successful
    while True:
        try:
            github_data_transformer = GitHubDataTransformer(
                transformer_display_name, transformer_logger, redis)
            log_and_print("Successfully initialized {}"
                          .format(transformer_display_name), transformer_logger)
            break
        except Exception as e:
            msg = get_initialisation_error_message(transformer_display_name, e)
            log_and_print(msg, transformer_logger)
            # sleep before trying again
            time.sleep(RE_INITIALIZE_SLEEPING_PERIOD)

    return github_data_transformer


def start_system_data_transformer() -> None:
    system_data_transformer = _initialize_system_data_transformer()
    start_transformer(system_data_transformer)


def start_github_data_transformer() -> None:
    github_data_transformer = _initialize_github_data_transformer()
    start_transformer(github_data_transformer)


def start_transformer(transformer: DataTransformer) -> None:
    while True:
        try:
            log_and_print("{} started.".format(transformer), transformer.logger)
            transformer.start()
        except (pika.exceptions.AMQPConnectionError,
                pika.exceptions.AMQPChannelError):
            # Error would have already been logged by RabbitMQ logger.
            log_and_print(get_stopped_message(transformer), transformer.logger)
        except Exception:
            # Close the connection with RabbitMQ if we have an unexpected
            # exception, and start again
            transformer.disconnect_from_rabbit()
            log_and_print(get_stopped_message(transformer), transformer.logger)
            log_and_print("Restarting {} in {} seconds.".format(
                transformer, RESTART_SLEEPING_PERIOD), transformer.logger)
            time.sleep(RESTART_SLEEPING_PERIOD)<|MERGE_RESOLUTION|>--- conflicted
+++ resolved
@@ -8,14 +8,6 @@
 from src.data_transformers.github import GitHubDataTransformer
 from src.data_transformers.system import SystemDataTransformer
 from src.utils import env
-<<<<<<< HEAD
-from src.utils.constants import RE_INITIALIZE_SLEEPING_PERIOD, \
-    RESTART_SLEEPING_PERIOD, SYSTEM_DATA_TRANSFORMER_NAME, \
-    GITHUB_DATA_TRANSFORMER_NAME
-from src.utils.logging import create_logger, log_and_print
-from src.utils.starters import get_initialisation_error_message, \
-    get_stopped_message
-=======
 from src.utils.constants import (RE_INITIALIZE_SLEEPING_PERIOD,
                                  RESTART_SLEEPING_PERIOD,
                                  SYSTEM_DATA_TRANSFORMER_NAME,
@@ -23,7 +15,6 @@
 from src.utils.logging import create_logger, log_and_print
 from src.utils.starters import (get_initialisation_error_message,
                                 get_stopped_message)
->>>>>>> aee95e8a
 
 
 def _initialize_transformer_logger(
