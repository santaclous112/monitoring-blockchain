--- conflicted
+++ resolved
@@ -17,13 +17,9 @@
                                 get_stopped_message)
 
 
-<<<<<<< HEAD
-def _initialise_transformer_logger(transformer_name: str) -> logging.Logger:
-=======
 def _initialize_transformer_logger(
         transformer_display_name: str, transformer_module_name: str) \
         -> logging.Logger:
->>>>>>> a5d41217
     # Try initializing the logger until successful. This had to be done
     # separately to avoid instances when the logger creation failed and we
     # attempt to use it.
@@ -70,13 +66,6 @@
     return redis
 
 
-<<<<<<< HEAD
-def _initialise_system_data_transformer() -> SystemDataTransformer:
-    transformer_name = 'System Data Transformer'
-
-    transformer_logger = _initialise_transformer_logger(transformer_name)
-    redis = _initialise_transformer_redis(transformer_name, transformer_logger)
-=======
 def _initialize_system_data_transformer() -> SystemDataTransformer:
     transformer_display_name = SYSTEM_DATA_TRANSFORMER_NAME
 
@@ -84,21 +73,14 @@
         transformer_display_name, SystemDataTransformer.__name__)
     redis = _initialize_transformer_redis(transformer_display_name,
                                           transformer_logger)
->>>>>>> a5d41217
 
     # Try initializing the system data transformer until successful
     while True:
         try:
             system_data_transformer = SystemDataTransformer(
-<<<<<<< HEAD
-                transformer_name, transformer_logger, redis)
-            log_and_print("Successfully initialised {}"
-                          .format(transformer_name), transformer_logger)
-=======
                 transformer_display_name, transformer_logger, redis)
             log_and_print("Successfully initialized {}"
                           .format(transformer_display_name), transformer_logger)
->>>>>>> a5d41217
             break
         except Exception as e:
             msg = get_initialisation_error_message(transformer_display_name, e)
@@ -109,13 +91,6 @@
     return system_data_transformer
 
 
-<<<<<<< HEAD
-def _initialise_github_data_transformer() -> GitHubDataTransformer:
-    transformer_name = 'GitHub Data Transformer'
-
-    transformer_logger = _initialise_transformer_logger(transformer_name)
-    redis = _initialise_transformer_redis(transformer_name, transformer_logger)
-=======
 def _initialize_github_data_transformer() -> GitHubDataTransformer:
     transformer_display_name = GITHUB_DATA_TRANSFORMER_NAME
 
@@ -123,21 +98,14 @@
         transformer_display_name, GitHubDataTransformer.__name__)
     redis = _initialize_transformer_redis(transformer_display_name,
                                           transformer_logger)
->>>>>>> a5d41217
 
     # Try initializing the github data transformer until successful
     while True:
         try:
             github_data_transformer = GitHubDataTransformer(
-<<<<<<< HEAD
-                transformer_name, transformer_logger, redis)
-            log_and_print("Successfully initialised {}"
-                          .format(transformer_name), transformer_logger)
-=======
                 transformer_display_name, transformer_logger, redis)
             log_and_print("Successfully initialized {}"
                           .format(transformer_display_name), transformer_logger)
->>>>>>> a5d41217
             break
         except Exception as e:
             msg = get_initialisation_error_message(transformer_display_name, e)
