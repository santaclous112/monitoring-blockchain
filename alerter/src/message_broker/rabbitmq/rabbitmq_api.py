import json
import logging
import time
from datetime import timedelta
from typing import List, Optional, Union, Dict, Callable, Any

import pika
import pika.exceptions
from pika.adapters.blocking_connection import BlockingChannel

from src.utils.exceptions import ConnectionNotInitializedException, \
    MessageWasNotDeliveredException
from src.utils.timing import TimedTaskLimiter


# The producer/consumer must perform the error handling himself. For example
# if a basic_publish fails with a connection error, the user must re-connect
# first. This had to be done because a producer/consumer may treat an error
# differently

class RabbitMQApi:
    def __init__(self, logger: logging.Logger, host: str = 'localhost',
                 port: int = 5672, username: str = '', password: str = '',
                 connection_check_time_interval: timedelta = timedelta(
                     seconds=60)) \
            -> None:
        self._logger = logger
        self._host = host
        self._connection = None
        # TODO: We may need two channels, one for outputting and one for
        #     : inputting. But it seems that this is not the case for now. If
        #     : this will be the case, error handling must be improved to cater
        #     : for two channels.
        self._channel = None
        self._port = port  # Port used by the AMQP 0-9-1 and 1.0 clients
        self._username = username
        self._password = password
        # The limiter will restrict usage of RabbitMQ whenever it is running
        # into problems so that recovery is faster.
        self._connection_check_limiter = TimedTaskLimiter(
            connection_check_time_interval)
        self._connection_check_time_interval_seconds = \
            connection_check_time_interval.total_seconds()
        # A boolean variable which keeps track of the connection status with
        # RabbitMQ
        self._is_connected = False

    @property
    def is_connected(self) -> bool:
        return self._is_connected

    @property
    def logger(self) -> logging.Logger:
        return self._logger

    @property
    def host(self) -> str:
        return self._host

    @property
    def connection(self) -> Optional[pika.BlockingConnection]:
        return self._connection

    @property
<<<<<<< HEAD
    def channel(self) -> BlockingChannel:
=======
    def channel(self) -> Optional[BlockingChannel]:
>>>>>>> 8ac725f4
        return self._channel

    @property
    def port(self) -> int:
        return self._port

    @property
    def username(self) -> str:
        return self._username

    @property
    def password(self) -> str:
        return self._password

    @property
    def live_check_limiter(self) -> TimedTaskLimiter:
        return self._connection_check_limiter

    @property
    def connection_check_time_interval_seconds(self) -> float:
        return self._connection_check_time_interval_seconds

    def _set_as_connected(self) -> None:
        if not self.is_connected:
            self.logger.info('RabbitMQ connection is live.')
        self._is_connected = True

    def _set_as_disconnected(self) -> None:
        if self.is_connected or self.live_check_limiter.can_do_task():
            self.logger.info('RabbitMQ is unusable right now. Stopping usage '
<<<<<<< HEAD
                             'temporarily to improve performance')
=======
                             'temporarily to improve performance.')
>>>>>>> 8ac725f4
            self.live_check_limiter.did_task()
        self._is_connected = False

    def _is_recently_disconnected(self) -> bool:
        # If currently not connected with RabbitMQ and cannot check the
        # connection status return true
        return not self.is_connected and not self.live_check_limiter \
            .can_do_task()

    def _safe(self, function, args: List[Any], default_return: Any):
        # Calls the function with the provided arguments and performs exception
        # handling as well as returns a specified default if RabbtiMQ is running
        # into difficulties. Exceptions are raised to the calling function.
        try:
            if self._is_recently_disconnected():
                self.logger.debug('RabbitMQ: Could not execute %s as RabbitMQ '
                                  'is temporarily unusable to improve '
                                  'performance', function.__name__)
                return default_return
            ret = function(*args)
            return ret
        except pika.exceptions.AMQPChannelError as e:
            # Channel errors do not reflect a connection error, therefore
            # do not set as disconnected
            self.logger.error('RabbitMQ error in %s: %r', function.__name__, e)
            # If the channel error closed the communication channel, open
            # another channel using the same connection
            if self.channel.is_closed:
                self.new_channel_unsafe()
            raise e
        except pika.exceptions.AMQPConnectionError as e:
            # For connection related errors, if a connection has been
            # initialized, disconnect and mark the connection as down.
            self.logger.error('RabbitMQ error in %s: %r', function.__name__, e)
            if self.connection is not None:
                self.disconnect_unsafe()
            raise e
        except Exception as e:
            # For any other exception, if the connection is broken mark it as
            # down. Also, raise the exception. If connection is not broken, it
            # is up to the user of the class to close it if need be.
            self.logger.error('RabbitMQ error in %s: %r', function.__name__, e)
            if self.connection is not None and self.connection.is_closed:
                self.disconnect_unsafe()
            raise e

    def _connection_initialized(self) -> bool:
        # If a connection has already been initialized return true, otherwise
        # throw a meaningful exception.
        if self.connection is not None:
            return True
        else:
            self.logger.info(ConnectionNotInitializedException(
                'RabbitMQ').message)
            raise ConnectionNotInitializedException('RabbitMQ')

    def connect_unsafe(self) -> None:
        if self.is_connected and self.connection.is_open:
            # If the connection status is 'connected' and the connection socket
            # is open do not re-connect to avoid memory issues.
            self.logger.info('Already connected with RabbitMQ, no need to '
                             're-connect!')
        else:
            # Open a new connection depending on whether authentication is
            # needed, and set the connection status as 'connected'
            self.logger.info('Connecting with RabbitMQ...')
            if self.password == '':
                self._connection = pika.BlockingConnection(
                    pika.ConnectionParameters(host=self.host))
                self._channel = self.connection.channel()
            else:
                credentials = pika.PlainCredentials(self.username,
                                                    self.password)
                parameters = pika.ConnectionParameters(
                    self.host, self.port, '/', credentials)
                self._connection = pika.BlockingConnection(parameters)
                self._channel = self.connection.channel()
            self.logger.info('Connected with RabbitMQ')
            self._set_as_connected()

    def connect(self) -> Optional[int]:
        return self._safe(self.connect_unsafe, [], -1)

    # Should not be used if connection has not yet been initialized
    def disconnect_unsafe(self) -> None:
        # If the connection is open, close it and mark connection as
        # disconnected to limit usage. Otherwise, just mark as disconnected to
        # try and limit usage.
        if self.connection.is_open:
<<<<<<< HEAD
            self.logger.info('Closing connection with RabbitMQ')
=======
            self.logger.info('Closing connection with RabbitMQ.')
>>>>>>> 8ac725f4
            self.connection.close()
            self.logger.info('Connection with RabbitMQ closed.')

        self._set_as_disconnected()

    def disconnect(self) -> Optional[int]:
        # Perform operation only if a connection has been initialized,
        # otherwise, this function will throw a not initialized exception
        if self._connection_initialized():
            return self._safe(self.disconnect_unsafe, [], -1)

    def connect_till_successful(self) -> None:
        # Try to connect until successful. All exceptions will be ignored in
        # this case.
        self.logger.info('Attempting to connect with RabbitMQ.')
        while True:
            try:
                # If function returns, the operation was successful, therefore
                # stop the loop
                self.perform_operation_till_successful(self.connect, [], -1)
                break
<<<<<<< HEAD
            except Exception:
                self.logger.info('Attempting another connection when '
                                 'RabbitMQ becomes usable again.')
=======
            except Exception as e:
                self.logger.exception(e)
                self.logger.info(
                    'Could not connect. Will attempt to connect in {} '
                    'seconds'.format(
                        self.connection_check_time_interval_seconds))
                time.sleep(self.connection_check_time_interval_seconds)
                self.logger.info('Attempting another connection ...')
>>>>>>> 8ac725f4
                continue

    def disconnect_till_successful(self) -> None:
        # Try to disconnect until successful. All exceptions will be ignored in
        # this case.
        self.logger.info('Attempting to disconnect with RabbitMQ.')
        while True:
            try:
                # If function returns, the operation was successful, therefore
                # stop the loop
                self.perform_operation_till_successful(self.disconnect, [], -1)
                break
<<<<<<< HEAD
            except Exception:
                self.logger.info('Attempting another disconnection')
=======
            except Exception as e:
                self.logger.exception(e)
                self.logger.info(
                    'Could not disconnect. Will attempt to disconnect in {} '
                    'seconds'.format(
                        self.connection_check_time_interval_seconds))
                time.sleep(self.connection_check_time_interval_seconds)
                self.logger.info('Attempting another disconnection ...')
>>>>>>> 8ac725f4
                continue

    def queue_declare(self, queue: str, passive: bool = False,
                      durable: bool = False, exclusive: bool = False,
                      auto_delete: bool = False) -> Optional[Union[int, str]]:
        # Perform operation only if a connection has been initialized, if not,
        # this function will throw a ConnectionNotInitialized exception
        args = [queue, passive, durable, exclusive, auto_delete]
        if self._connection_initialized():
            return self._safe(self.channel.queue_declare, args, -1)

    def queue_bind(self, queue: str, exchange: str, routing_key: str = None) \
            -> Optional[int]:
        # Perform operation only if a connection has been initialized, if not,
        # this function will throw a ConnectionNotInitialized exception
        args = [queue, exchange, routing_key]
        if self._connection_initialized():
            return self._safe(self.channel.queue_bind, args, -1)

    def basic_publish(self, exchange: str, routing_key: str,
                      body: Union[str, Dict, bytes], is_body_dict: bool = False,
                      properties: pika.spec.BasicProperties = None,
                      mandatory: bool = False) -> Optional[int]:
        # If the message to be published is a Dict, serialize to json first
        args = [exchange, routing_key,
                json.dumps(body) if is_body_dict else body,
                properties, mandatory]
        # Perform operation only if a connection has been initialized, if not,
        # this function will throw a ConnectionNotInitialized exception
        if self._connection_initialized():
            return self._safe(self.channel.basic_publish, args, -1)

    def basic_publish_confirm(self, exchange: str, routing_key: str,
                              body: Union[str, Dict, bytes],
                              is_body_dict: bool = False,
                              properties: pika.spec.BasicProperties = None,
                              mandatory: bool = False) -> Optional[int]:
        # Attempt a publish and wait until a message is sent to an exchange. If
        # mandatory is set to true, this function will block until the consumer
        # receives the message. Note: self.confirm_delivery() must be called
        # once on a channel for this function to work as expected.
        try:
            return self.basic_publish(exchange, routing_key, body, is_body_dict,
                                      properties, mandatory)
        except pika.exceptions.UnroutableError as e:
            # If a message is not delivered, the exception below is raised.
            raise MessageWasNotDeliveredException(e)

    def basic_consume(self, queue: str, on_message_callback: Callable,
                      auto_ack: bool = False, exclusive: bool = False,
                      consumer_tag: str = None) -> Optional[int]:
        args = [queue, on_message_callback, auto_ack, exclusive, consumer_tag]
        # Perform operation only if a connection has been initialized, if not,
        # this function will throw a ConnectionNotInitialized exception
        if self._connection_initialized():
            return self._safe(self.channel.basic_consume, args, -1)

    def start_consuming(self) -> Optional[int]:
        # Perform operation only if a connection has been initialized, if not,
        # this function will throw a ConnectionNotInitialized exception
        if self._connection_initialized():
            return self._safe(self.channel.start_consuming, [], -1)

    def basic_ack(self, delivery_tag: int = 0, multiple: bool = False) \
            -> Optional[int]:
        args = [delivery_tag, multiple]
        # Perform operation only if a connection has been initialized, if not,
        # this function will throw a ConnectionNotInitialized exception
        if self._connection_initialized():
            return self._safe(self.channel.basic_ack, args, -1)

    def basic_qos(self, prefetch_size: int = 0, prefetch_count: int = 0,
                  global_qos: bool = False) -> Optional[int]:
        args = [prefetch_size, prefetch_count, global_qos]
        # Perform operation only if a connection has been initialized, if not,
        # this function will throw a ConnectionNotInitialized exception
        if self._connection_initialized():
            return self._safe(self.channel.basic_qos, args, -1)

    def exchange_declare(self, exchange: str, exchange_type: str = 'direct',
                         passive: bool = False, durable: bool = False,
                         auto_delete: bool = False, internal: bool = False) \
            -> Optional[int]:
        args = [exchange, exchange_type, passive, durable, auto_delete,
                internal]
        # Perform operation only if a connection has been initialized, if not,
        # this function will throw a ConnectionNotInitialized exception
        if self._connection_initialized():
            return self._safe(self.channel.exchange_declare, args, -1)

    def confirm_delivery(self) -> Optional[int]:
        # Perform operation only if a connection has been initialized, if not,
        # this function will throw a ConnectionNotInitialized exception
        if self._connection_initialized():
            return self._safe(self.channel.confirm_delivery, [], -1)

    def queue_purge(self, queue: str) -> Optional[int]:
        # Perform operation only if a connection has been initialized, if not,
        # this function will throw a ConnectionNotInitialized exception
        args = [queue]
        if self._connection_initialized():
            return self._safe(self.channel.queue_purge, args, -1)

    # Should not be used if connection has not yet been initialized
    def new_channel_unsafe(self) -> None:
        # If a channel is open, close it and create a new channel from the
        # current connection
        if self.channel.is_open:
            self.logger.info('Closing RabbitMQ Channel')
            self.channel.close()
        self.logger.info('Created a new RabbitMQ Channel')
        self._channel = self.connection.channel()

    def new_channel(self) -> Optional[int]:
        # Perform operation only if a connection has been initialized, if not,
        # this function will throw a ConnectionNotInitialized exception
        if self._connection_initialized():
            return self._safe(self.new_channel_unsafe, [], -1)

    # Perform an operation with sleeping period in between until successful
    @staticmethod
    def perform_operation_till_successful(function, args: List[Any],
                                          default_return: Any) -> None:
        while function(*args) == default_return:
<<<<<<< HEAD
            time.sleep(5)
=======
            time.sleep(10)
>>>>>>> 8ac725f4
<|MERGE_RESOLUTION|>--- conflicted
+++ resolved
@@ -62,11 +62,7 @@
         return self._connection
 
     @property
-<<<<<<< HEAD
-    def channel(self) -> BlockingChannel:
-=======
     def channel(self) -> Optional[BlockingChannel]:
->>>>>>> 8ac725f4
         return self._channel
 
     @property
@@ -97,11 +93,7 @@
     def _set_as_disconnected(self) -> None:
         if self.is_connected or self.live_check_limiter.can_do_task():
             self.logger.info('RabbitMQ is unusable right now. Stopping usage '
-<<<<<<< HEAD
-                             'temporarily to improve performance')
-=======
                              'temporarily to improve performance.')
->>>>>>> 8ac725f4
             self.live_check_limiter.did_task()
         self._is_connected = False
 
@@ -191,11 +183,7 @@
         # disconnected to limit usage. Otherwise, just mark as disconnected to
         # try and limit usage.
         if self.connection.is_open:
-<<<<<<< HEAD
-            self.logger.info('Closing connection with RabbitMQ')
-=======
             self.logger.info('Closing connection with RabbitMQ.')
->>>>>>> 8ac725f4
             self.connection.close()
             self.logger.info('Connection with RabbitMQ closed.')
 
@@ -217,11 +205,6 @@
                 # stop the loop
                 self.perform_operation_till_successful(self.connect, [], -1)
                 break
-<<<<<<< HEAD
-            except Exception:
-                self.logger.info('Attempting another connection when '
-                                 'RabbitMQ becomes usable again.')
-=======
             except Exception as e:
                 self.logger.exception(e)
                 self.logger.info(
@@ -230,7 +213,6 @@
                         self.connection_check_time_interval_seconds))
                 time.sleep(self.connection_check_time_interval_seconds)
                 self.logger.info('Attempting another connection ...')
->>>>>>> 8ac725f4
                 continue
 
     def disconnect_till_successful(self) -> None:
@@ -243,10 +225,6 @@
                 # stop the loop
                 self.perform_operation_till_successful(self.disconnect, [], -1)
                 break
-<<<<<<< HEAD
-            except Exception:
-                self.logger.info('Attempting another disconnection')
-=======
             except Exception as e:
                 self.logger.exception(e)
                 self.logger.info(
@@ -255,7 +233,6 @@
                         self.connection_check_time_interval_seconds))
                 time.sleep(self.connection_check_time_interval_seconds)
                 self.logger.info('Attempting another disconnection ...')
->>>>>>> 8ac725f4
                 continue
 
     def queue_declare(self, queue: str, passive: bool = False,
@@ -380,8 +357,4 @@
     def perform_operation_till_successful(function, args: List[Any],
                                           default_return: Any) -> None:
         while function(*args) == default_return:
-<<<<<<< HEAD
-            time.sleep(5)
-=======
-            time.sleep(10)
->>>>>>> 8ac725f4
+            time.sleep(10)