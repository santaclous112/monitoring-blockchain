--- conflicted
+++ resolved
@@ -30,12 +30,7 @@
                 env.LOGGING_LEVEL, rotating=True)
             break
         except Exception as e:
-<<<<<<< HEAD
-            msg = "!!! Error when initialising {}: {} !!!".format(
-                component_display_name, e)
-=======
-            msg = get_initialisation_error_message(component_name, e)
->>>>>>> 6ff03a26
+            msg = get_initialisation_error_message(component_display_name, e)
             # Use a dummy logger in this case because we cannot create the
             # transformer's logger.
             log_and_print(msg, logging.getLogger('DUMMY_LOGGER'))
@@ -63,12 +58,7 @@
                 namespace=unique_alerter_identifier)
             break
         except Exception as e:
-<<<<<<< HEAD
-            msg = "!!! Error when initialising {}: {} !!!".format(
-                component_display_name, e)
-=======
-            msg = get_initialisation_error_message(component_name, e)
->>>>>>> 6ff03a26
+            msg = get_initialisation_error_message(component_display_name, e)
             log_and_print(msg, component_logger)
             # sleep before trying again
             time.sleep(RE_INITIALIZE_SLEEPING_PERIOD)
@@ -92,12 +82,7 @@
                 component_display_name), logger)
             break
         except Exception as e:
-<<<<<<< HEAD
-            msg = "!!! Error when initialising {}: {} !!!".format(
-                component_display_name, e)
-=======
-            msg = get_initialisation_error_message(component_name, e)
->>>>>>> 6ff03a26
+            msg = get_initialisation_error_message(component_display_name, e)
             log_and_print(msg, logger)
             # sleep before trying again
             time.sleep(RE_INITIALIZE_SLEEPING_PERIOD)
@@ -121,12 +106,7 @@
                 component_display_name), logger)
             break
         except Exception as e:
-<<<<<<< HEAD
-            msg = "!!! Error when initialising {}: {} !!!".format(
-                component_display_name, e)
-=======
-            msg = get_initialisation_error_message(component_name, e)
->>>>>>> 6ff03a26
+            msg = get_initialisation_error_message(component_display_name, e)
             log_and_print(msg, logger)
             # sleep before trying again
             time.sleep(RE_INITIALIZE_SLEEPING_PERIOD)
