--- conflicted
+++ resolved
@@ -26,29 +26,21 @@
 
 
 class AlertRouter(QueuingPublisherComponent):
-<<<<<<< HEAD
-    def __init__(self, logger: Logger, rabbit_ip: str, redis_ip: str,
+    def __init__(self, name: str, logger: Logger, rabbit_ip: str, redis_ip: str,
                  redis_db: int, redis_port: int, unique_alerter_identifier: str,
-                 enable_console_alerts: bool):
+                 enable_console_alerts: bool, enable_log_alerts: bool):
+        self._name = name
         self._rabbit = RabbitMQApi(logger.getChild(RabbitMQApi.__name__),
                                    host=rabbit_ip)
         self._redis = RedisApi(logger.getChild(RedisApi.__name__),
                                host=redis_ip, db=redis_db, port=redis_port,
                                namespace=unique_alerter_identifier)
 
-=======
-    def __init__(self, name: str, logger: Logger, rabbit_ip: str,
-                 enable_console_alerts: bool, enable_log_alerts: bool):
-        self._name = name
->>>>>>> aee95e8a
         self._enable_console_alerts = enable_console_alerts
         self._enable_log_alerts = enable_log_alerts
 
         self._config = {}
 
-<<<<<<< HEAD
-        super().__init__(logger, self._rabbit)
-=======
         super().__init__(logger, RabbitMQApi(
             logger=logger.getChild(RabbitMQApi.__name__), host=rabbit_ip),
                          env.ALERT_ROUTER_PUBLISHING_QUEUE_SIZE)
@@ -59,7 +51,6 @@
     @property
     def name(self) -> str:
         return self._name
->>>>>>> aee95e8a
 
     def _initialise_rabbit(self) -> None:
         """
@@ -181,7 +172,6 @@
                        body: bytes) -> None:
         recv_alert: Dict = json.loads(body)
 
-<<<<<<< HEAD
         need_to_push_to_queue = True
         send_to_ids = []
         try:
@@ -222,56 +212,9 @@
             self._logger.error("Error when processing alert: %s", recv_alert)
             self._logger.exception(e)
             need_to_push_to_queue = False
-=======
-        # If the alert is empty, just acknowledge and return
-        if not recv_alert:
-            self._rabbitmq.basic_ack(method.delivery_tag, False)
-            return
-
-        self._logger.debug("recv_alert = %s", recv_alert)
-        # Where to route this alert to
-        self._logger.debug("Got a lock on the config")
-        self._logger.debug("Obtaining list of channels to alert")
-        self._logger.debug(
-            [channel.get('id') for channel_type in self._config.values()
-             for channel in channel_type.values()])
-        send_to_ids = [
-            channel.get('id') for channel_type in self._config.values()
-            for channel in channel_type.values()
-            if channel.get(recv_alert.get('severity').lower()) and
-               recv_alert.get('parent_id') in channel.get('parent_ids')
-        ]
-
-        self._logger.debug("Removed the lock from the config dict")
-        self._logger.debug("send_to_ids = %s", send_to_ids)
-
-        for channel_id in send_to_ids:
-            send_alert: Dict = {**recv_alert,
-                                'destination_id': channel_id}
-
-            self._logger.debug("Queuing %s to be sent to %s",
-                               send_alert, channel_id)
-
-            self._push_to_queue(send_alert, ALERT_EXCHANGE,
-                                "channel.{}".format(channel_id),
-                                mandatory=False)
-            self._logger.debug("Routed Alert queued")
-
-        # Enqueue once to the console
-        if self._enable_console_alerts:
-            self._push_to_queue(
-                {**recv_alert, 'destination_id': 'console'},
-                ALERT_EXCHANGE, 'channel.console', mandatory=True)
-
-        if self._enable_log_alerts:
-            self._push_to_queue(
-                {**recv_alert, 'destination_id': 'log'},
-                ALERT_EXCHANGE, "channel.log", mandatory=True)
->>>>>>> aee95e8a
-
-        self._rabbitmq.basic_ack(method.delivery_tag, False)
-
-<<<<<<< HEAD
+
+        self._rabbit.basic_ack(method.delivery_tag, False)
+
         if need_to_push_to_queue:
             for channel_id in send_to_ids:
                 send_alert: Dict = {**recv_alert,
@@ -280,10 +223,10 @@
                 self._logger.debug("Queuing %s to be sent to %s",
                                    send_alert, channel_id)
 
-                self._push_to_queue(send_alert, ALERT_EXCHANGE,
-                                    "channel.{}".format(channel_id),
-                                    mandatory=True)
-                self._logger.debug(_ROUTED_ALERT_QUEUED_LOG_MESSAGE)
+            self._push_to_queue(send_alert, ALERT_EXCHANGE,
+                                "channel.{}".format(channel_id),
+                                mandatory=False)
+            self._logger.debug(_ROUTED_ALERT_QUEUED_LOG_MESSAGE)
 
             # Enqueue once to the console
             if self._enable_console_alerts:
@@ -294,19 +237,19 @@
                     ALERT_EXCHANGE, "channel.console", mandatory=True)
                 self._logger.debug(_ROUTED_ALERT_QUEUED_LOG_MESSAGE)
 
-            self._logger.debug("Queuing %s to be sent to console",
+        if self._enable_log_alerts:
+            self._logger.debug("Queuing %s to be sent to the alerts log",
                                recv_alert)
+
             self._push_to_queue(
                 {**recv_alert, 'destination_id': "log"},
                 ALERT_EXCHANGE, "channel.log", mandatory=True)
             self._logger.debug(_ROUTED_ALERT_QUEUED_LOG_MESSAGE)
 
-            # Enqueue once to the data store
-            self._push_to_queue(recv_alert, STORE_EXCHANGE, "alert")
-=======
+        self._rabbitmq.basic_ack(method.delivery_tag, False)
+
         # Enqueue once to the data store
-        self._push_to_queue(recv_alert, STORE_EXCHANGE, 'alert', mandatory=True)
->>>>>>> aee95e8a
+        self._push_to_queue(recv_alert, STORE_EXCHANGE, "alert", mandatory=True)
 
         # Send any data waiting in the publisher queue, if any
         try:
