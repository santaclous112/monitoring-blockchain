import json
import sys
from configparser import ConfigParser, NoOptionError, NoSectionError
from datetime import datetime
from logging import Logger
from types import FrameType
from typing import Dict

import pika
from pika.adapters.blocking_connection import BlockingChannel
from pika.exceptions import AMQPConnectionError

from src.abstract import QueuingPublisherComponent
from src.data_store.redis import Keys, RedisApi
from src.message_broker.rabbitmq import RabbitMQApi
from src.utils import env
from src.utils.constants import (CONFIG_EXCHANGE, STORE_EXCHANGE,
                                 ALERT_EXCHANGE, HEALTH_CHECK_EXCHANGE,
                                 ALERT_ROUTER_CONFIGS_QUEUE_NAME)
from src.utils.exceptions import MessageWasNotDeliveredException
from src.utils.logging import log_and_print

_ALERT_ROUTER_INPUT_QUEUE_NAME = 'alert_router_input_queue'
_HEARTBEAT_QUEUE_NAME = 'alert_router_ping'
_ROUTED_ALERT_QUEUED_LOG_MESSAGE = "Routed Alert queued"


class AlertRouter(QueuingPublisherComponent):
<<<<<<< HEAD

    def __init__(self, name: str, logger: Logger, rabbit_ip: str,
=======
    def __init__(self, name: str, logger: Logger, rabbit_ip: str, redis_ip: str,
                 redis_db: int, redis_port: int, unique_alerter_identifier: str,
>>>>>>> be93cf53
                 enable_console_alerts: bool, enable_log_alerts: bool):
        self._name = name
        self._rabbit = RabbitMQApi(logger.getChild(RabbitMQApi.__name__),
                                   host=rabbit_ip)
        self._redis = RedisApi(logger.getChild(RedisApi.__name__),
                               host=redis_ip, db=redis_db, port=redis_port,
                               namespace=unique_alerter_identifier)

        self._enable_console_alerts = enable_console_alerts
        self._enable_log_alerts = enable_log_alerts

        self._config = {}

        super().__init__(logger, RabbitMQApi(
            logger=logger.getChild(RabbitMQApi.__name__), host=rabbit_ip),
                         env.ALERT_ROUTER_PUBLISHING_QUEUE_SIZE)

    def __str__(self) -> str:
        return self.name

    @property
    def name(self) -> str:
        return self._name

    def _initialise_rabbitmq(self) -> None:
        """
        Initialises the rabbit connection and the exchanges needed
        :return: None
        """
        self._rabbitmq.connect_till_successful()
        self._logger.info(
            "Setting delivery confirmation on RabbitMQ channel")
        self._rabbitmq.confirm_delivery()

        # Pre-fetch count is 5 times less the maximum queue size
        prefetch_count = round(self._publishing_queue.maxsize / 5)
        self._rabbitmq.basic_qos(prefetch_count=prefetch_count)

        self._declare_exchange_and_bind_queue(
            ALERT_ROUTER_CONFIGS_QUEUE_NAME, CONFIG_EXCHANGE, 'topic',
            'channels.*'
        )
        self._rabbitmq.basic_consume(
            queue=ALERT_ROUTER_CONFIGS_QUEUE_NAME,
            on_message_callback=self._process_configs, auto_ack=False,
            exclusive=False, consumer_tag=None)

        self._declare_exchange_and_bind_queue(
            _ALERT_ROUTER_INPUT_QUEUE_NAME, ALERT_EXCHANGE, 'topic',
            'alert_router.*'
        )
        self._rabbitmq.basic_consume(
            queue=_ALERT_ROUTER_INPUT_QUEUE_NAME,
            on_message_callback=self._process_alert, auto_ack=False,
            exclusive=False, consumer_tag=None
        )

        # Declare store exchange just in case it hasn't been declared
        # yet
        self._rabbitmq.exchange_declare(exchange=STORE_EXCHANGE,
                                        exchange_type='direct', passive=False,
                                        durable=True, auto_delete=False,
                                        internal=False)

        self._declare_exchange_and_bind_queue(
            _HEARTBEAT_QUEUE_NAME, HEALTH_CHECK_EXCHANGE, 'topic', 'ping'
        )

        self._logger.debug("Declaring consuming intentions")
        self._rabbitmq.basic_consume(_HEARTBEAT_QUEUE_NAME, self._process_ping,
                                     True, False, None)

    def _declare_exchange_and_bind_queue(self, queue_name: str,
                                         exchange_name: str, exchange_type: str,
                                         routing_key: str) -> None:
        """
        Declare the specified exchange and queue and binds that queue to the
        exchange
        :param exchange_type:
        :param queue_name: The queue to declare and bind to the exchange
        :param exchange_name: The exchange to declare and bind the queue to
        :return: None
        """
        self._logger.info("Creating %s exchange", exchange_name)
        self._rabbitmq.exchange_declare(
            exchange_name, exchange_type, False, True, False, False
        )
        self._logger.info("Creating and binding queue for %s exchange",
                          exchange_name)
        self._logger.debug("Creating queue %s", queue_name)
        self._rabbitmq.queue_declare(queue_name, False, True, False, False)
        self._logger.debug("Binding queue %s to %s exchange", queue_name,
                           exchange_name)
        self._rabbitmq.queue_bind(queue_name, exchange_name, routing_key)

    def _process_configs(self, ch: BlockingChannel,
                         method: pika.spec.Basic.Deliver,
                         properties: pika.spec.BasicProperties,
                         body: bytes) -> None:

        recv_config = ConfigParser()
        recv_config.read_dict(json.loads(body))
        config_filename = method.routing_key

        self._logger.info("Received a new configuration from %s",
                          config_filename)
        self._logger.debug("recv_config = %s", recv_config)

        previous_config = self._config.get(config_filename, None)
        self._config[config_filename] = {}

        # Only take from the config if it is not empty
        if recv_config:
            # Taking what we need, and checking types
            try:
                for key in recv_config.sections():
                    self._config[config_filename][key] = self._extract_config(
                        recv_config[key], config_filename
                    )
            except (NoOptionError, NoSectionError) as missing_error:
                self._logger.error(
                    "The configuration file %s is missing some configs",
                    config_filename)
                self._logger.error(missing_error.message)
                self._logger.warning(
                    "The previous configuration will be used instead")
                self._config[config_filename] = previous_config
            except Exception as e:
                self._logger.error("Encountered an error when reading the "
                                   "configuration files")
                self._logger.exception(e)
                self._logger.warning(
                    "The previous configuration will be used instead")
                self._config[config_filename] = previous_config
            self._logger.debug(self._config)

        self._rabbitmq.basic_ack(method.delivery_tag, False)

    def _process_alert(self, ch: BlockingChannel,
                       method: pika.spec.Basic.Deliver,
                       properties: pika.spec.BasicProperties,
                       body: bytes) -> None:
        recv_alert: Dict = json.loads(body)

        need_to_push_to_queue = True
        send_to_ids = []
        try:
            if recv_alert and 'severity' in recv_alert:
                self._logger.info("Received an alert to route")
                self._logger.info("recv_alert = %s", recv_alert)
                # Where to route this alert to

                self._logger.info("Checking if alert is muted")
                is_all_muted = self.is_all_muted(recv_alert.get('severity'))
                is_chain_severity_muted = self.is_chain_severity_muted(
                    recv_alert.get('parent_id'), recv_alert.get('severity'))
                if is_all_muted or is_chain_severity_muted:
                    self._logger.info("This alert has been muted")
                    self._logger.debug(
                        "is_all_muted=%s, is_chain_severity_muted=%s",
                        is_all_muted, is_chain_severity_muted)
                    need_to_push_to_queue = False
                else:
                    self._logger.info("Obtaining list of channels to alert")
                    self._logger.debug([
                        channel.get('id') for channel_type in
                        self._config.values() for channel in
                        channel_type.values()
                    ])
                    send_to_ids = [
                        channel.get('id') for channel_type in
                        self._config.values()
                        for channel in channel_type.values()
                        if channel.get(recv_alert.get('severity').lower()) and
                           recv_alert.get('parent_id') in channel.get(
                            'parent_ids')
                    ]

                    self._logger.debug("send_to_ids = %s", send_to_ids)
                    self._logger.info("Alert routed successfully")
        except Exception as e:
            self._logger.error("Error when processing alert: %s", recv_alert)
            self._logger.exception(e)
            need_to_push_to_queue = False

        self._rabbit.basic_ack(method.delivery_tag, False)

        if need_to_push_to_queue:
            for channel_id in send_to_ids:
                send_alert: Dict = {**recv_alert,
                                    'destination_id': channel_id}

                self._logger.debug("Queuing %s to be sent to %s",
                                   send_alert, channel_id)

            self._push_to_queue(send_alert, ALERT_EXCHANGE,
                                "channel.{}".format(channel_id),
                                mandatory=False)
            self._logger.debug(_ROUTED_ALERT_QUEUED_LOG_MESSAGE)

            # Enqueue once to the console
            if self._enable_console_alerts:
                self._logger.debug("Queuing %s to be sent to console",
                                   recv_alert)
                self._push_to_queue(
                    {**recv_alert, 'destination_id': "console"},
                    ALERT_EXCHANGE, "channel.console", mandatory=True)
                self._logger.debug(_ROUTED_ALERT_QUEUED_LOG_MESSAGE)

        if self._enable_log_alerts:
            self._logger.debug("Queuing %s to be sent to the alerts log",
                               recv_alert)

            self._push_to_queue(
                {**recv_alert, 'destination_id': "log"},
                ALERT_EXCHANGE, "channel.log", mandatory=True)
            self._logger.debug(_ROUTED_ALERT_QUEUED_LOG_MESSAGE)

        self._rabbitmq.basic_ack(method.delivery_tag, False)

        # Enqueue once to the data store
        self._push_to_queue(recv_alert, STORE_EXCHANGE, "alert", mandatory=True)

        # Send any data waiting in the publisher queue, if any
        try:
            self._send_data()
        except MessageWasNotDeliveredException as e:
            # Log the message and do not raise it as message is residing in the
            # publisher queue.
            self._logger.exception(e)

    def _send_heartbeat(self, data_to_send: dict) -> None:
        self._rabbitmq.basic_publish_confirm(
            exchange=HEALTH_CHECK_EXCHANGE,
            routing_key='heartbeat.worker', body=data_to_send,
            is_body_dict=True,
            properties=pika.BasicProperties(delivery_mode=2),
            mandatory=True)
        self._logger.info("Sent heartbeat to %s exchange",
                          HEALTH_CHECK_EXCHANGE)

    def _process_ping(self, ch: BlockingChannel,
                      method: pika.spec.Basic.Deliver,
                      properties: pika.spec.BasicProperties,
                      body: bytes) -> None:

        self._logger.debug("Received %s. Let's pong", body)
        try:
            heartbeat = {
                'component_name': self.name,
                'is_alive': True,
                'timestamp': datetime.now().timestamp(),
            }

            self._send_heartbeat(heartbeat)
        except MessageWasNotDeliveredException as e:
            # Log the message and do not raise it as the heartbeats must be
            # real-time
            self._logger.error("Problem sending heartbeat")
            self._logger.exception(e)

    def start(self) -> None:
        log_and_print("{} started.".format(self), self._logger)
        self._initialise_rabbitmq()
        while True:
            try:
                # Before listening for new data send the data waiting to be sent
                # in the publishing queue. If the message is not routed, start
                # consuming and perform sending later.
                try:
                    self._send_data()
                except MessageWasNotDeliveredException as e:
                    self._logger.exception(e)

                self._logger.info("Starting the alert router listeners")
                self._rabbitmq.start_consuming()
            except (pika.exceptions.AMQPConnectionError,
                    pika.exceptions.AMQPChannelError) as e:
                # If we have either a channel error or connection error, the
                # channel is reset, therefore we need to re-initialize the
                # connection or channel settings
                raise e
            except Exception as e:
                self._logger.exception(e)
                raise e

    def _on_terminate(self, signum: int, stack: FrameType) -> None:
        log_and_print("{} is terminating. Connections with RabbitMQ will be "
                      "closed, and afterwards the process will exit."
                      .format(self), self._logger)
        self.disconnect_from_rabbit()
        log_and_print("{} terminated.".format(self), self._logger)
        sys.exit()

    @staticmethod
    def _extract_config(section, config_filename: str) -> Dict[str, str]:
        if "twilio" in config_filename:
            return {
                'id': section.get('id'),
                'parent_ids': section.get('parent_ids').split(","),
                'info': False,
                'warning': False,
                'error': False,
                'critical': True,
            }

        return {
            'id': section.get('id'),
            'parent_ids': section.get('parent_ids').split(","),
            'info': section.getboolean('info'),
            'warning': section.getboolean('warning'),
            'error': section.getboolean('error'),
            'critical': section.getboolean('critical'),
        }

    def is_all_muted(self, severity: str) -> bool:
        self._logger.debug("Getting mute_all key")
        alerter_mute_key = Keys.get_alerter_mute()

        self._logger.debug("Getting severities mute status")
        severities_muted = json.loads(
            self._redis.get(alerter_mute_key, default=b"{}")
        )
        return bool(severities_muted.get(severity, False))

    def is_chain_severity_muted(self, parent_id: str, severity: str) -> bool:
        self._logger.debug("Getting chain mute key")
        mute_alerts_key = Keys.get_chain_mute_alerts()

        self._logger.debug("Getting chain hashes")
        chain_hash = Keys.get_hash_parent(parent_id)

        self._logger.debug("Getting severities mute status")
        severities_muted = json.loads(
            self._redis.hget(chain_hash, mute_alerts_key, default=b"{}")
        )

        return bool(severities_muted.get(severity, False))<|MERGE_RESOLUTION|>--- conflicted
+++ resolved
@@ -26,21 +26,13 @@
 
 
 class AlertRouter(QueuingPublisherComponent):
-<<<<<<< HEAD
-
-    def __init__(self, name: str, logger: Logger, rabbit_ip: str,
-=======
     def __init__(self, name: str, logger: Logger, rabbit_ip: str, redis_ip: str,
                  redis_db: int, redis_port: int, unique_alerter_identifier: str,
->>>>>>> be93cf53
                  enable_console_alerts: bool, enable_log_alerts: bool):
         self._name = name
-        self._rabbit = RabbitMQApi(logger.getChild(RabbitMQApi.__name__),
-                                   host=rabbit_ip)
         self._redis = RedisApi(logger.getChild(RedisApi.__name__),
                                host=redis_ip, db=redis_db, port=redis_port,
                                namespace=unique_alerter_identifier)
-
         self._enable_console_alerts = enable_console_alerts
         self._enable_log_alerts = enable_log_alerts
 
@@ -218,7 +210,7 @@
             self._logger.exception(e)
             need_to_push_to_queue = False
 
-        self._rabbit.basic_ack(method.delivery_tag, False)
+        self._rabbitmq.basic_ack(method.delivery_tag, False)
 
         if need_to_push_to_queue:
             for channel_id in send_to_ids:
