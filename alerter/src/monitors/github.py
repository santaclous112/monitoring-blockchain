import copy
import json
import logging
from datetime import datetime
from http.client import IncompleteRead
from typing import Dict

import pika
import pika.exceptions
from requests.exceptions import (ConnectionError as ReqConnectionError,
                                 ReadTimeout, ChunkedEncodingError)
from urllib3.exceptions import ProtocolError

from src.configs.repo import RepoConfig
from src.message_broker.rabbitmq import RabbitMQApi
from src.monitors.monitor import Monitor
from src.utils.constants import RAW_DATA_EXCHANGE
from src.utils.data import get_json
from src.utils.exceptions import (DataReadingException, PANICException,
                                  CannotAccessGitHubPageException,
                                  GitHubAPICallException)


class GitHubMonitor(Monitor):
    def __init__(self, monitor_name: str, repo_config: RepoConfig,
                 logger: logging.Logger, monitor_period: int,
                 rabbitmq: RabbitMQApi) -> None:
        super().__init__(monitor_name, logger, monitor_period, rabbitmq)
        self._repo_config = repo_config

    @property
    def repo_config(self) -> RepoConfig:
        return self._repo_config

    def _display_data(self, data: Dict) -> str:
        # To ensure no releases have unicode characters we must first encode
        # as utf-8 and then decode
        return json.dumps(data, ensure_ascii=False).encode('utf8').decode()

    def _get_data(self) -> Dict:
        return get_json(self.repo_config.releases_page, self.logger)

    def _process_error(self, error: PANICException) -> Dict:
        processed_data = {
            'error': {
                'meta_data': {
                    'monitor_name': self.monitor_name,
                    'repo_name': self.repo_config.repo_name,
                    'repo_id': self.repo_config.repo_id,
                    'repo_parent_id': self.repo_config.parent_id,
                    'time': str(datetime.now().timestamp())
                },
                'message': error.message,
                'code': error.code,
            }
        }

        return processed_data

    def _process_retrieved_data(self, data: Dict) -> Dict:
        data_copy = copy.deepcopy(data)

        # Add some meta-data to the processed data
        processed_data = {
            'result': {
                'meta_data': {
                    'monitor_name': self.monitor_name,
                    'repo_name': self.repo_config.repo_name,
                    'repo_id': self.repo_config.repo_id,
                    'repo_parent_id': self.repo_config.parent_id,
                    'time': str(datetime.now().timestamp())
                },
                'data': {},
            }
        }

        for i in range(len(data_copy)):
            release_data = data_copy[i]
            processed_data['result']['data'][i] = {}
            processed_data['result']['data'][i]['release_name'] = \
                release_data['name']
            processed_data['result']['data'][i]['tag_name'] = \
                release_data['tag_name']
            self.logger.debug("%s releases_info: %s", self.repo_config,
                              json.dumps(processed_data['result']['data'][i],
                                         ensure_ascii=False).encode('utf8')
                              .decode())
<<<<<<< HEAD
=======
            self._releases_info[i] = processed_data['result']['data'][i]
>>>>>>> aee95e8a

        return processed_data

    def _send_data(self, data: Dict) -> None:
        self.rabbitmq.basic_publish_confirm(
            exchange=RAW_DATA_EXCHANGE, routing_key='github', body=data,
            is_body_dict=True, properties=pika.BasicProperties(delivery_mode=2),
            mandatory=True)
        self.logger.debug("Sent data to '%s' exchange.", RAW_DATA_EXCHANGE)

    def _monitor(self) -> None:
        data_retrieval_exception = None
        data = None
        data_retrieval_failed = False
        try:
            data = self._get_data()

            # If response contains a message this indicates an error in the
            # GitHub API Call
            if 'message' in data:
                data_retrieval_failed = True
                data_retrieval_exception = GitHubAPICallException(
                    data['message'])
                self.logger.error("Error when retrieving data from %s: "
                                  "(%s, %s)", self.repo_config.releases_page,
                                  data_retrieval_exception.message,
                                  data_retrieval_exception.code)
        except (ReqConnectionError, ReadTimeout):
            self._data_retrieval_failed = True
            data_retrieval_exception = CannotAccessGitHubPageException(
                self.repo_config.releases_page)
            self.logger.error("Error when retrieving data from %s",
                              self.repo_config.releases_page)
            self.logger.exception(data_retrieval_exception)
        except (IncompleteRead, ChunkedEncodingError, ProtocolError):
            self._data_retrieval_failed = True
            data_retrieval_exception = DataReadingException(
                self.monitor_name, self.repo_config.releases_page)
            self.logger.error("Error when retrieving data from %s",
                              self.repo_config.releases_page)
            self.logger.exception(data_retrieval_exception)
        except json.JSONDecodeError as e:
            self._data_retrieval_failed = True
            data_retrieval_exception = e
            self.logger.error("Error when retrieving data from %s",
                              self.repo_config.releases_page)
            self.logger.exception(data_retrieval_exception)

        try:
            processed_data = self._process_data(data, data_retrieval_failed,
                                                data_retrieval_exception)
        except Exception as error:
            self.logger.error("Error when processing data obtained from %s",
                              self.repo_config.releases_page)
            self.logger.exception(error)
            # Do not send data if we experienced processing errors
            return

        self._send_data(processed_data)

        if not data_retrieval_failed:
            # Only output the gathered metrics if there was no error
            self.logger.info(self._display_data(
                processed_data['result']['data']))

        # Send a heartbeat only if the entire round was successful
        heartbeat = {
            'component_name': self.monitor_name,
            'timestamp': datetime.now().timestamp()
        }
        self._send_heartbeat(heartbeat)<|MERGE_RESOLUTION|>--- conflicted
+++ resolved
@@ -85,10 +85,6 @@
                               json.dumps(processed_data['result']['data'][i],
                                          ensure_ascii=False).encode('utf8')
                               .decode())
-<<<<<<< HEAD
-=======
-            self._releases_info[i] = processed_data['result']['data'][i]
->>>>>>> aee95e8a
 
         return processed_data
 
