--- conflicted
+++ resolved
@@ -60,13 +60,10 @@
             del sent_configs['DEFAULT']
 
         self.logger.info('Received configs {}'.format(sent_configs))
-<<<<<<< HEAD
-=======
 
         if 'DEFAULT' in sent_configs:
             del sent_configs['DEFAULT']
 
->>>>>>> 033ef1de
         if method.routing_key == 'general.systems_config':
             if 'general' in self.systems_configs:
                 current_configs = self.systems_configs['general']
@@ -168,26 +165,10 @@
 
         # Must be done at the end in case of errors while processing
         if method.routing_key == 'general.systems_config':
-<<<<<<< HEAD
-            # To avoid non-monitorable systems
-            self._systems_configs['general'] = {
-                config_id:
-                    sent_configs[config_id] for config_id in sent_configs
-                if sent_configs[config_id]['monitor_system']}
-        else:
-            parsed_routing_key = method.routing_key.split('.')
-            chain = parsed_routing_key[1] + ' ' + parsed_routing_key[2]
-            # To avoid non-monitorable systems
-            self._systems_configs[chain] = {
-                config_id:
-                    sent_configs[config_id] for config_id in sent_configs
-                if sent_configs[config_id]['monitor_system']}
-=======
             self._systems_configs['general'] = correct_systems_configs
         else:
             parsed_routing_key = method.routing_key.split('.')
             chain = parsed_routing_key[1] + ' ' + parsed_routing_key[2]
             self._systems_configs[chain] = correct_systems_configs
->>>>>>> 033ef1de
 
         self.rabbitmq.basic_ack(method.delivery_tag, False)