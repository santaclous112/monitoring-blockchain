--- conflicted
+++ resolved
@@ -32,13 +32,6 @@
     def name(self) -> str:
         return self._name
 
-<<<<<<< HEAD
-    @abstractmethod
-    def _initialise_rabbitmq(self) -> None:
-        pass
-
-=======
->>>>>>> a5d41217
     def _listen_for_data(self) -> None:
         self.rabbitmq.start_consuming()
 
