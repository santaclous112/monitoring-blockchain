import logging
import time

import pika.exceptions

from src.configs.repo import RepoConfig
from src.configs.system import SystemConfig
from src.message_broker.rabbitmq import RabbitMQApi
from src.monitors.github import GitHubMonitor
from src.monitors.monitor import Monitor
from src.monitors.system import SystemMonitor
from src.utils import env
<<<<<<< HEAD
from src.utils.constants import RE_INITIALIZE_SLEEPING_PERIOD, \
    RESTART_SLEEPING_PERIOD, SYSTEM_MONITOR_NAME_TEMPLATE, \
    GITHUB_MONITOR_NAME_TEMPLATE
from src.utils.logging import create_logger, log_and_print
from src.utils.starters import get_initialisation_error_message, \
    get_stopped_message
=======
from src.utils.constants import (RE_INITIALIZE_SLEEPING_PERIOD,
                                 RESTART_SLEEPING_PERIOD,
                                 SYSTEM_MONITOR_NAME_TEMPLATE,
                                 GITHUB_MONITOR_NAME_TEMPLATE)
from src.utils.logging import create_logger, log_and_print
from src.utils.starters import (get_initialisation_error_message,
                                get_stopped_message)
>>>>>>> aee95e8a


def _initialize_monitor_logger(monitor_display_name: str,
                               monitor_module_name: str) -> logging.Logger:
    # Try initializing the logger until successful. This had to be done
    # separately to avoid instances when the logger creation failed and we
    # attempt to use it.
    while True:
        try:
            monitor_logger = create_logger(
                env.MONITORS_LOG_FILE_TEMPLATE.format(monitor_display_name),
                monitor_module_name, env.LOGGING_LEVEL, rotating=True)
            break
        except Exception as e:
            msg = get_initialisation_error_message(monitor_display_name, e)
            # Use a dummy logger in this case because we cannot create the
            # monitor's logger.
            log_and_print(msg, logging.getLogger('DUMMY_LOGGER'))
            # sleep before trying again
            time.sleep(RE_INITIALIZE_SLEEPING_PERIOD)

    return monitor_logger


def _initialize_system_monitor(system_config: SystemConfig) -> SystemMonitor:
    # Monitor display name based on system
    monitor_display_name = SYSTEM_MONITOR_NAME_TEMPLATE.format(
        system_config.system_name)

    system_monitor_logger = _initialize_monitor_logger(monitor_display_name,
                                                       SystemMonitor.__name__)

    # Try initializing a monitor until successful
    while True:
        try:
            rabbit_ip = env.RABBIT_IP
            rabbitmq = RabbitMQApi(
                logger=system_monitor_logger.getChild(RabbitMQApi.__name__),
                host=rabbit_ip)
            system_monitor = SystemMonitor(
                monitor_display_name, system_config, system_monitor_logger,
<<<<<<< HEAD
                int(env.SYSTEM_MONITOR_PERIOD_SECONDS), rabbitmq
=======
                int(env.SYSTEM_MONITOR_PERIOD_SECONDS)
>>>>>>> aee95e8a
            )
            log_and_print("Successfully initialized {}".format(
                monitor_display_name), system_monitor_logger)
            break
        except Exception as e:
            msg = get_initialisation_error_message(monitor_display_name, e)
            log_and_print(msg, system_monitor_logger)
            # sleep before trying again
            time.sleep(RE_INITIALIZE_SLEEPING_PERIOD)

    return system_monitor


def _initialize_github_monitor(repo_config: RepoConfig) -> GitHubMonitor:
    # Monitor display name based on repo name. The '/' are replaced with spaces,
    # and the last space is removed.
    monitor_display_name = GITHUB_MONITOR_NAME_TEMPLATE.format(
        repo_config.repo_name.replace('/', ' ')[:-1])

    github_monitor_logger = _initialize_monitor_logger(monitor_display_name,
                                                       GitHubMonitor.__name__)

    # Try initializing a monitor until successful
    while True:
        try:
            rabbit_ip = env.RABBIT_IP
            rabbitmq = RabbitMQApi(
                logger=github_monitor_logger.getChild(RabbitMQApi.__name__),
                host=rabbit_ip)
            github_monitor = GitHubMonitor(
                monitor_display_name, repo_config, github_monitor_logger,
<<<<<<< HEAD
                int(env.GITHUB_MONITOR_PERIOD_SECONDS), rabbitmq,
=======
                int(env.GITHUB_MONITOR_PERIOD_SECONDS)
>>>>>>> aee95e8a
            )
            log_and_print("Successfully initialized {}".format(
                monitor_display_name), github_monitor_logger)
            break
        except Exception as e:
            msg = get_initialisation_error_message(monitor_display_name, e)
            log_and_print(msg, github_monitor_logger)
            # sleep before trying again
            time.sleep(RE_INITIALIZE_SLEEPING_PERIOD)

    return github_monitor


def start_system_monitor(system_config: SystemConfig) -> None:
    system_monitor = _initialize_system_monitor(system_config)
    start_monitor(system_monitor)


def start_github_monitor(repo_config: RepoConfig) -> None:
    github_monitor = _initialize_github_monitor(repo_config)
    start_monitor(github_monitor)


def start_monitor(monitor: Monitor) -> None:
    while True:
        try:
            log_and_print("{} started.".format(monitor), monitor.logger)
            monitor.start()
        except (pika.exceptions.AMQPConnectionError,
                pika.exceptions.AMQPChannelError):
            # Error would have already been logged by RabbitMQ logger.
            log_and_print(get_stopped_message(monitor), monitor.logger)
        except Exception:
            # Close the connection with RabbitMQ if we have an unexpected
            # exception, and start again
            monitor.disconnect_from_rabbit()
            log_and_print(get_stopped_message(monitor), monitor.logger)
            log_and_print("Restarting {} in {} seconds.".format(
                monitor, RESTART_SLEEPING_PERIOD), monitor.logger)
            time.sleep(RESTART_SLEEPING_PERIOD)<|MERGE_RESOLUTION|>--- conflicted
+++ resolved
@@ -10,14 +10,6 @@
 from src.monitors.monitor import Monitor
 from src.monitors.system import SystemMonitor
 from src.utils import env
-<<<<<<< HEAD
-from src.utils.constants import RE_INITIALIZE_SLEEPING_PERIOD, \
-    RESTART_SLEEPING_PERIOD, SYSTEM_MONITOR_NAME_TEMPLATE, \
-    GITHUB_MONITOR_NAME_TEMPLATE
-from src.utils.logging import create_logger, log_and_print
-from src.utils.starters import get_initialisation_error_message, \
-    get_stopped_message
-=======
 from src.utils.constants import (RE_INITIALIZE_SLEEPING_PERIOD,
                                  RESTART_SLEEPING_PERIOD,
                                  SYSTEM_MONITOR_NAME_TEMPLATE,
@@ -25,7 +17,6 @@
 from src.utils.logging import create_logger, log_and_print
 from src.utils.starters import (get_initialisation_error_message,
                                 get_stopped_message)
->>>>>>> aee95e8a
 
 
 def _initialize_monitor_logger(monitor_display_name: str,
@@ -67,11 +58,7 @@
                 host=rabbit_ip)
             system_monitor = SystemMonitor(
                 monitor_display_name, system_config, system_monitor_logger,
-<<<<<<< HEAD
                 int(env.SYSTEM_MONITOR_PERIOD_SECONDS), rabbitmq
-=======
-                int(env.SYSTEM_MONITOR_PERIOD_SECONDS)
->>>>>>> aee95e8a
             )
             log_and_print("Successfully initialized {}".format(
                 monitor_display_name), system_monitor_logger)
@@ -103,11 +90,7 @@
                 host=rabbit_ip)
             github_monitor = GitHubMonitor(
                 monitor_display_name, repo_config, github_monitor_logger,
-<<<<<<< HEAD
                 int(env.GITHUB_MONITOR_PERIOD_SECONDS), rabbitmq,
-=======
-                int(env.GITHUB_MONITOR_PERIOD_SECONDS)
->>>>>>> aee95e8a
             )
             log_and_print("Successfully initialized {}".format(
                 monitor_display_name), github_monitor_logger)
