import logging
import time

import pika.exceptions

from src.configs.repo import RepoConfig
from src.configs.system import SystemConfig
from src.monitors.github import GitHubMonitor
from src.monitors.monitor import Monitor
from src.monitors.system import SystemMonitor
from src.utils import env
from src.utils.constants import RE_INITIALIZE_SLEEPING_PERIOD, \
    RESTART_SLEEPING_PERIOD, SYSTEM_MONITOR_NAME_TEMPLATE, \
    GITHUB_MONITOR_NAME_TEMPLATE
from src.utils.logging import create_logger, log_and_print
from src.utils.starters import get_initialisation_error_message


def _initialize_monitor_logger(monitor_display_name: str,
                               monitor_module_name: str) -> logging.Logger:
    # Try initializing the logger until successful. This had to be done
    # separately to avoid instances when the logger creation failed and we
    # attempt to use it.
    while True:
        try:
            monitor_logger = create_logger(
                env.MONITORS_LOG_FILE_TEMPLATE.format(monitor_display_name),
                monitor_module_name, env.LOGGING_LEVEL, rotating=True)
            break
        except Exception as e:
<<<<<<< HEAD
            msg = "!!! Error when initialising {}: {} !!!".format(
                monitor_display_name, e)
=======
            msg = get_initialisation_error_message(monitor_name, e)
>>>>>>> 6ff03a26
            # Use a dummy logger in this case because we cannot create the
            # monitor's logger.
            log_and_print(msg, logging.getLogger('DUMMY_LOGGER'))
            # sleep before trying again
            time.sleep(RE_INITIALIZE_SLEEPING_PERIOD)

    return monitor_logger


def _initialize_system_monitor(system_config: SystemConfig) -> SystemMonitor:
    # Monitor display name based on system
    monitor_display_name = SYSTEM_MONITOR_NAME_TEMPLATE.format(
        system_config.system_name)

    system_monitor_logger = _initialize_monitor_logger(monitor_display_name,
                                                       SystemMonitor.__name__)

    # Try initializing a monitor until successful
    while True:
        try:
            system_monitor = SystemMonitor(
                monitor_display_name, system_config, system_monitor_logger,
                int(env.SYSTEM_MONITOR_PERIOD_SECONDS)
            )
            log_and_print("Successfully initialized {}".format(
                monitor_display_name), system_monitor_logger)
            break
        except Exception as e:
<<<<<<< HEAD
            msg = "!!! Error when initialising {}: {} !!!".format(
                monitor_display_name, e)
=======
            msg = get_initialisation_error_message(monitor_name, e)
>>>>>>> 6ff03a26
            log_and_print(msg, system_monitor_logger)
            # sleep before trying again
            time.sleep(RE_INITIALIZE_SLEEPING_PERIOD)

    return system_monitor


def _initialize_github_monitor(repo_config: RepoConfig) -> GitHubMonitor:
    # Monitor display name based on repo name. The '/' are replaced with spaces,
    # and the last space is removed.
    monitor_display_name = GITHUB_MONITOR_NAME_TEMPLATE.format(
        repo_config.repo_name.replace('/', ' ')[:-1])

    github_monitor_logger = _initialize_monitor_logger(monitor_display_name,
                                                       GitHubMonitor.__name__)

    # Try initializing a monitor until successful
    while True:
        try:
            github_monitor = GitHubMonitor(
                monitor_display_name, repo_config, github_monitor_logger,
                int(env.GITHUB_MONITOR_PERIOD_SECONDS)
            )
            log_and_print("Successfully initialized {}".format(
                monitor_display_name), github_monitor_logger)
            break
        except Exception as e:
<<<<<<< HEAD
            msg = "!!! Error when initialising {}: {} !!!".format(
                monitor_display_name, e)
=======
            msg = get_initialisation_error_message(monitor_name, e)
>>>>>>> 6ff03a26
            log_and_print(msg, github_monitor_logger)
            # sleep before trying again
            time.sleep(RE_INITIALIZE_SLEEPING_PERIOD)

    return github_monitor


def start_system_monitor(system_config: SystemConfig) -> None:
    system_monitor = _initialize_system_monitor(system_config)
    start_monitor(system_monitor)


def start_github_monitor(repo_config: RepoConfig) -> None:
    github_monitor = _initialize_github_monitor(repo_config)
    start_monitor(github_monitor)


def start_monitor(monitor: Monitor) -> None:
    while True:
        try:
            log_and_print("{} started.".format(monitor), monitor.logger)
            monitor.start()
        except (pika.exceptions.AMQPConnectionError,
                pika.exceptions.AMQPChannelError):
            # Error would have already been logged by RabbitMQ logger.
            log_and_print("{} stopped.".format(monitor), monitor.logger)
        except Exception:
            # Close the connection with RabbitMQ if we have an unexpected
            # exception, and start again
            monitor.disconnect_from_rabbit()
            log_and_print("{} stopped.".format(monitor), monitor.logger)
            log_and_print("Restarting {} in {} seconds.".format(
                monitor, RESTART_SLEEPING_PERIOD), monitor.logger)
            time.sleep(RESTART_SLEEPING_PERIOD)<|MERGE_RESOLUTION|>--- conflicted
+++ resolved
@@ -28,12 +28,7 @@
                 monitor_module_name, env.LOGGING_LEVEL, rotating=True)
             break
         except Exception as e:
-<<<<<<< HEAD
-            msg = "!!! Error when initialising {}: {} !!!".format(
-                monitor_display_name, e)
-=======
-            msg = get_initialisation_error_message(monitor_name, e)
->>>>>>> 6ff03a26
+            msg = get_initialisation_error_message(monitor_display_name, e)
             # Use a dummy logger in this case because we cannot create the
             # monitor's logger.
             log_and_print(msg, logging.getLogger('DUMMY_LOGGER'))
@@ -62,12 +57,7 @@
                 monitor_display_name), system_monitor_logger)
             break
         except Exception as e:
-<<<<<<< HEAD
-            msg = "!!! Error when initialising {}: {} !!!".format(
-                monitor_display_name, e)
-=======
-            msg = get_initialisation_error_message(monitor_name, e)
->>>>>>> 6ff03a26
+            msg = get_initialisation_error_message(monitor_display_name, e)
             log_and_print(msg, system_monitor_logger)
             # sleep before trying again
             time.sleep(RE_INITIALIZE_SLEEPING_PERIOD)
@@ -95,12 +85,7 @@
                 monitor_display_name), github_monitor_logger)
             break
         except Exception as e:
-<<<<<<< HEAD
-            msg = "!!! Error when initialising {}: {} !!!".format(
-                monitor_display_name, e)
-=======
-            msg = get_initialisation_error_message(monitor_name, e)
->>>>>>> 6ff03a26
+            msg = get_initialisation_error_message(monitor_display_name, e)
             log_and_print(msg, github_monitor_logger)
             # sleep before trying again
             time.sleep(RE_INITIALIZE_SLEEPING_PERIOD)
