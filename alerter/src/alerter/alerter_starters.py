import logging
import time

import pika.exceptions

from src.alerter.alerters.alerter import Alerter
from src.alerter.alerters.github import GithubAlerter
from src.alerter.alerters.system import SystemAlerter
from src.configs.system_alerts import SystemAlertsConfig
<<<<<<< HEAD
from src.utils import env
=======
from src.utils.env import (ALERTERS_LOG_FILE_TEMPLATE, LOGGING_LEVEL,
                           RABBIT_IP, ALERTER_PUBLISHING_QUEUE_SIZE)
>>>>>>> ac4f768a
from src.utils.constants import (RE_INITIALISE_SLEEPING_PERIOD,
                                 RESTART_SLEEPING_PERIOD,
                                 SYSTEM_ALERTER_NAME_TEMPLATE,
                                 GITHUB_ALERTER_NAME)
from src.utils.logging import create_logger, log_and_print
from src.utils.starters import (get_initialisation_error_message,
                                get_stopped_message)
from src.message_broker.rabbitmq import RabbitMQApi

def _initialise_alerter_logger(alerter_display_name: str,
                               alerter_module_name: str) -> logging.Logger:
    # Try initialising the logger until successful. This had to be done
    # separately to avoid instances when the logger creation failed and we
    # attempt to use it.
    while True:
        try:
            alerter_logger = create_logger(
                ALERTERS_LOG_FILE_TEMPLATE.format(alerter_display_name),
                alerter_display_name, LOGGING_LEVEL, rotating=True)
            break
        except Exception as e:
            msg = get_initialisation_error_message(alerter_display_name, e)
            # Use a dummy logger in this case because we cannot create the
            # alerter's logger.
            log_and_print(msg, logging.getLogger('DUMMY_LOGGER'))
            # sleep before trying again
            time.sleep(RE_INITIALISE_SLEEPING_PERIOD)

    return alerter_logger


def _initialise_system_alerter(system_alerts_config: SystemAlertsConfig,
                               chain: str) -> SystemAlerter:
    # Alerter display name based on system
    alerter_display_name = SYSTEM_ALERTER_NAME_TEMPLATE.format(chain)

    system_alerter_logger = _initialise_alerter_logger(alerter_display_name,
                                                       SystemAlerter.__name__)

    # Try initialising an alerter until successful
    while True:
        try:
            rabbitmq = RabbitMQApi(
                logger=system_alerter_logger.getChild(RabbitMQApi.__name__),
                host=RABBIT_IP)
            system_alerter = SystemAlerter(alerter_display_name,
                                           system_alerts_config,
                                           system_alerter_logger,
                                           rabbitmq,
                                           ALERTER_PUBLISHING_QUEUE_SIZE
                                           )
            log_and_print("Successfully initialised {}".format(
                alerter_display_name), system_alerter_logger)
            break
        except Exception as e:
            msg = get_initialisation_error_message(alerter_display_name, e)
            log_and_print(msg, system_alerter_logger)
            # sleep before trying again
            time.sleep(RE_INITIALISE_SLEEPING_PERIOD)

    return system_alerter


def _initialise_github_alerter() -> GithubAlerter:
    alerter_display_name = GITHUB_ALERTER_NAME

    github_alerter_logger = _initialise_alerter_logger(alerter_display_name,
                                                       GithubAlerter.__name__)

    # Try initialising an alerter until successful
    while True:
        try:
            rabbitmq = RabbitMQApi(
                logger=github_alerter_logger.getChild(RabbitMQApi.__name__),
                host=RABBIT_IP)
            github_alerter = GithubAlerter(alerter_display_name,
                                           github_alerter_logger,
                                           rabbitmq,
                                           ALERTER_PUBLISHING_QUEUE_SIZE
                                           )
            log_and_print("Successfully initialised {}".format(
                alerter_display_name), github_alerter_logger)
            break
        except Exception as e:
            msg = get_initialisation_error_message(alerter_display_name, e)
            log_and_print(msg, github_alerter_logger)
            # sleep 10 seconds before trying again
            time.sleep(RE_INITIALISE_SLEEPING_PERIOD)

    return github_alerter


def start_github_alerter() -> None:
    github_alerter = _initialise_github_alerter()
    start_alerter(github_alerter)


def start_system_alerter(system_alerts_config: SystemAlertsConfig,
                         chain: str) -> None:
    system_alerter = _initialise_system_alerter(system_alerts_config, chain)
    start_alerter(system_alerter)


def start_alerter(alerter: Alerter) -> None:
    while True:
        try:
            log_and_print("{} started.".format(alerter), alerter.logger)
            alerter.start()
        except (pika.exceptions.AMQPConnectionError,
                pika.exceptions.AMQPChannelError):
            # Error would have already been logged by RabbitMQ logger.
            # Since we have to re-connect just break the loop.
            log_and_print(get_stopped_message(alerter), alerter.logger)
        except Exception:
            # Close the connection with RabbitMQ if we have an unexpected
            # exception, and start again
            alerter.disconnect_from_rabbit()
            log_and_print(get_stopped_message(alerter), alerter.logger)
            log_and_print("Restarting {} in {} seconds.".format(
                alerter, RESTART_SLEEPING_PERIOD), alerter.logger)
            time.sleep(RESTART_SLEEPING_PERIOD)<|MERGE_RESOLUTION|>--- conflicted
+++ resolved
@@ -7,12 +7,8 @@
 from src.alerter.alerters.github import GithubAlerter
 from src.alerter.alerters.system import SystemAlerter
 from src.configs.system_alerts import SystemAlertsConfig
-<<<<<<< HEAD
-from src.utils import env
-=======
 from src.utils.env import (ALERTERS_LOG_FILE_TEMPLATE, LOGGING_LEVEL,
                            RABBIT_IP, ALERTER_PUBLISHING_QUEUE_SIZE)
->>>>>>> ac4f768a
 from src.utils.constants import (RE_INITIALISE_SLEEPING_PERIOD,
                                  RESTART_SLEEPING_PERIOD,
                                  SYSTEM_ALERTER_NAME_TEMPLATE,
@@ -21,6 +17,7 @@
 from src.utils.starters import (get_initialisation_error_message,
                                 get_stopped_message)
 from src.message_broker.rabbitmq import RabbitMQApi
+
 
 def _initialise_alerter_logger(alerter_display_name: str,
                                alerter_module_name: str) -> logging.Logger:
@@ -31,7 +28,7 @@
         try:
             alerter_logger = create_logger(
                 ALERTERS_LOG_FILE_TEMPLATE.format(alerter_display_name),
-                alerter_display_name, LOGGING_LEVEL, rotating=True)
+                alerter_module_name, LOGGING_LEVEL, rotating=True)
             break
         except Exception as e:
             msg = get_initialisation_error_message(alerter_display_name, e)
