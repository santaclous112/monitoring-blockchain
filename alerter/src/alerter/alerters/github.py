--- conflicted
+++ resolved
@@ -113,13 +113,8 @@
         # errors. This is done after acknowledging the data, so that if
         # acknowledgement fails, the data is processed again and we do not have
         # duplication of data in the queue
-<<<<<<< HEAD
-        if not processing_error and bool(self._data_for_alerting):
-            self._place_latest_data_on_queue()
-=======
         if not processing_error:
             self._place_latest_data_on_queue(data_for_alerting)
->>>>>>> be93cf53
 
         # Send any data waiting in the publisher queue, if any
         try:
@@ -142,50 +137,6 @@
     def _place_latest_data_on_queue(self, data_list: List) -> None:
         # Place the latest alert data on the publishing queue. If the
         # queue is full, remove old data.
-<<<<<<< HEAD
-        if self.publishing_queue.full():
-            self.publishing_queue.get()
-        self.publishing_queue.put({
-            'exchange': ALERT_EXCHANGE,
-            'routing_key': 'alert_router.github',
-            'data': copy.deepcopy(self.data_for_alerting)})
-
-        self.logger.debug("Alert data added to the publishing queue "
-                          "successfully.")
-
-    def _alert_classifier_process(self) -> None:
-        self._initialize_alerter()
-        while True:
-            try:
-                self.rabbitmq.start_consuming()
-            except pika.exceptions.AMQPChannelError:
-                # Error would have already been logged by RabbitMQ logger. If
-                # there is a channel error, the RabbitMQ interface creates a
-                # new channel, therefore perform another managing round without
-                # sleeping
-                continue
-            except pika.exceptions.AMQPConnectionError as e:
-                # Error would have already been logged by RabbitMQ logger.
-                # Since we have to re-connect just break the loop.
-                raise e
-            except MessageWasNotDeliveredException as e:
-                # Log the fact that the message could not be sent and re-try
-                # another monitoring round without sleeping
-                self.logger.exception(e)
-                continue
-            except Exception as e:
-                self.logger.exception(e)
-                raise e
-
-    def on_terminate(self, signum: int, stack: FrameType) -> None:
-        log_and_print("{} is terminating. Connections with RabbitMQ will be "
-                      "closed, and afterwards the process will exit."
-                      .format(self), self.logger)
-
-        self.rabbitmq.disconnect_till_successful()
-        log_and_print("{} terminated.".format(self), self.logger)
-        sys.exit()
-=======
         for alert in data_list:
             self.logger.debug("Adding %s to the publishing queue.", alert)
             if self.publishing_queue.full():
@@ -195,5 +146,4 @@
                 'routing_key': 'alert_router.github',
                 'data': copy.deepcopy(alert)})
             self.logger.debug("%s added to the publishing queue successfully.",
-                              alert)
->>>>>>> be93cf53
+                              alert)