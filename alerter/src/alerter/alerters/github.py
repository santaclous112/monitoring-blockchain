--- conflicted
+++ resolved
@@ -49,13 +49,8 @@
         # Set producing configuration
         self.logger.info("Setting delivery confirmation on RabbitMQ channel")
         self.rabbitmq.confirm_delivery()
-<<<<<<< HEAD
-        self.logger.info("Declaring consuming intentions")
+        self.logger.debug("Declaring consuming intentions")
         self.rabbitmq.basic_consume(queue=GITHUB_ALERTER_INPUT_QUEUE,
-=======
-        self.logger.debug("Declaring consuming intentions")
-        self.rabbitmq.basic_consume(queue=_GITHUB_ALERTER_INPUT_QUEUE,
->>>>>>> a5d41217
                                     on_message_callback=self._process_data,
                                     auto_ack=False,
                                     exclusive=False,
