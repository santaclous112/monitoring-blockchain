--- conflicted
+++ resolved
@@ -192,13 +192,8 @@
         # errors. This is done after acknowledging the data, so that if
         # acknowledgement fails, the data is processed again and we do not have
         # duplication of data in the queue.
-<<<<<<< HEAD
-        if not processing_error and bool(self._data_for_alerting):
-            self._place_latest_data_on_queue()
-=======
         if not processing_error:
             self._place_latest_data_on_queue(data_for_alerting)
->>>>>>> be93cf53
 
         # Send any data waiting in the publisher queue, if any
         try:
@@ -452,75 +447,6 @@
     def _place_latest_data_on_queue(self, data_list: List) -> None:
         # Place the latest alert data on the publishing queue. If the
         # queue is full, remove old data.
-<<<<<<< HEAD
-        if self.publishing_queue.full():
-            self.publishing_queue.get()
-        self.publishing_queue.put({
-            'exchange': ALERT_EXCHANGE,
-            'routing_key': 'alert_router.system',
-            'data': copy.deepcopy(self.data_for_alerting)})
-
-        self.logger.debug("Alert data added to the publishing queue "
-                          "successfully.")
-
-    def _alert_classifier_process(self) -> None:
-        self._initialize_alerter()
-        while True:
-            try:
-                self.rabbitmq.start_consuming()
-            except pika.exceptions.AMQPChannelError:
-                # Error would have already been logged by RabbitMQ logger. If
-                # there is a channel error, the RabbitMQ interface creates a
-                # new channel, therefore perform another managing round without
-                # sleeping
-                continue
-            except pika.exceptions.AMQPConnectionError as e:
-                # Error would have already been logged by RabbitMQ logger.
-                # Since we have to re-connect just break the loop.
-                raise e
-            except Exception as e:
-                self.logger.exception(e)
-                raise e
-
-    def on_terminate(self, signum: int, stack: FrameType) -> None:
-        log_and_print("{} is terminating. Connections with RabbitMQ will be "
-                      "closed, and afterwards the process will exit."
-                      .format(self), self.logger)
-
-        # Try to delete the queue before exiting to avoid cases when the data
-        # transformer is still sending data to this queue. This is done until
-        # successful
-        while True:
-            try:
-                self.rabbitmq.queue_delete(self._queue_used)
-                break
-            except ConnectionNotInitializedException:
-                self.logger.info(
-                    "Connection was not yet initialized, therefore no need to "
-                    "delete '{}'".format(self._queue_used))
-                break
-            except pika.exceptions.AMQPChannelError as e:
-                self.logger.exception(e)
-                self.logger.info(
-                    "Will re-try deleting '{}'".format(self._queue_used))
-            except pika.exceptions.AMQPConnectionError as e:
-                self.logger.exception(e)
-                self.logger.info(
-                    "Will re-connect again and re-try deleting "
-                    "'{}'".format(self._queue_used))
-                self.rabbitmq.connect_till_successful()
-            except Exception as e:
-                self.logger.exception(e)
-                self.logger.info(
-                    "Unexpected exception while trying to delete "
-                    "'{}'. Will not continue re-trying deleting the "
-                    "queue.".format(self._queue_used))
-                break
-
-        self.rabbitmq.disconnect_till_successful()
-        log_and_print("{} terminated.".format(self), self.logger)
-        sys.exit()
-=======
         for alert in data_list:
             self.logger.debug("Adding %s to the publishing queue.", alert)
             if self.publishing_queue.full():
@@ -530,5 +456,4 @@
                 'routing_key': 'alert_router.system',
                 'data': copy.deepcopy(alert)})
             self.logger.debug("%s added to the publishing queue successfully.",
-                              alert)
->>>>>>> be93cf53
+                              alert)