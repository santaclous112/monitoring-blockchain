import copy
import json
import logging
from datetime import datetime, timedelta
from typing import Dict, Type, List

import pika.exceptions

from src.alerter.alerters.alerter import Alerter
from src.alerter.alerts.system_alerts import (
    InvalidUrlAlert, OpenFileDescriptorsIncreasedAboveThresholdAlert,
    SystemBackUpAgainAlert,
    SystemCPUUsageDecreasedBelowThresholdAlert,
    SystemCPUUsageIncreasedAboveThresholdAlert,
    SystemRAMUsageDecreasedBelowThresholdAlert,
    SystemRAMUsageIncreasedAboveThresholdAlert, SystemStillDownAlert,
    SystemStorageUsageDecreasedBelowThresholdAlert,
    SystemStorageUsageIncreasedAboveThresholdAlert, SystemWentDownAtAlert,
    OpenFileDescriptorsDecreasedBelowThresholdAlert, MetricNotFoundErrorAlert)
from src.configs.system_alerts import SystemAlertsConfig
from src.utils.alert import floaty
from src.utils.constants import ALERT_EXCHANGE, HEALTH_CHECK_EXCHANGE
from src.utils.exceptions import (MessageWasNotDeliveredException,
                                  ReceivedUnexpectedDataException)
from src.utils.timing import TimedTaskLimiter
from src.utils.types import (IncreasedAboveThresholdSystemAlert,
                             DecreasedBelowThresholdSystemAlert, str_to_bool,
                             convert_to_float_if_not_none_and_not_empty_str)

_OPEN_FD_LIMITER_NAME = 'open_file_descriptors'
_CPU_USE_LIMITER_NAME = 'system_cpu_usage'
_STORAGE_USE_LIMITER_NAME = 'system_storage_usage'
_RAM_USE_LIMITER_NAME = 'system_ram_usage'
_IS_DOWN_LIMITER_NAME = 'system_is_down'


class SystemAlerter(Alerter):
    def __init__(self, alerter_name: str,
                 system_alerts_config: SystemAlertsConfig,
                 logger: logging.Logger) -> None:
        super().__init__(alerter_name, logger)

        self._system_alerts_config = system_alerts_config
        self._queue_used = ''
        self._system_initial_downtime_alert_sent = {}
        self._system_critical_timed_task_limiters = {}

    @property
    def alerts_configs(self) -> SystemAlertsConfig:
        return self._system_alerts_config

    def _create_state_for_system(self, system_id: str) -> None:
        # Initialize initial downtime alert sent
        if system_id not in self._system_initial_downtime_alert_sent:
            self._system_initial_downtime_alert_sent[system_id] = False

        # Initialize timed task limiters
        if system_id not in self._system_critical_timed_task_limiters:
            open_fd = self.alerts_configs.open_file_descriptors
            cpu_use = self.alerts_configs.system_cpu_usage
            storage = self.alerts_configs.system_storage_usage
            ram_use = self.alerts_configs.system_ram_usage
            is_down = self.alerts_configs.system_is_down

            self._system_critical_timed_task_limiters[system_id] = {}
            system_critical_limiters = \
                self._system_critical_timed_task_limiters[system_id]

            open_fd_critical_repeat = \
                convert_to_float_if_not_none_and_not_empty_str(
                    open_fd['critical_repeat'],
                    timedelta.max.total_seconds() - 1)
            cpu_use_critical_repeat = \
                convert_to_float_if_not_none_and_not_empty_str(
                    cpu_use['critical_repeat'],
                    timedelta.max.total_seconds() - 1)
            storage_critical_repeat = \
                convert_to_float_if_not_none_and_not_empty_str(
                    storage['critical_repeat'],
                    timedelta.max.total_seconds() - 1)
            ram_use_critical_repeat = \
                convert_to_float_if_not_none_and_not_empty_str(
                    ram_use['critical_repeat'],
                    timedelta.max.total_seconds() - 1)
            is_down_critical_repeat = \
                convert_to_float_if_not_none_and_not_empty_str(
                    is_down['critical_repeat'],
                    timedelta.max.total_seconds() - 1)

            system_critical_limiters[_OPEN_FD_LIMITER_NAME] = TimedTaskLimiter(
                timedelta(seconds=float(open_fd_critical_repeat))
            )
            system_critical_limiters[_CPU_USE_LIMITER_NAME] = TimedTaskLimiter(
                timedelta(seconds=float(cpu_use_critical_repeat))
            )
            system_critical_limiters[_STORAGE_USE_LIMITER_NAME] = \
                TimedTaskLimiter(
                    timedelta(seconds=float(storage_critical_repeat))
                )
            system_critical_limiters[_RAM_USE_LIMITER_NAME] = TimedTaskLimiter(
                timedelta(seconds=float(ram_use_critical_repeat))
            )
            system_critical_limiters[_IS_DOWN_LIMITER_NAME] = TimedTaskLimiter(
                timedelta(seconds=float(is_down_critical_repeat))
            )

    def _initialize_rabbitmq(self) -> None:
        # An alerter is both a consumer and producer, therefore we need to
        # initialize both the consuming and producing configurations.
        self.rabbitmq.connect_till_successful()

        # Set consuming configuration
        self.logger.info("Creating '%s' exchange", ALERT_EXCHANGE)
        self.rabbitmq.exchange_declare(exchange=ALERT_EXCHANGE,
                                       exchange_type='topic', passive=False,
                                       durable=True, auto_delete=False,
                                       internal=False)
        self._queue_used = "system_alerter_queue_" + \
                           self.alerts_configs.parent_id
        self.logger.info("Creating queue '%s'", self._queue_used)
        self.rabbitmq.queue_declare(self._queue_used, passive=False,
                                    durable=True, exclusive=False,
                                    auto_delete=False)
        routing_key = "alerter.system." + self.alerts_configs.parent_id
        self.logger.info("Binding queue '%s' to exchange '%s' with routing "
                         "key '%s'", self._queue_used, ALERT_EXCHANGE,
                         routing_key)
        self.rabbitmq.queue_bind(queue=self._queue_used,
                                 exchange=ALERT_EXCHANGE,
                                 routing_key=routing_key)

        # Pre-fetch count is 5 times less the maximum queue size
        prefetch_count = round(self.publishing_queue.maxsize / 5)
        self.rabbitmq.basic_qos(prefetch_count=prefetch_count)
        self.logger.debug("Declaring consuming intentions")
        self.rabbitmq.basic_consume(queue=self._queue_used,
                                    on_message_callback=self._process_data,
                                    auto_ack=False,
                                    exclusive=False,
                                    consumer_tag=None)

        # Set producing configuration
        self.logger.info("Setting delivery confirmation on RabbitMQ channel")
        self.rabbitmq.confirm_delivery()
        self.logger.info("Creating '%s' exchange", HEALTH_CHECK_EXCHANGE)
        self.rabbitmq.exchange_declare(HEALTH_CHECK_EXCHANGE, 'topic', False,
                                       True, False, False)

    def _process_data(self,
                      ch: pika.adapters.blocking_connection.BlockingChannel,
                      method: pika.spec.Basic.Deliver,
                      properties: pika.spec.BasicProperties,
                      body: bytes) -> None:
        data_received = json.loads(body.decode())
        self.logger.info("Received %s. Now processing this data.",
                         data_received)

        parsed_routing_key = method.routing_key.split('.')
        processing_error = False
        data_for_alerting = []
        try:
            if self.alerts_configs.parent_id in parsed_routing_key:
                if 'result' in data_received:
                    data = data_received['result']['data']
                    meta_data = data_received['result']['meta_data']
                    system_id = meta_data['system_id']
                    self._create_state_for_system(system_id)

                    self._process_results(data, meta_data, data_for_alerting)
                elif 'error' in data_received:
                    meta_data = data_received['error']['meta_data']
                    system_id = meta_data['system_id']
                    self._create_state_for_system(system_id)

                    self._process_errors(data_received['error'],
                                         data_for_alerting)
                else:
                    raise ReceivedUnexpectedDataException(
                        "{}: _process_data".format(self))
            else:
                raise ReceivedUnexpectedDataException(
                    "{}: _process_data".format(self))
        except Exception as e:
            self.logger.error("Error when processing %s", data_received)
            self.logger.exception(e)
            processing_error = True

        # If the data is processed, it can be acknowledged.
        self.rabbitmq.basic_ack(method.delivery_tag, False)

        # Place the data on the publishing queue if there were no processing
        # errors. This is done after acknowledging the data, so that if
        # acknowledgement fails, the data is processed again and we do not have
        # duplication of data in the queue.
        if not processing_error:
            self._place_latest_data_on_queue(data_for_alerting)

        # Send any data waiting in the publisher queue, if any
        try:
            self._send_data()

            if not processing_error:
                heartbeat = {
                    'component_name': self.alerter_name,
                    'timestamp': datetime.now().timestamp()
                }
                self._send_heartbeat(heartbeat)
        except MessageWasNotDeliveredException as e:
            # Log the message and do not raise the exception so that the
            # message can be acknowledged and removed from the rabbit queue.
            # Note this message will still reside in the publisher queue.
            self.logger.exception(e)
        except Exception as e:
            # For any other exception acknowledge and raise it, so the
            # message is removed from the rabbit queue as this message will now
            # reside in the publisher queue
            raise e

    def _process_errors(self, error_data: Dict,
                        data_for_alerting: List) -> None:
        is_down = self.alerts_configs.system_is_down
        meta_data = error_data['meta_data']
        data = error_data['data']
        if int(error_data['code']) == 5003:
            alert = MetricNotFoundErrorAlert(
                error_data['message'], 'ERROR', meta_data['time'],
                meta_data['system_parent_id'], meta_data['system_id']
            )
            data_for_alerting.append(alert.alert_data)
            self.logger.debug("Successfully classified alert %s",
                              alert.alert_data)
        elif int(error_data['code']) == 5009:
            alert = InvalidUrlAlert(
                error_data['message'], 'ERROR', meta_data['time'],
                meta_data['system_parent_id'], meta_data['system_id']
            )
            data_for_alerting.append(alert.alert_data)
            self.logger.debug("Successfully classified alert %s",
                              alert.alert_data)
        elif int(error_data['code']) == 5004:
            if str_to_bool(is_down['enabled']):
                current = float(data['went_down_at']['current'])
                monitoring_timestamp = float(meta_data['time'])
                monitoring_datetime = datetime.fromtimestamp(
                    monitoring_timestamp)
                critical_limiters = self._system_critical_timed_task_limiters[
                    meta_data['system_id']]
                is_down_critical_limiter = critical_limiters[
                    _IS_DOWN_LIMITER_NAME]
                downtime = monitoring_timestamp - current

                critical_threshold = \
                    convert_to_float_if_not_none_and_not_empty_str(
                        is_down['critical_threshold'], None)
                critical_enabled = str_to_bool(is_down['critical_enabled'])
                warning_threshold = \
                    convert_to_float_if_not_none_and_not_empty_str(
                        is_down['warning_threshold'], None)
                warning_enabled = str_to_bool(is_down['warning_enabled'])

<<<<<<< HEAD
                if not \
                        self._system_initial_downtime_alert_sent[
                            meta_data['system_id']]:
=======
                if not self._system_initial_downtime_alert_sent[meta_data[
                    'system_id']]:
>>>>>>> aee95e8a
                    if critical_enabled and critical_threshold <= downtime:
                        alert = SystemWentDownAtAlert(
                            meta_data['system_name'], 'CRITICAL',
                            meta_data['time'], meta_data['system_parent_id'],
                            meta_data['system_id']
                        )
                        data_for_alerting.append(alert.alert_data)
                        self.logger.debug("Successfully classified alert %s",
                                          alert.alert_data)
                        is_down_critical_limiter.set_last_time_that_did_task(
                            monitoring_datetime)
                        self._system_initial_downtime_alert_sent[
                            meta_data['system_id']] = True
                    elif warning_enabled and warning_threshold <= downtime:
                        alert = SystemWentDownAtAlert(
                            meta_data['system_name'], 'WARNING',
                            meta_data['time'], meta_data['system_parent_id'],
                            meta_data['system_id']
                        )
                        data_for_alerting.append(alert.alert_data)
                        self.logger.debug("Successfully classified alert %s",
                                          alert.alert_data)
                        is_down_critical_limiter.set_last_time_that_did_task(
                            monitoring_datetime)
                        self._system_initial_downtime_alert_sent[
                            meta_data['system_id']] = True
                else:
                    if critical_enabled and \
                            is_down_critical_limiter.can_do_task(
                                monitoring_datetime):
                        alert = SystemStillDownAlert(
                            meta_data['system_name'], downtime, 'CRITICAL',
                            meta_data['time'], meta_data['system_parent_id'],
                            meta_data['system_id']
                        )
                        data_for_alerting.append(alert.alert_data)
                        self.logger.debug("Successfully classified alert %s",
                                          alert.alert_data)
                        is_down_critical_limiter.set_last_time_that_did_task(
                            monitoring_datetime)

    def _process_results(self, metrics: Dict, meta_data: Dict,
                         data_for_alerting: List) -> None:
        open_fd = self.alerts_configs.open_file_descriptors
        cpu_use = self.alerts_configs.system_cpu_usage
        storage = self.alerts_configs.system_storage_usage
        ram_use = self.alerts_configs.system_ram_usage
        is_down = self.alerts_configs.system_is_down

        if str_to_bool(is_down['enabled']):
            previous = metrics['went_down_at']['previous']
            critical_limiters = self._system_critical_timed_task_limiters[
                meta_data['system_id']]
            is_down_critical_limiter = critical_limiters[_IS_DOWN_LIMITER_NAME]
            initial_downtime_alert_sent = \
                self._system_initial_downtime_alert_sent[meta_data['system_id']]

            if previous is not None and initial_downtime_alert_sent:
                alert = SystemBackUpAgainAlert(
                    meta_data['system_name'], 'INFO',
                    meta_data['last_monitored'], meta_data['system_parent_id'],
                    meta_data['system_id']
                )
                data_for_alerting.append(alert.alert_data)
                self.logger.debug("Successfully classified alert %s",
                                  alert.alert_data)
                self._system_initial_downtime_alert_sent[
                    meta_data['system_id']] = False
                is_down_critical_limiter.reset()

        if str_to_bool(open_fd['enabled']):
            current = metrics['open_file_descriptors']['current']
            previous = metrics['open_file_descriptors']['previous']
            if current not in [previous, None]:
                self._classify_alert(
                    current, floaty(previous), open_fd, meta_data,
                    OpenFileDescriptorsIncreasedAboveThresholdAlert,
                    OpenFileDescriptorsDecreasedBelowThresholdAlert,
                    data_for_alerting, _OPEN_FD_LIMITER_NAME
                )
        if str_to_bool(storage['enabled']):
            current = metrics['system_storage_usage']['current']
            previous = metrics['system_storage_usage']['previous']
            if current not in [previous, None]:
                self._classify_alert(
                    current, floaty(previous), storage, meta_data,
                    SystemStorageUsageIncreasedAboveThresholdAlert,
                    SystemStorageUsageDecreasedBelowThresholdAlert,
                    data_for_alerting, _STORAGE_USE_LIMITER_NAME
                )
        if str_to_bool(cpu_use['enabled']):
            current = metrics['system_cpu_usage']['current']
            previous = metrics['system_cpu_usage']['previous']
            if current not in [previous, None]:
                self._classify_alert(
                    current, floaty(previous), cpu_use, meta_data,
                    SystemCPUUsageIncreasedAboveThresholdAlert,
                    SystemCPUUsageDecreasedBelowThresholdAlert,
                    data_for_alerting, _CPU_USE_LIMITER_NAME
                )
        if str_to_bool(ram_use['enabled']):
            current = metrics['system_ram_usage']['current']
            previous = metrics['system_ram_usage']['previous']
            if current not in [previous, None]:
                self._classify_alert(
                    current, floaty(previous), cpu_use, meta_data,
                    SystemRAMUsageIncreasedAboveThresholdAlert,
                    SystemRAMUsageDecreasedBelowThresholdAlert,
                    data_for_alerting, _RAM_USE_LIMITER_NAME
                )

    def _classify_alert(
            self, current: float, previous: float, config: Dict,
            meta_data: Dict, increased_above_threshold_alert:
            Type[IncreasedAboveThresholdSystemAlert],
            decreased_below_threshold_alert:
            Type[DecreasedBelowThresholdSystemAlert], data_for_alerting: List,
            critical_limiter_name: str
    ) -> None:
        warning_threshold = convert_to_float_if_not_none_and_not_empty_str(
            config['warning_threshold'], None)
        critical_threshold = convert_to_float_if_not_none_and_not_empty_str(
            config['critical_threshold'], None)
        warning_enabled = str_to_bool(config['warning_enabled'])
        critical_enabled = str_to_bool(config['critical_enabled'])
        critical_limiters = self._system_critical_timed_task_limiters[
            meta_data['system_id']]
        critical_limiter = critical_limiters[critical_limiter_name]

        if warning_enabled:
            if (warning_threshold <= current < critical_threshold) and not \
                    (warning_threshold <= previous):
                alert = \
                    increased_above_threshold_alert(
                        meta_data['system_name'], current, 'WARNING',
                        meta_data['last_monitored'], 'WARNING',
                        meta_data['system_parent_id'],
                        meta_data['system_id']
                    )
                data_for_alerting.append(alert.alert_data)
                self.logger.debug("Successfully classified alert %s",
                                  alert.alert_data)
            elif current < warning_threshold <= previous:
                alert = \
                    decreased_below_threshold_alert(
                        meta_data['system_name'], current, 'INFO',
                        meta_data['last_monitored'], 'WARNING',
                        meta_data['system_parent_id'],
                        meta_data['system_id']
                    )
                data_for_alerting.append(alert.alert_data)
                self.logger.debug("Successfully classified alert %s",
                                  alert.alert_data)

        if critical_enabled:
            monitoring_datetime = datetime.fromtimestamp(
                float(meta_data['last_monitored']))
            if current >= critical_threshold and \
                    critical_limiter.can_do_task(monitoring_datetime):
                alert = \
                    increased_above_threshold_alert(
                        meta_data['system_name'], current, 'CRITICAL',
                        meta_data['last_monitored'], 'CRITICAL',
                        meta_data['system_parent_id'],
                        meta_data['system_id']
                    )
                data_for_alerting.append(alert.alert_data)
                self.logger.debug("Successfully classified alert %s",
                                  alert.alert_data)
                critical_limiter.set_last_time_that_did_task(
                    monitoring_datetime)
            elif warning_threshold < current < critical_threshold <= previous:
                alert = \
                    decreased_below_threshold_alert(
                        meta_data['system_name'], current, 'INFO',
                        meta_data['last_monitored'], 'CRITICAL',
                        meta_data['system_parent_id'],
                        meta_data['system_id']
                    )
                data_for_alerting.append(alert.alert_data)
                self.logger.debug("Successfully classified alert %s",
                                  alert.alert_data)
                critical_limiter.reset()

    def _place_latest_data_on_queue(self, data_list: List) -> None:
        # Place the latest alert data on the publishing queue. If the
        # queue is full, remove old data.
        for alert in data_list:
            self.logger.debug("Adding %s to the publishing queue.", alert)
            if self.publishing_queue.full():
                self.publishing_queue.get()
            self.publishing_queue.put({
                'exchange': ALERT_EXCHANGE,
                'routing_key': 'alert_router.system',
                'data': copy.deepcopy(alert)})
            self.logger.debug("%s added to the publishing queue successfully.",
                              alert)<|MERGE_RESOLUTION|>--- conflicted
+++ resolved
@@ -258,14 +258,8 @@
                         is_down['warning_threshold'], None)
                 warning_enabled = str_to_bool(is_down['warning_enabled'])
 
-<<<<<<< HEAD
-                if not \
-                        self._system_initial_downtime_alert_sent[
-                            meta_data['system_id']]:
-=======
                 if not self._system_initial_downtime_alert_sent[meta_data[
                     'system_id']]:
->>>>>>> aee95e8a
                     if critical_enabled and critical_threshold <= downtime:
                         alert = SystemWentDownAtAlert(
                             meta_data['system_name'], 'CRITICAL',
