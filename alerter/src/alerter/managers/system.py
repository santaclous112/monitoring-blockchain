--- conflicted
+++ resolved
@@ -57,17 +57,10 @@
                          SYS_ALERTERS_MAN_INPUT_ROUTING_KEY)
         self.rabbitmq.queue_bind(SYS_ALERTERS_MAN_INPUT_QUEUE,
                                  HEALTH_CHECK_EXCHANGE,
-<<<<<<< HEAD
                                  SYS_ALERTERS_MAN_INPUT_ROUTING_KEY)
         self.logger.info("Declaring consuming intentions on "
                          "'%s'", SYS_ALERTERS_MAN_INPUT_QUEUE)
         self.rabbitmq.basic_consume(SYS_ALERTERS_MAN_INPUT_QUEUE,
-=======
-                                 _SYS_ALERTERS_MAN_INPUT_ROUTING_KEY)
-        self.logger.debug("Declaring consuming intentions on "
-                          "'%s'", _SYS_ALERTERS_MAN_INPUT_QUEUE)
-        self.rabbitmq.basic_consume(_SYS_ALERTERS_MAN_INPUT_QUEUE,
->>>>>>> a5d41217
                                     self._process_ping, True, False, None)
 
         self.logger.info("Creating exchange '%s'", CONFIG_EXCHANGE)
@@ -90,15 +83,9 @@
                          SYS_ALERTERS_MAN_CONF_ROUTING_KEY_GEN)
         self.rabbitmq.queue_bind(SYSTEM_ALERTERS_MANAGER_CONFIGS_QUEUE_NAME,
                                  CONFIG_EXCHANGE,
-<<<<<<< HEAD
                                  SYS_ALERTERS_MAN_CONF_ROUTING_KEY_GEN)
         self.logger.info("Declaring consuming intentions on %s",
                          SYSTEM_ALERTERS_MANAGER_CONFIGS_QUEUE_NAME)
-=======
-                                 _SYS_ALERTERS_MAN_CONF_ROUTING_KEY_GEN)
-        self.logger.debug("Declaring consuming intentions on %s",
-                          SYSTEM_ALERTERS_MANAGER_CONFIGS_QUEUE_NAME)
->>>>>>> a5d41217
         self.rabbitmq.basic_consume(SYSTEM_ALERTERS_MANAGER_CONFIGS_QUEUE_NAME,
                                     self._process_configs, False, False, None)
 
@@ -115,7 +102,8 @@
                 # Terminate the process and join it
                 self._parent_id_process_dict[parent_id]['process'].terminate()
                 self._parent_id_process_dict[parent_id]['process'].join()
-                # Delete key from process and configs as they aren't needed anymore
+                # Delete key from process and configs as they aren't needed
+                # anymore
                 del self._parent_id_process_dict[parent_id]
                 del self._systems_alerts_configs[parent_id]
                 log_and_print("Terminating process alerter process for chain "
@@ -181,8 +169,9 @@
                     previous_process.terminate()
                     previous_process.join()
 
-                    log_and_print("Restarting the system alerter of {} with latest "
-                                  "configuration".format(chain), self.logger)
+                    log_and_print("Restarting the system alerter of {} with "
+                                  "latest configuration".format(chain),
+                                  self.logger)
 
                 self._create_and_start_alerter_process(
                     system_alerts_config, parent_id, chain)
@@ -218,8 +207,8 @@
                     chain = process_details['chain']
                     system_alerts_config = self.systems_alerts_configs[
                         parent_id]
-                    self._create_and_start_alerter_process(system_alerts_config,
-                                                           parent_id, chain)
+                    self._create_and_start_alerter_process(
+                        system_alerts_config, parent_id, chain)
             heartbeat['timestamp'] = datetime.now().timestamp()
         except Exception as e:
             # If we encounter an error during processing log the error and
