import copy
import json
import logging
import multiprocessing
import sys
from datetime import datetime
from types import FrameType
from typing import Dict

import pika.exceptions
from pika.adapters.blocking_connection import BlockingChannel

from src.alerter.alerter_starters import start_system_alerter
from src.alerter.alerters.system import SystemAlerter
from src.alerter.alerts.internal_alerts import ComponentResetAlert
from src.alerter.managers.manager import AlertersManager
from src.configs.alerts.system import SystemAlertsConfig
from src.message_broker.rabbitmq import RabbitMQApi
from src.utils.constants.names import SYSTEM_ALERTER_NAME_TEMPLATE
from src.utils.constants.rabbitmq import (
    HEALTH_CHECK_EXCHANGE, CONFIG_EXCHANGE,
    SYS_ALERTERS_MANAGER_CONFIGS_QUEUE_NAME,
    SYS_ALERTERS_MAN_HEARTBEAT_QUEUE_NAME, PING_ROUTING_KEY,
    ALERTERS_MAN_CONFIGS_ROUTING_KEY_CHAIN,
<<<<<<< HEAD
    SYS_ALERTERS_MAN_CONFIGS_ROUTING_KEY_GEN, ALERT_EXCHANGE,
=======
    ALERTERS_MAN_CONFIGS_ROUTING_KEY_GEN, ALERT_EXCHANGE,
>>>>>>> 341af3aa
    SYSTEM_ALERT_ROUTING_KEY, TOPIC)
from src.utils.exceptions import (ParentIdsMissMatchInAlertsConfiguration,
                                  MessageWasNotDeliveredException)
from src.utils.logging import log_and_print


class SystemAlertersManager(AlertersManager):

    def __init__(self, logger: logging.Logger, manager_name: str,
                 rabbitmq: RabbitMQApi) -> None:
        super().__init__(logger, manager_name, rabbitmq)
        self._systems_alerts_configs = {}
        self._parent_id_process_dict = {}

    @property
    def systems_alerts_configs(self) -> Dict:
        return self._systems_alerts_configs

    @property
    def parent_id_process_dict(self) -> Dict:
        return self._parent_id_process_dict

    def _initialise_rabbitmq(self) -> None:
        self.rabbitmq.connect_till_successful()

        # Declare consuming intentions
        self.logger.info("Creating '%s' exchange", HEALTH_CHECK_EXCHANGE)
        self.rabbitmq.exchange_declare(HEALTH_CHECK_EXCHANGE, TOPIC, False,
                                       True, False, False)
        self.logger.info("Creating queue '%s'",
                         SYS_ALERTERS_MAN_HEARTBEAT_QUEUE_NAME)
        self.rabbitmq.queue_declare(SYS_ALERTERS_MAN_HEARTBEAT_QUEUE_NAME,
                                    False, True, False, False)
        self.logger.info("Binding queue '%s' to exchange '%s' with routing key "
                         "'%s'", SYS_ALERTERS_MAN_HEARTBEAT_QUEUE_NAME,
                         HEALTH_CHECK_EXCHANGE, PING_ROUTING_KEY)
        self.rabbitmq.queue_bind(SYS_ALERTERS_MAN_HEARTBEAT_QUEUE_NAME,
                                 HEALTH_CHECK_EXCHANGE, PING_ROUTING_KEY)
        self.logger.info("Declaring consuming intentions on "
                         "'%s'", SYS_ALERTERS_MAN_HEARTBEAT_QUEUE_NAME)
        self.rabbitmq.basic_consume(SYS_ALERTERS_MAN_HEARTBEAT_QUEUE_NAME,
                                    self._process_ping, True, False, None)

        self.logger.info("Creating exchange '%s'", CONFIG_EXCHANGE)
        self.rabbitmq.exchange_declare(CONFIG_EXCHANGE, TOPIC, False, True,
                                       False, False)
        self.logger.info("Creating queue '%s'",
                         SYS_ALERTERS_MANAGER_CONFIGS_QUEUE_NAME)
        self.rabbitmq.queue_declare(SYS_ALERTERS_MANAGER_CONFIGS_QUEUE_NAME,
                                    False, True, False, False)
        self.logger.info("Binding queue '%s' to exchange '%s' with routing key "
                         "%s'", SYS_ALERTERS_MANAGER_CONFIGS_QUEUE_NAME,
                         CONFIG_EXCHANGE,
                         ALERTERS_MAN_CONFIGS_ROUTING_KEY_CHAIN)
        self.rabbitmq.queue_bind(SYS_ALERTERS_MANAGER_CONFIGS_QUEUE_NAME,
                                 CONFIG_EXCHANGE,
                                 ALERTERS_MAN_CONFIGS_ROUTING_KEY_CHAIN)
        self.logger.info("Binding queue '%s' to exchange '%s' with routing key "
                         "'%s'", SYS_ALERTERS_MANAGER_CONFIGS_QUEUE_NAME,
                         CONFIG_EXCHANGE,
                         ALERTERS_MAN_CONFIGS_ROUTING_KEY_GEN)
        self.rabbitmq.queue_bind(SYS_ALERTERS_MANAGER_CONFIGS_QUEUE_NAME,
                                 CONFIG_EXCHANGE,
                                 ALERTERS_MAN_CONFIGS_ROUTING_KEY_GEN)
        self.logger.info("Declaring consuming intentions on %s",
                         SYS_ALERTERS_MANAGER_CONFIGS_QUEUE_NAME)
        self.rabbitmq.basic_consume(SYS_ALERTERS_MANAGER_CONFIGS_QUEUE_NAME,
                                    self._process_configs, False, False, None)

        # Declare publishing intentions
        self.logger.info("Creating '%s' exchange", ALERT_EXCHANGE)
        # Declare exchange to send data to
        self.rabbitmq.exchange_declare(exchange=ALERT_EXCHANGE,
                                       exchange_type=TOPIC, passive=False,
                                       durable=True, auto_delete=False,
                                       internal=False)
        self.logger.info("Setting delivery confirmation on RabbitMQ channel")
        self.rabbitmq.confirm_delivery()

    def _terminate_and_join_chain_alerter_processes(
            self, chain: str) -> None:
        # Go through all the processes and find the chain whose
        # process should be terminated. Note that here we are not sending
        # any internal alerts, therefore if a chain is removed completely some
        # metrics might continue to live in redis until that chain is added
        # back. This is not a bug because any removed chains will no longer
        # appear in the list of monitorables for the UI.
        for parent_id, parent_info in list(
                self._parent_id_process_dict.items()):

            if self._parent_id_process_dict[parent_id]['chain'] == chain:
                log_and_print("Terminating alerter process for chain "
                              "{}".format(chain), self.logger)
                # Terminate the process and join it
                self._parent_id_process_dict[parent_id]['process'].terminate()
                self._parent_id_process_dict[parent_id]['process'].join()
                # Delete key from process and configs as they aren't needed
                # anymore
                del self._parent_id_process_dict[parent_id]
                del self._systems_alerts_configs[parent_id]

    def _create_and_start_alerter_process(
            self, system_alerts_config: SystemAlertsConfig, parent_id: str,
            chain: str) -> None:
        alerter_name = SYSTEM_ALERTER_NAME_TEMPLATE.format(chain)

        # Send an internal alert to reset all the REDIS metrics for this chain
        alert = ComponentResetAlert(
            alerter_name, datetime.now().timestamp(), SystemAlerter.__name__,
            parent_id, chain)
        self._push_latest_data_to_queue_and_send(alert.alert_data)

        process = multiprocessing.Process(target=start_system_alerter,
                                          args=(system_alerts_config, chain))
        process.daemon = True
        log_and_print("Creating a new process for the system alerter "
                      "of {}".format(chain), self.logger)
        process.start()
        self._parent_id_process_dict[parent_id] = {}
        self._parent_id_process_dict[parent_id]['component_name'] = alerter_name
        self._parent_id_process_dict[parent_id]['process'] = process
        self._parent_id_process_dict[parent_id]['chain'] = chain

    def _process_configs(
            self, ch: BlockingChannel, method: pika.spec.Basic.Deliver,
            properties: pika.spec.BasicProperties, body: bytes) -> None:
        sent_configs = json.loads(body)

        self.logger.info("Received configs %s", sent_configs)

        if 'DEFAULT' in sent_configs:
            del sent_configs['DEFAULT']

        if method.routing_key == ALERTERS_MAN_CONFIGS_ROUTING_KEY_GEN:
            chain = 'general'
        else:
            parsed_routing_key = method.routing_key.split('.')
            chain = parsed_routing_key[1] + ' ' + parsed_routing_key[2]

        try:
            """
            Send an internal alert to clear every metric from Redis for the
            chain in question, and terminate the process for the received
            config. Note that all this happens if a configuration is modified
            or deleted.
            """
            self._terminate_and_join_chain_alerter_processes(chain)

            # Checking if we received a configuration, therefore we start the
            # process again
            if bool(sent_configs):
                # Check if all the parent_ids in the received configuration
                # are the same
                parent_id = sent_configs['1']['parent_id']
                for _, config in sent_configs.items():
                    if parent_id != config['parent_id']:
                        raise ParentIdsMissMatchInAlertsConfiguration(
                            "{}: _process_data".format(self))
                filtered = {}
                for _, config in sent_configs.items():
                    filtered[config['name']] = copy.deepcopy(config)

                system_alerts_config = SystemAlertsConfig(
                    parent_id=parent_id,
                    open_file_descriptors=filtered['open_file_descriptors'],
                    system_cpu_usage=filtered['system_cpu_usage'],
                    system_storage_usage=filtered['system_storage_usage'],
                    system_ram_usage=filtered['system_ram_usage'],
                    system_is_down=filtered['system_is_down'],
                )

                self._create_and_start_alerter_process(
                    system_alerts_config, parent_id, chain)
                self._systems_alerts_configs[parent_id] = system_alerts_config
        except MessageWasNotDeliveredException as e:
            # If the internal alert cannot be delivered, requeue the config
            # for re-processing.
            self.logger.error("Error when processing %s", sent_configs)
            self.logger.exception(e)
            self.rabbitmq.basic_nack(method.delivery_tag)
            return
        except Exception as e:
            # Otherwise log and reject the message
            self.logger.error("Error when processing %s", sent_configs)
            self.logger.exception(e)

        self.rabbitmq.basic_ack(method.delivery_tag, False)

    def _process_ping(
            self, ch: BlockingChannel, method: pika.spec.Basic.Deliver,
            properties: pika.spec.BasicProperties, body: bytes) -> None:
        data = body
        self.logger.debug("Received %s", data)

        heartbeat = {}
        try:
            heartbeat['component_name'] = self.name
            heartbeat['running_processes'] = []
            heartbeat['dead_processes'] = []
            for parent_id, process_details in \
                    self.parent_id_process_dict.items():
                process = process_details['process']
                component_name = process_details['component_name']
                if process.is_alive():
                    heartbeat['running_processes'].append(component_name)
                else:
                    heartbeat['dead_processes'].append(component_name)
                    process.join()  # Just in case, to release resources

                    # Restart dead process
                    chain = process_details['chain']
                    system_alerts_config = self.systems_alerts_configs[
                        parent_id]
                    self._create_and_start_alerter_process(
                        system_alerts_config, parent_id, chain)
            heartbeat['timestamp'] = datetime.now().timestamp()
        except Exception as e:
            # If we encounter an error during processing log the error and
            # return so that no heartbeat is sent
            self.logger.error("Error when processing %s", data)
            self.logger.exception(e)
            return

        # Send heartbeat if processing was successful
        try:
            self._send_heartbeat(heartbeat)
        except MessageWasNotDeliveredException as e:
            # Log the message and do not raise it as there is no use in
            # re-trying to send a heartbeat
            self.logger.exception(e)
        except Exception as e:
            # For any other exception raise it.
            raise e

    def start(self) -> None:
        log_and_print("{} started.".format(self), self.logger)
        self._initialise_rabbitmq()
        while True:
            try:
                self._listen_for_data()
            except (pika.exceptions.AMQPConnectionError,
                    pika.exceptions.AMQPChannelError) as e:
                # If we have either a channel error or connection error, the
                # channel is reset, therefore we need to re-initialise the
                # connection or channel settings
                raise e
            except Exception as e:
                self.logger.exception(e)
                raise e

    # If termination signals are received, terminate all child process and
    # close the connection with rabbit mq before exiting
    def _on_terminate(self, signum: int, stack: FrameType) -> None:
        log_and_print(
            "{} is terminating. Connections with RabbitMQ will be closed, and "
            "any running system alerters will be stopped gracefully. "
            "Afterwards the {} process will exit.".format(self, self),
            self.logger)
        self.disconnect_from_rabbit()

        for _, process_details in self.parent_id_process_dict.items():
            log_and_print("Terminating the alerter process of {}".format(
                process_details['chain']), self.logger)
            process = process_details['process']
            process.terminate()
            process.join()

        log_and_print("{} terminated.".format(self), self.logger)
        sys.exit()

    def _push_latest_data_to_queue_and_send(self, alert: Dict) -> None:
        self._push_to_queue(
            data=copy.deepcopy(alert), exchange=ALERT_EXCHANGE,
            routing_key=SYSTEM_ALERT_ROUTING_KEY,
            properties=pika.BasicProperties(delivery_mode=2), mandatory=True
        )
        self._send_data()<|MERGE_RESOLUTION|>--- conflicted
+++ resolved
@@ -22,11 +22,7 @@
     SYS_ALERTERS_MANAGER_CONFIGS_QUEUE_NAME,
     SYS_ALERTERS_MAN_HEARTBEAT_QUEUE_NAME, PING_ROUTING_KEY,
     ALERTERS_MAN_CONFIGS_ROUTING_KEY_CHAIN,
-<<<<<<< HEAD
-    SYS_ALERTERS_MAN_CONFIGS_ROUTING_KEY_GEN, ALERT_EXCHANGE,
-=======
     ALERTERS_MAN_CONFIGS_ROUTING_KEY_GEN, ALERT_EXCHANGE,
->>>>>>> 341af3aa
     SYSTEM_ALERT_ROUTING_KEY, TOPIC)
 from src.utils.exceptions import (ParentIdsMissMatchInAlertsConfiguration,
                                   MessageWasNotDeliveredException)
