--- conflicted
+++ resolved
@@ -11,23 +11,13 @@
 from pika.adapters.blocking_connection import BlockingChannel
 
 from src.alerter.alerter_starters import start_github_alerter
-<<<<<<< HEAD
-from src.alerter.alerts.internal_alerts import ComponentReset
 from src.alerter.managers.manager import AlertersManager
 from src.message_broker.rabbitmq import RabbitMQApi
 from src.utils.constants import (HEALTH_CHECK_EXCHANGE, GITHUB_ALERTER_NAME,
                                  GH_ALERTERS_MAN_HEARTBEAT_QUEUE_NAME,
                                  PING_ROUTING_KEY, ALERT_EXCHANGE,
                                  GITHUB_ALERT_ROUTING_KEY)
-=======
-from src.alerter.managers.manager import AlertersManager
-from src.message_broker.rabbitmq import RabbitMQApi
-from src.utils.constants import (HEALTH_CHECK_EXCHANGE, GITHUB_ALERTER_NAME,
-                                 GITHUB_MANAGER_INPUT_QUEUE,
-                                 GITHUB_MANAGER_INPUT_ROUTING_KEY,
-                                 ALERT_EXCHANGE)
 from src.alerter.alerts.internal_alerts import ComponentResetAllChains
->>>>>>> 119dbdc9
 from src.utils.exceptions import MessageWasNotDeliveredException
 from src.utils.logging import log_and_print
 
