import logging
import sys
from datetime import datetime
from multiprocessing import Process
from types import FrameType
from typing import Dict

import pika
import pika.exceptions
from pika.adapters.blocking_connection import BlockingChannel

from src.alerter.alerter_starters import start_github_alerter
from src.alerter.managers.manager import AlertersManager
from src.utils.constants import HEALTH_CHECK_EXCHANGE, GITHUB_ALERTER_NAME
from src.utils.exceptions import MessageWasNotDeliveredException
from src.utils.logging import log_and_print

_GITHUB_MANAGER_INPUT_QUEUE = 'github_alerter_manager_queue'
_GITHUB_MANAGER_INPUT_ROUTING_KEY = 'ping'


class GithubAlerterManager(AlertersManager):
    def __init__(self, logger: logging.Logger, name: str):
        super().__init__(logger, name)
        self._alerter_process_dict = {}

    def __str__(self) -> str:
        return self.name

    @property
    def alerter_process_dict(self) -> Dict:
        return self._alerter_process_dict

    def _initialize_rabbitmq(self) -> None:
        self.rabbitmq.connect_till_successful()

        # Declare consuming intentions
        self.logger.info("Creating '%s' exchange", HEALTH_CHECK_EXCHANGE)
        self.rabbitmq.exchange_declare(HEALTH_CHECK_EXCHANGE, 'topic', False,
                                       True, False, False)
<<<<<<< HEAD
        self.logger.info("Creating queue 'github_alerter_manager_queue'")
        self.rabbitmq.queue_declare('github_alerter_manager_queue',
                                    False, True, False, False)
        self.logger.info("Binding queue 'github_alerter_manager_queue' "
                         "to exchange '{}' with routing key "
                         "'ping'".format(HEALTH_CHECK_EXCHANGE))
        self.rabbitmq.queue_bind('github_alerter_manager_queue',
                                 HEALTH_CHECK_EXCHANGE, 'ping')
        self.logger.debug("Declaring consuming intentions on "
                          "'github_alerter_manager_queue'")
        self.rabbitmq.basic_consume('github_alerter_manager_queue',
=======
        self.logger.info("Creating queue '%s'", _GITHUB_MANAGER_INPUT_QUEUE)
        self.rabbitmq.queue_declare(_GITHUB_MANAGER_INPUT_QUEUE, False, True,
                                    False, False)
        self.logger.info("Binding queue '%s' to exchange '%s' with routing "
                         "key '%s'", _GITHUB_MANAGER_INPUT_QUEUE,
                         HEALTH_CHECK_EXCHANGE,
                         _GITHUB_MANAGER_INPUT_ROUTING_KEY)
        self.rabbitmq.queue_bind(_GITHUB_MANAGER_INPUT_QUEUE,
                                 HEALTH_CHECK_EXCHANGE,
                                 _GITHUB_MANAGER_INPUT_ROUTING_KEY)
        self.logger.info("Declaring consuming intentions on '%s'",
                         _GITHUB_MANAGER_INPUT_QUEUE)
        self.rabbitmq.basic_consume(_GITHUB_MANAGER_INPUT_QUEUE,
>>>>>>> 6ff03a26
                                    self._process_ping, True, False, None)

        # Declare publishing intentions
        self.logger.info("Setting delivery confirmation on RabbitMQ channel.")
        self.rabbitmq.confirm_delivery()

    def _process_ping(
            self, ch: BlockingChannel, method: pika.spec.Basic.Deliver,
            properties: pika.spec.BasicProperties, body: bytes) -> None:
        data = body
<<<<<<< HEAD
        self.logger.debug("Received {}".format(data))
=======
        self.logger.info("Received %s", data)
>>>>>>> 6ff03a26

        heartbeat = {}
        try:
            heartbeat['component_name'] = self.name
            heartbeat['running_processes'] = []
            heartbeat['dead_processes'] = []
            for alerter_name, process in self.alerter_process_dict.items():
                if process.is_alive():
                    heartbeat['running_processes'].append(alerter_name)
                else:
                    heartbeat['dead_processes'].append(alerter_name)
                    process.join()  # Just in case, to release resources
            heartbeat['timestamp'] = datetime.now().timestamp()

            # Restart dead transformers
            if len(heartbeat['dead_processes']) != 0:
                self._start_alerters_processes()
        except Exception as e:
            # If we encounter an error during processing log the error and
            # return so that no heartbeat is sent
            self.logger.error("Error when processing %s", data)
            self.logger.exception(e)
            return

        # Send heartbeat if processing was successful
        try:
            self._send_heartbeat(heartbeat)
        except MessageWasNotDeliveredException as e:
            # Log the message and do not raise it as there is no use in
            # re-trying to send a heartbeat
            self.logger.exception(e)
        except Exception as e:
            # For any other exception raise it.
            raise e

    def _start_alerters_processes(self) -> None:
        # Start the system data transformer in a separate process if it is not
        # yet started or it is not alive. This must be done in case of a
        # restart of the manager.
        if GITHUB_ALERTER_NAME not in self.alerter_process_dict or \
                not self.alerter_process_dict[GITHUB_ALERTER_NAME].is_alive():
            log_and_print("Attempting to start the {}.".format(
                GITHUB_ALERTER_NAME), self.logger)
            github_alerter_process = Process(target=start_github_alerter,
                                             args=())
            github_alerter_process.daemon = True
            github_alerter_process.start()
            self._alerter_process_dict[GITHUB_ALERTER_NAME] = \
                github_alerter_process

    def manage(self) -> None:
        log_and_print("{} started.".format(self), self.logger)
        self._initialize_rabbitmq()
        while True:
            try:
                self._start_alerters_processes()
                self._listen_for_data()
            except (pika.exceptions.AMQPConnectionError,
                    pika.exceptions.AMQPChannelError) as e:
                # If we have either a channel error or connection error, the
                # channel is reset, therefore we need to re-initialize the
                # connection or channel settings
                raise e
            except Exception as e:
                self.logger.exception(e)
                raise e

    # If termination signals are received, terminate all child process and exit
    def on_terminate(self, signum: int, stack: FrameType) -> None:
        log_and_print("{} is terminating. Connections with RabbitMQ will be "
                      "closed, and any running github alerters will be "
                      "stopped gracefully. Afterwards the {} process will "
                      "exit.".format(self, self), self.logger)
        self.disconnect_from_rabbit()

        for alerter, process in self.alerter_process_dict.items():
            log_and_print("Terminating the process of {}".format(alerter),
                          self.logger)
            process.terminate()
            process.join()

        log_and_print("{} terminated.".format(self), self.logger)
        sys.exit()

    # The GitHub Alerters Manager does not listen for configs
    def _process_configs(
            self, ch: BlockingChannel, method: pika.spec.Basic.Deliver,
            properties: pika.spec.BasicProperties, body: bytes) -> None:
        pass<|MERGE_RESOLUTION|>--- conflicted
+++ resolved
@@ -38,19 +38,6 @@
         self.logger.info("Creating '%s' exchange", HEALTH_CHECK_EXCHANGE)
         self.rabbitmq.exchange_declare(HEALTH_CHECK_EXCHANGE, 'topic', False,
                                        True, False, False)
-<<<<<<< HEAD
-        self.logger.info("Creating queue 'github_alerter_manager_queue'")
-        self.rabbitmq.queue_declare('github_alerter_manager_queue',
-                                    False, True, False, False)
-        self.logger.info("Binding queue 'github_alerter_manager_queue' "
-                         "to exchange '{}' with routing key "
-                         "'ping'".format(HEALTH_CHECK_EXCHANGE))
-        self.rabbitmq.queue_bind('github_alerter_manager_queue',
-                                 HEALTH_CHECK_EXCHANGE, 'ping')
-        self.logger.debug("Declaring consuming intentions on "
-                          "'github_alerter_manager_queue'")
-        self.rabbitmq.basic_consume('github_alerter_manager_queue',
-=======
         self.logger.info("Creating queue '%s'", _GITHUB_MANAGER_INPUT_QUEUE)
         self.rabbitmq.queue_declare(_GITHUB_MANAGER_INPUT_QUEUE, False, True,
                                     False, False)
@@ -61,10 +48,9 @@
         self.rabbitmq.queue_bind(_GITHUB_MANAGER_INPUT_QUEUE,
                                  HEALTH_CHECK_EXCHANGE,
                                  _GITHUB_MANAGER_INPUT_ROUTING_KEY)
-        self.logger.info("Declaring consuming intentions on '%s'",
-                         _GITHUB_MANAGER_INPUT_QUEUE)
+        self.logger.debug("Declaring consuming intentions on '%s'",
+                          _GITHUB_MANAGER_INPUT_QUEUE)
         self.rabbitmq.basic_consume(_GITHUB_MANAGER_INPUT_QUEUE,
->>>>>>> 6ff03a26
                                     self._process_ping, True, False, None)
 
         # Declare publishing intentions
@@ -75,11 +61,7 @@
             self, ch: BlockingChannel, method: pika.spec.Basic.Deliver,
             properties: pika.spec.BasicProperties, body: bytes) -> None:
         data = body
-<<<<<<< HEAD
-        self.logger.debug("Received {}".format(data))
-=======
-        self.logger.info("Received %s", data)
->>>>>>> 6ff03a26
+        self.logger.debug("Received %s", data)
 
         heartbeat = {}
         try:
