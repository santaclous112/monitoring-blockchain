--- conflicted
+++ resolved
@@ -1,5 +1,12 @@
-<<<<<<< HEAD
+# TODO Needs updating in the future.
+
+import sys
 from typing import Union, Optional, Any
+
+if sys.version_info >= (3, 8):
+    from typing import TypedDict
+else:
+    from typing_extensions import TypedDict
 
 RedisType = Union[bytes, str, int, float]
 
@@ -9,22 +16,12 @@
     # This function converts a value to float if it is not None, otherwise it
     # returns a default return
     return float(value) if value is not None else default_return
-=======
-# TODO Needs updating in the future.
 
-import sys
-from typing import Union
-
-if sys.version_info >= (3, 8):
-    from typing import TypedDict
-else:
-    from typing_extensions import TypedDict
-
-RedisType = Union[bytes, str, int, float]
 
 class GithubDataType(TypedDict):
     name: str
     current_no_of_releases: int
+
 
 class GithubMonitorDataType(TypedDict):
     monitor_name: str
@@ -32,6 +29,7 @@
     repo_id: str
     repo_parent_id: str
     time: str
+
 
 class SystemDataType(TypedDict):
     name: str
@@ -50,6 +48,7 @@
     disk_io_time_seconds_total: int
     disk_io_time_seconds_in_interval: int
 
+
 class SystemMonitorDataType(TypedDict):
     monitor_name: str
     system_name: str
@@ -57,11 +56,11 @@
     system_parent_id: str
     time: str
 
+
 class AlertDataType(TypedDict):
     parent_id: str
     origin: str
     alert_name: str
     severity: str
     message: str
-    timestamp: str
->>>>>>> 8905127f
+    timestamp: str