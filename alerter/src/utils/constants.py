CONFIG_EXCHANGE = 'config'
RAW_DATA_EXCHANGE = 'raw_data'
STORE_EXCHANGE = 'store'
ALERT_EXCHANGE = 'alert'
<<<<<<< HEAD
HEALTH_CHECK_EXCHANGE = 'health_check'
=======
HEALTH_CHECK_EXCHANGE = 'health_check'

# Queues that need to be declared in the run_alerter to avoid configs being sent
# while a component has not started yet. Basically these are all config queues.
ALERT_ROUTER_CONFIGS_QUEUE_NAME = 'alert_router_configs_queue'
SYSTEM_ALERTERS_MANAGER_CONFIGS_QUEUE_NAME = \
    'system_alerters_manager_configs_queue'
CHANNELS_MANAGER_CONFIGS_QUEUE_NAME = 'channels_manager_configs_queue'
GITHUB_MONITORS_MANAGER_CONFIGS_QUEUE_NAME = \
    'github_monitors_manager_configs_queue'
SYSTEM_MONITORS_MANAGER_CONFIGS_QUEUE_NAME = \
    'system_monitors_manager_configs_queue'
>>>>>>> 6ff03a26
<|MERGE_RESOLUTION|>--- conflicted
+++ resolved
@@ -2,9 +2,6 @@
 RAW_DATA_EXCHANGE = 'raw_data'
 STORE_EXCHANGE = 'store'
 ALERT_EXCHANGE = 'alert'
-<<<<<<< HEAD
-HEALTH_CHECK_EXCHANGE = 'health_check'
-=======
 HEALTH_CHECK_EXCHANGE = 'health_check'
 
 # Queues that need to be declared in the run_alerter to avoid configs being sent
@@ -17,4 +14,3 @@
     'github_monitors_manager_configs_queue'
 SYSTEM_MONITORS_MANAGER_CONFIGS_QUEUE_NAME = \
     'system_monitors_manager_configs_queue'
->>>>>>> 6ff03a26
