--- conflicted
+++ resolved
@@ -3,15 +3,10 @@
         self.message = "Did not initialize a connection with {}"\
             .format(component)
         super().__init__(self.message)
-<<<<<<< HEAD
-=======
-
->>>>>>> 79953339
 
 class MessageWasNotDeliveredException(Exception):
     def __init__(self, err):
         self.message = "Message could not be delivered. Error: {}".format(err)
-<<<<<<< HEAD
         super().__init__(self.message)
 
 class SavingMetricsToMongoException(Exception):
@@ -22,6 +17,4 @@
 class UnknownRoutingKeyException(Exception):
     def __init__(self, err):
         self.message = "Message could not be delivered. Error: {}".format(err)
-=======
->>>>>>> 79953339
         super().__init__(self.message)