--- conflicted
+++ resolved
@@ -1,6 +1,6 @@
 class ConnectionNotInitializedException(Exception):
     def __init__(self, component):
-        self.message = "Did not initialize a connection with {}"\
+        self.message = "Did not initialize a connection with {}" \
             .format(component)
         super().__init__(self.message)
 
@@ -8,17 +8,14 @@
 class MessageWasNotDeliveredException(Exception):
     def __init__(self, err):
         self.message = "Message could not be delivered. Error: {}".format(err)
-<<<<<<< HEAD
-        self.code = 5001
-        super().__init__(self.message, self.code)
+        super().__init__(self.message)
 
 
 class NoMetricsGivenException(Exception):
 
     def __init__(self, message: str) -> None:
         self.message = message
-        self.code = 5002
-        super().__init__(self.message, self.code)
+        super().__init__(self.message)
 
 
 class MetricNotFoundException(Exception):
@@ -26,8 +23,4 @@
     def __init__(self, metric, endpoint) -> None:
         self.message = "Could not find metric {} at endpoint {}"\
             .format(metric, endpoint)
-        self.code = 5003
-        super().__init__(self.message, self.code)
-=======
-        super().__init__(self.message)
->>>>>>> 79953339
+        super().__init__(self.message)