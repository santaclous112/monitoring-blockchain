import os

"""
This module is here to reduce any ambiguity with environment variables and
types. We use `os.getenv()` to define a default value in the case that the
key is not present. This way, we can decide if each environment variable is
mandatory or not, and if not what the default value is. We can also use this
to typecast values.

This also ensures all mandatory values are present before running by
initializing the class 
"""

# Alerter configuration
UNIQUE_ALERTER_IDENTIFIER = os.environ['UNIQUE_ALERTER_IDENTIFIER']

# Mongo configuration
DB_NAME = os.environ['DB_NAME']
DB_IP = os.environ['DB_IP']
DB_PORT = int(os.environ['DB_PORT'])

# Redis configuration
REDIS_IP = os.environ['REDIS_IP']
REDIS_PORT = int(os.environ['REDIS_PORT'])
REDIS_DB = int(os.environ['REDIS_DB'])

# RabbitMQ configuration
RABBIT_IP = os.environ['RABBIT_IP']
RABBIT_PORT = int(os.environ['RABBIT_PORT'])

# Logs configuration
LOGGING_LEVEL = os.environ['LOGGING_LEVEL']
DATA_STORE_LOG_FILE_TEMPLATE = os.environ['DATA_STORE_LOG_FILE_TEMPLATE']
MONITORS_LOG_FILE_TEMPLATE = os.environ['MONITORS_LOG_FILE_TEMPLATE']
TRANSFORMERS_LOG_FILE_TEMPLATE = os.environ['TRANSFORMERS_LOG_FILE_TEMPLATE']
MANAGERS_LOG_FILE_TEMPLATE = os.environ['MANAGERS_LOG_FILE_TEMPLATE']
ALERTERS_LOG_FILE_TEMPLATE = os.environ['ALERTERS_LOG_FILE_TEMPLATE']
ALERT_ROUTER_LOG_FILE = os.environ['ALERT_ROUTER_LOG_FILE']
CONFIG_MANAGER_LOG_FILE = os.environ['CONFIG_MANAGER_LOG_FILE']
CHANNEL_HANDLERS_LOG_FILE_TEMPLATE = \
    os.environ['CHANNEL_HANDLERS_LOG_FILE_TEMPLATE']
ALERTS_LOG_FILE = os.environ['ALERTS_LOG_FILE']
HEALTH_CHECKER_LOG_FILE_TEMPLATE = os.environ[
    'HEALTH_CHECKER_LOG_FILE_TEMPLATE']

# GitHub monitoring configuration
GITHUB_RELEASES_TEMPLATE = os.environ['GITHUB_RELEASES_TEMPLATE']

# Monitoring periods
SYSTEM_MONITOR_PERIOD_SECONDS = int(os.environ['SYSTEM_MONITOR_PERIOD_SECONDS'])
GITHUB_MONITOR_PERIOD_SECONDS = int(os.environ['GITHUB_MONITOR_PERIOD_SECONDS'])
# These define how often a monitor runs an iteration of its monitoring loop

# Publishers limits
DATA_TRANSFORMER_PUBLISHING_QUEUE_SIZE = int(
    os.environ['DATA_TRANSFORMER_PUBLISHING_QUEUE_SIZE'])
ALERTER_PUBLISHING_QUEUE_SIZE = int(os.environ['ALERTER_PUBLISHING_QUEUE_SIZE'])
CHANNELS_MANAGER_PUBLISHING_QUEUE_SIZE = \
    int(os.environ['CHANNELS_MANAGER_PUBLISHING_QUEUE_SIZE'])
ALERT_ROUTER_PUBLISHING_QUEUE_SIZE = int(
    os.environ['ALERT_ROUTER_PUBLISHING_QUEUE_SIZE'])

# Console Output
ENABLE_CONSOLE_ALERTS: bool = \
    os.getenv('ENABLE_CONSOLE_ALERTS', False).lower() in (
        True, "true", "yes", "y")

<<<<<<< HEAD
# Twilio Preferences
TWIML = os.environ['TWIML']
TWIML_IS_URL = os.environ['TWIML_IS_URL'].lower() in ["true", "yes", "y"]
=======
# Log Alerts
ENABLE_LOG_ALERTS: bool = \
    os.getenv('ENABLE_LOG_ALERTS', False).lower() in (
        True, "true", "yes", "y")
>>>>>>> 5fa14dd9
<|MERGE_RESOLUTION|>--- conflicted
+++ resolved
@@ -65,13 +65,11 @@
     os.getenv('ENABLE_CONSOLE_ALERTS', False).lower() in (
         True, "true", "yes", "y")
 
-<<<<<<< HEAD
-# Twilio Preferences
-TWIML = os.environ['TWIML']
-TWIML_IS_URL = os.environ['TWIML_IS_URL'].lower() in ["true", "yes", "y"]
-=======
 # Log Alerts
 ENABLE_LOG_ALERTS: bool = \
     os.getenv('ENABLE_LOG_ALERTS', False).lower() in (
         True, "true", "yes", "y")
->>>>>>> 5fa14dd9
+
+# Twilio Preferences
+TWIML = os.environ['TWIML']
+TWIML_IS_URL = os.environ['TWIML_IS_URL'].lower() in ["true", "yes", "y"]