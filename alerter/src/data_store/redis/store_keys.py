# TODO: Need to be rebuilt as we go along in development. Basically, redis uses
#       hashed keys, so these are not known before. What we must keep in mind
#       is that for a chain, there must be only 1 node with the same name
#       (This was enforced in the setup but not in the config parsing).
#       Hash(Chain) -> Key(node)

# Hashes
_hash_parent = "hash_p1"

# sX_<system_id>
_key_system_process_cpu_seconds_total = "s1"
_key_system_process_memory_usage = "s2"
_key_system_virtual_memory_usage = "s3"
_key_system_open_file_descriptors = "s4"
_key_system_system_cpu_usage = "s5"
_key_system_system_ram_usage = "s6"
_key_system_system_storage_usage = "s7"
_key_system_network_transmit_bytes_per_second = "s8"
_key_system_network_receive_bytes_per_second = "s9"
_key_system_network_receive_bytes_total = "s10"
_key_system_network_transmit_bytes_total = "s11"
_key_system_disk_io_time_seconds_total = "s12"
_key_system_disk_io_time_seconds_in_interval = "s13"
_key_system_last_monitored = "s14"
_key_system_went_down_at = "s15"

# gmX_<monitor_name>
# TODO: This key may be moved to GitHub
_key_github_monitor_last_monitoring_round = "gm1"

# ghX_<repo_id>
_key_github_release_name = "gh1"
_key_github_tag_name = "gh2"


class Keys:

    @staticmethod
    def _as_prefix(key: str) -> str:
        return key + "_"

    @staticmethod
    def get_hash_parent(parent_id: str) -> str:
        return Keys._as_prefix(_hash_parent) + parent_id

    @staticmethod
<<<<<<< HEAD
=======
    def get_system_monitor_last_monitoring_round(monitor_name: str) -> str:
        return Keys._as_prefix(_key_system_monitor_last_monitoring_round) \
               + monitor_name

    @staticmethod
>>>>>>> 0bc7d72b
    def get_github_monitor_last_monitoring_round(monitor_name: str) -> str:
        return Keys._as_prefix(_key_github_monitor_last_monitoring_round) \
               + monitor_name

    @staticmethod
    def get_system_process_cpu_seconds_total(system_id: str) -> str:
<<<<<<< HEAD
        return Keys._as_prefix(_key_system_process_cpu_seconds_total) + \
               system_id
=======
        return Keys._as_prefix(_key_system_process_cpu_seconds_total) \
               + system_id
>>>>>>> 0bc7d72b

    @staticmethod
    def get_system_process_memory_usage(system_id: str) -> str:
        return Keys._as_prefix(_key_system_process_memory_usage) + system_id

    @staticmethod
    def get_system_virtual_memory_usage(system_id: str) -> str:
        return Keys._as_prefix(_key_system_virtual_memory_usage) + system_id

    @staticmethod
    def get_system_open_file_descriptors(system_id: str) -> str:
        return Keys._as_prefix(_key_system_open_file_descriptors) + system_id

    @staticmethod
    def get_system_system_cpu_usage(system_id: str) -> str:
        return Keys._as_prefix(_key_system_system_cpu_usage) + system_id

    @staticmethod
    def get_system_system_ram_usage(system_id: str) -> str:
        return Keys._as_prefix(_key_system_system_ram_usage) + system_id

    @staticmethod
    def get_system_system_storage_usage(system_id: str) -> str:
        return Keys._as_prefix(_key_system_system_storage_usage) + system_id

    @staticmethod
<<<<<<< HEAD
    def get_system_network_transmit_bytes_per_second(system_id: str) -> str:
        return Keys._as_prefix(_key_system_network_transmit_bytes_per_second) \
               + system_id

    @staticmethod
    def get_system_network_receive_bytes_per_second(system_id: str) -> str:
        return Keys._as_prefix(_key_system_network_receive_bytes_per_second) \
               + system_id

    @staticmethod
    def get_system_network_receive_bytes_total(system_id: str) -> str:
        return Keys._as_prefix(_key_system_network_receive_bytes_total) \
               + system_id

    @staticmethod
    def get_system_network_transmit_bytes_total(system_id: str) -> str:
        return Keys._as_prefix(_key_system_network_transmit_bytes_total) \
               + system_id

    @staticmethod
    def get_system_disk_io_time_seconds_total(system_id: str) -> str:
        return Keys._as_prefix(_key_system_disk_io_time_seconds_total) \
               + system_id

    @staticmethod
    def get_system_disk_io_time_seconds_in_interval(
            system_id: str) -> str:
        return Keys._as_prefix(_key_system_disk_io_time_seconds_in_interval) \
               + system_id

    @staticmethod
    def get_system_went_down_at(system_id: str) -> str:
        return Keys._as_prefix(_key_system_went_down_at) + system_id
=======
    def get_network_transmit_bytes_per_second(system_id: str) -> str:
        return Keys._as_prefix(_key_network_transmit_bytes_per_second) \
               + system_id

    @staticmethod
    def get_network_receive_bytes_per_second(system_id: str) -> str:
        return Keys._as_prefix(_key_network_receive_bytes_per_second) \
               + system_id

    @staticmethod
    def get_network_receive_bytes_total(system_id: str) -> str:
        return Keys._as_prefix(_key_network_receive_bytes_total) \
               + system_id

    @staticmethod
    def get_network_transmit_bytes_total(system_id: str) -> str:
        return Keys._as_prefix(_key_network_transmit_bytes_total) \
               + system_id

    @staticmethod
    def get_disk_io_time_seconds_total(system_id: str) -> str:
        return Keys._as_prefix(_key_disk_io_time_seconds_total) \
               + system_id

    @staticmethod
    def get_disk_io_time_seconds_in_interval(system_id: str) -> str:
        return Keys._as_prefix(_key_disk_io_time_seconds_in_interval) \
               + system_id
>>>>>>> 0bc7d72b

    @staticmethod
    def get_system_last_monitored(system_id: str) -> str:
        return Keys._as_prefix(_key_system_last_monitored) + system_id

    @staticmethod
    def get_github_release_name(repo_id: str) -> str:
        return Keys._as_prefix(_key_github_release_name) + repo_id

    @staticmethod
    def get_github_tag_name(repo_id: str) -> str:
        return Keys._as_prefix(_key_github_tag_name) + repo_id

# TODO: Need to update the data store when some of these keys are updated

# TODO: In data store infer is_down from went_down_at for mongo, and store
#     : went_down_at in redis.<|MERGE_RESOLUTION|>--- conflicted
+++ resolved
@@ -44,27 +44,14 @@
         return Keys._as_prefix(_hash_parent) + parent_id
 
     @staticmethod
-<<<<<<< HEAD
-=======
-    def get_system_monitor_last_monitoring_round(monitor_name: str) -> str:
-        return Keys._as_prefix(_key_system_monitor_last_monitoring_round) \
-               + monitor_name
-
-    @staticmethod
->>>>>>> 0bc7d72b
     def get_github_monitor_last_monitoring_round(monitor_name: str) -> str:
         return Keys._as_prefix(_key_github_monitor_last_monitoring_round) \
                + monitor_name
 
     @staticmethod
     def get_system_process_cpu_seconds_total(system_id: str) -> str:
-<<<<<<< HEAD
-        return Keys._as_prefix(_key_system_process_cpu_seconds_total) + \
-               system_id
-=======
         return Keys._as_prefix(_key_system_process_cpu_seconds_total) \
                + system_id
->>>>>>> 0bc7d72b
 
     @staticmethod
     def get_system_process_memory_usage(system_id: str) -> str:
@@ -91,7 +78,6 @@
         return Keys._as_prefix(_key_system_system_storage_usage) + system_id
 
     @staticmethod
-<<<<<<< HEAD
     def get_system_network_transmit_bytes_per_second(system_id: str) -> str:
         return Keys._as_prefix(_key_system_network_transmit_bytes_per_second) \
                + system_id
@@ -125,36 +111,6 @@
     @staticmethod
     def get_system_went_down_at(system_id: str) -> str:
         return Keys._as_prefix(_key_system_went_down_at) + system_id
-=======
-    def get_network_transmit_bytes_per_second(system_id: str) -> str:
-        return Keys._as_prefix(_key_network_transmit_bytes_per_second) \
-               + system_id
-
-    @staticmethod
-    def get_network_receive_bytes_per_second(system_id: str) -> str:
-        return Keys._as_prefix(_key_network_receive_bytes_per_second) \
-               + system_id
-
-    @staticmethod
-    def get_network_receive_bytes_total(system_id: str) -> str:
-        return Keys._as_prefix(_key_network_receive_bytes_total) \
-               + system_id
-
-    @staticmethod
-    def get_network_transmit_bytes_total(system_id: str) -> str:
-        return Keys._as_prefix(_key_network_transmit_bytes_total) \
-               + system_id
-
-    @staticmethod
-    def get_disk_io_time_seconds_total(system_id: str) -> str:
-        return Keys._as_prefix(_key_disk_io_time_seconds_total) \
-               + system_id
-
-    @staticmethod
-    def get_disk_io_time_seconds_in_interval(system_id: str) -> str:
-        return Keys._as_prefix(_key_disk_io_time_seconds_in_interval) \
-               + system_id
->>>>>>> 0bc7d72b
 
     @staticmethod
     def get_system_last_monitored(system_id: str) -> str:
