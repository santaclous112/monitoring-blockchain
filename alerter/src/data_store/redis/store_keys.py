# TODO: Need to be rebuilt as we go along in development. Basically, redis uses
#       hashed keys, so these are not known before. What we must keep in mind
#       is that for a chain, there must be only 1 node with the same name
#       (This was enforced in the setup but not in the config parsing).
#       Hash(Chain) -> Key(node)

# Hashes
_hash_parent = "hash_p1"

<<<<<<< HEAD
=======
# smX_<monitor_name>
_key_system_monitor_last_monitoring_round = "sm1"

>>>>>>> 8905127f
# sX_<system_id>
_key_system_process_cpu_seconds_total = "s1"
_key_system_process_memory_usage = "s2"
_key_system_virtual_memory_usage = "s3"
_key_system_open_file_descriptors = "s4"
_key_system_system_cpu_usage = "s5"
_key_system_system_ram_usage = "s6"
_key_system_system_storage_usage = "s7"
<<<<<<< HEAD
_key_system_network_transmit_bytes_per_second = "s8"
_key_system_network_receive_bytes_per_second = "s9"
_key_system_network_receive_bytes_total = "s10"
_key_system_network_transmit_bytes_total = "s11"
_key_system_disk_io_time_seconds_total = "s12"
_key_system_disk_io_time_seconds_in_interval = "s13"
_key_system_last_monitored = "s14"
=======
_key_network_receive_bytes_per_second = "s9"
_key_network_transmit_bytes_per_second = "s10"
_key_network_receive_bytes_total = "s11"
_key_network_transmit_bytes_total = "s12"
_key_disk_io_time_seconds_total = "s13"
_key_disk_io_time_seconds_in_interval = "s14"
>>>>>>> 8905127f

# seX_<system_id>
_key_system_error_system_is_down = "se1"

# gmX_<monitor_name>
_key_github_monitor_last_monitoring_round = "gm1"

# ghX_<repo_id>
_key_github_release_name = "gh1"
_key_github_tag_name = "gh2"

class Keys:

    @staticmethod
<<<<<<< HEAD
    def get_hash_blockchain(parent_id: str) -> str:
        return _as_prefix(_hash_blockchain) + parent_id

    @staticmethod
    def get_system_process_cpu_seconds_total(system_id: str) -> str:
        return _as_prefix(_key_system_process_cpu_seconds_total) + system_id

    @staticmethod
    def get_system_process_memory_usage(system_id: str) -> str:
        return _as_prefix(_key_system_process_memory_usage) + system_id

    @staticmethod
    def get_system_virtual_memory_usage(system_id: str) -> str:
        return _as_prefix(_key_system_virtual_memory_usage) + system_id

    @staticmethod
    def get_system_open_file_descriptors(system_id: str) -> str:
        return _as_prefix(_key_system_open_file_descriptors) + system_id

    @staticmethod
    def get_system_system_cpu_usage(system_id: str) -> str:
        return _as_prefix(_key_system_system_cpu_usage) + system_id

    @staticmethod
    def get_system_system_ram_usage(system_id: str) -> str:
        return _as_prefix(_key_system_system_ram_usage) + system_id

    @staticmethod
    def get_system_system_storage_usage(system_id: str) -> str:
        return _as_prefix(_key_system_system_storage_usage) + system_id

    @staticmethod
    def get_system_network_transmit_bytes_per_second(system_id: str) -> str:
        return _as_prefix(_key_system_network_transmit_bytes_per_second) \
               + system_id

    @staticmethod
    def get_system_network_receive_bytes_per_second(system_id: str) -> str:
        return _as_prefix(_key_system_network_receive_bytes_per_second) \
               + system_id

    @staticmethod
    def get_system_network_receive_bytes_total(system_id: str) -> str:
        return _as_prefix(_key_system_network_receive_bytes_total) \
               + system_id

    @staticmethod
    def get_system_network_transmit_bytes_total(system_id: str) -> str:
        return _as_prefix(_key_system_network_transmit_bytes_total) \
               + system_id

    @staticmethod
    def get_system_disk_io_time_seconds_total(system_id: str) -> str:
        return _as_prefix(_key_system_disk_io_time_seconds_total) \
               + system_id

    @staticmethod
    def get_system_disk_io_time_seconds_in_interval(
            system_id: str) -> str:
        return _as_prefix(_key_system_disk_io_time_seconds_in_interval) \
               + system_id

    @staticmethod
    def get_system_last_monitored(system_id: str) -> str:
        return _as_prefix(_key_system_last_monitored) + system_id
=======
    def _as_prefix(key: str) -> str:
        return key + "_"

    @staticmethod
    def get_hash_parent(parent_id: str) -> str:
        return Keys._as_prefix(_hash_parent) + parent_id

    @staticmethod
    def get_system_monitor_last_monitoring_round(monitor_name: str) -> str:
        return Keys._as_prefix(_key_system_monitor_last_monitoring_round) \
            + monitor_name

    @staticmethod
    def get_github_monitor_last_monitoring_round(monitor_name: str) -> str:
        return Keys._as_prefix(_key_github_monitor_last_monitoring_round) \
            + monitor_name

    @staticmethod
    def get_system_process_cpu_seconds_total(system_id: str) -> str:
        return Keys._as_prefix(_key_system_process_cpu_seconds_total) \
            + system_id

    @staticmethod
    def get_system_process_memory_usage(system_id: str) -> str:
        return Keys._as_prefix(_key_system_process_memory_usage) + system_id

    @staticmethod
    def get_system_virtual_memory_usage(system_id: str) -> str:
        return Keys._as_prefix(_key_system_virtual_memory_usage) + system_id

    @staticmethod
    def get_system_open_file_descriptors(system_id: str) -> str:
        return Keys._as_prefix(_key_system_open_file_descriptors) + system_id

    @staticmethod
    def get_system_system_cpu_usage(system_id: str) -> str:
        return Keys._as_prefix(_key_system_system_cpu_usage) + system_id

    @staticmethod
    def get_system_system_ram_usage(system_id: str) -> str:
        return Keys._as_prefix(_key_system_system_ram_usage) + system_id

    @staticmethod
    def get_system_system_storage_usage(system_id: str) -> str:
        return Keys._as_prefix(_key_system_system_storage_usage) + system_id

    @staticmethod
    def get_network_transmit_bytes_per_second(system_id: str) -> str:
        return Keys._as_prefix(_key_network_transmit_bytes_per_second) \
            + system_id

    @staticmethod
    def get_network_receive_bytes_per_second(system_id: str) -> str:
        return Keys._as_prefix(_key_network_receive_bytes_per_second) \
            + system_id

    @staticmethod
    def get_network_receive_bytes_total(system_id: str) -> str:
        return Keys._as_prefix(_key_network_receive_bytes_total) \
            + system_id

    @staticmethod
    def get_network_transmit_bytes_total(system_id: str) -> str:
        return Keys._as_prefix(_key_network_transmit_bytes_total) \
            + system_id

    @staticmethod
    def get_disk_io_time_seconds_total(system_id: str) -> str:
        return Keys._as_prefix(_key_disk_io_time_seconds_total) \
            + system_id

    @staticmethod
    def get_disk_io_time_seconds_in_interval(system_id: str) -> str:
        return Keys._as_prefix(_key_disk_io_time_seconds_in_interval) \
            + system_id

    @staticmethod
    def get_system_error_system_is_down(system_id: str) -> str:
        return Keys._as_prefix(_key_system_error_system_is_down) + system_id

    @staticmethod
    def get_github_release_name(repo_id: str) -> str:
        return Keys._as_prefix(_key_github_release_name) + repo_id

    @staticmethod
    def get_github_tag_name(repo_id: str) -> str:
        return Keys._as_prefix(_key_github_tag_name) + repo_id
>>>>>>> 8905127f
<|MERGE_RESOLUTION|>--- conflicted
+++ resolved
@@ -7,12 +7,6 @@
 # Hashes
 _hash_parent = "hash_p1"
 
-<<<<<<< HEAD
-=======
-# smX_<monitor_name>
-_key_system_monitor_last_monitoring_round = "sm1"
-
->>>>>>> 8905127f
 # sX_<system_id>
 _key_system_process_cpu_seconds_total = "s1"
 _key_system_process_memory_usage = "s2"
@@ -21,7 +15,6 @@
 _key_system_system_cpu_usage = "s5"
 _key_system_system_ram_usage = "s6"
 _key_system_system_storage_usage = "s7"
-<<<<<<< HEAD
 _key_system_network_transmit_bytes_per_second = "s8"
 _key_system_network_receive_bytes_per_second = "s9"
 _key_system_network_receive_bytes_total = "s10"
@@ -29,14 +22,6 @@
 _key_system_disk_io_time_seconds_total = "s12"
 _key_system_disk_io_time_seconds_in_interval = "s13"
 _key_system_last_monitored = "s14"
-=======
-_key_network_receive_bytes_per_second = "s9"
-_key_network_transmit_bytes_per_second = "s10"
-_key_network_receive_bytes_total = "s11"
-_key_network_transmit_bytes_total = "s12"
-_key_disk_io_time_seconds_total = "s13"
-_key_disk_io_time_seconds_in_interval = "s14"
->>>>>>> 8905127f
 
 # seX_<system_id>
 _key_system_error_system_is_down = "se1"
@@ -48,76 +33,10 @@
 _key_github_release_name = "gh1"
 _key_github_tag_name = "gh2"
 
+
 class Keys:
 
     @staticmethod
-<<<<<<< HEAD
-    def get_hash_blockchain(parent_id: str) -> str:
-        return _as_prefix(_hash_blockchain) + parent_id
-
-    @staticmethod
-    def get_system_process_cpu_seconds_total(system_id: str) -> str:
-        return _as_prefix(_key_system_process_cpu_seconds_total) + system_id
-
-    @staticmethod
-    def get_system_process_memory_usage(system_id: str) -> str:
-        return _as_prefix(_key_system_process_memory_usage) + system_id
-
-    @staticmethod
-    def get_system_virtual_memory_usage(system_id: str) -> str:
-        return _as_prefix(_key_system_virtual_memory_usage) + system_id
-
-    @staticmethod
-    def get_system_open_file_descriptors(system_id: str) -> str:
-        return _as_prefix(_key_system_open_file_descriptors) + system_id
-
-    @staticmethod
-    def get_system_system_cpu_usage(system_id: str) -> str:
-        return _as_prefix(_key_system_system_cpu_usage) + system_id
-
-    @staticmethod
-    def get_system_system_ram_usage(system_id: str) -> str:
-        return _as_prefix(_key_system_system_ram_usage) + system_id
-
-    @staticmethod
-    def get_system_system_storage_usage(system_id: str) -> str:
-        return _as_prefix(_key_system_system_storage_usage) + system_id
-
-    @staticmethod
-    def get_system_network_transmit_bytes_per_second(system_id: str) -> str:
-        return _as_prefix(_key_system_network_transmit_bytes_per_second) \
-               + system_id
-
-    @staticmethod
-    def get_system_network_receive_bytes_per_second(system_id: str) -> str:
-        return _as_prefix(_key_system_network_receive_bytes_per_second) \
-               + system_id
-
-    @staticmethod
-    def get_system_network_receive_bytes_total(system_id: str) -> str:
-        return _as_prefix(_key_system_network_receive_bytes_total) \
-               + system_id
-
-    @staticmethod
-    def get_system_network_transmit_bytes_total(system_id: str) -> str:
-        return _as_prefix(_key_system_network_transmit_bytes_total) \
-               + system_id
-
-    @staticmethod
-    def get_system_disk_io_time_seconds_total(system_id: str) -> str:
-        return _as_prefix(_key_system_disk_io_time_seconds_total) \
-               + system_id
-
-    @staticmethod
-    def get_system_disk_io_time_seconds_in_interval(
-            system_id: str) -> str:
-        return _as_prefix(_key_system_disk_io_time_seconds_in_interval) \
-               + system_id
-
-    @staticmethod
-    def get_system_last_monitored(system_id: str) -> str:
-        return _as_prefix(_key_system_last_monitored) + system_id
-=======
     def _as_prefix(key: str) -> str:
         return key + "_"
 
@@ -126,19 +45,14 @@
         return Keys._as_prefix(_hash_parent) + parent_id
 
     @staticmethod
-    def get_system_monitor_last_monitoring_round(monitor_name: str) -> str:
-        return Keys._as_prefix(_key_system_monitor_last_monitoring_round) \
-            + monitor_name
-
-    @staticmethod
     def get_github_monitor_last_monitoring_round(monitor_name: str) -> str:
         return Keys._as_prefix(_key_github_monitor_last_monitoring_round) \
             + monitor_name
 
     @staticmethod
     def get_system_process_cpu_seconds_total(system_id: str) -> str:
-        return Keys._as_prefix(_key_system_process_cpu_seconds_total) \
-            + system_id
+        return Keys._as_prefix(_key_system_process_cpu_seconds_total) + \
+               system_id
 
     @staticmethod
     def get_system_process_memory_usage(system_id: str) -> str:
@@ -165,34 +79,39 @@
         return Keys._as_prefix(_key_system_system_storage_usage) + system_id
 
     @staticmethod
-    def get_network_transmit_bytes_per_second(system_id: str) -> str:
-        return Keys._as_prefix(_key_network_transmit_bytes_per_second) \
-            + system_id
+    def get_system_network_transmit_bytes_per_second(system_id: str) -> str:
+        return Keys._as_prefix(_key_system_network_transmit_bytes_per_second) \
+               + system_id
 
     @staticmethod
-    def get_network_receive_bytes_per_second(system_id: str) -> str:
-        return Keys._as_prefix(_key_network_receive_bytes_per_second) \
-            + system_id
+    def get_system_network_receive_bytes_per_second(system_id: str) -> str:
+        return Keys._as_prefix(_key_system_network_receive_bytes_per_second) \
+               + system_id
 
     @staticmethod
-    def get_network_receive_bytes_total(system_id: str) -> str:
-        return Keys._as_prefix(_key_network_receive_bytes_total) \
-            + system_id
+    def get_system_network_receive_bytes_total(system_id: str) -> str:
+        return Keys._as_prefix(_key_system_network_receive_bytes_total) \
+               + system_id
 
     @staticmethod
-    def get_network_transmit_bytes_total(system_id: str) -> str:
-        return Keys._as_prefix(_key_network_transmit_bytes_total) \
-            + system_id
+    def get_system_network_transmit_bytes_total(system_id: str) -> str:
+        return Keys._as_prefix(_key_system_network_transmit_bytes_total) \
+               + system_id
 
     @staticmethod
-    def get_disk_io_time_seconds_total(system_id: str) -> str:
-        return Keys._as_prefix(_key_disk_io_time_seconds_total) \
-            + system_id
+    def get_system_disk_io_time_seconds_total(system_id: str) -> str:
+        return Keys._as_prefix(_key_system_disk_io_time_seconds_total) \
+               + system_id
 
     @staticmethod
-    def get_disk_io_time_seconds_in_interval(system_id: str) -> str:
-        return Keys._as_prefix(_key_disk_io_time_seconds_in_interval) \
-            + system_id
+    def get_system_disk_io_time_seconds_in_interval(
+            system_id: str) -> str:
+        return Keys._as_prefix(_key_system_disk_io_time_seconds_in_interval) \
+               + system_id
+
+    @staticmethod
+    def get_system_last_monitored(system_id: str) -> str:
+        return Keys._as_prefix(_key_system_last_monitored) + system_id
 
     @staticmethod
     def get_system_error_system_is_down(system_id: str) -> str:
@@ -205,4 +124,3 @@
     @staticmethod
     def get_github_tag_name(repo_id: str) -> str:
         return Keys._as_prefix(_key_github_tag_name) + repo_id
->>>>>>> 8905127f
