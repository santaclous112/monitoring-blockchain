import json
import logging
from datetime import datetime
from typing import Dict, List, Union

import pika.exceptions
from collections import defaultdict

from src.data_store.redis.store_keys import Keys
from src.data_store.stores.store import Store
from src.message_broker.rabbitmq.rabbitmq_api import RabbitMQApi
from src.utils.constants import (CONFIG_EXCHANGE, HEALTH_CHECK_EXCHANGE,
<<<<<<< HEAD
                                 CONFIGS_STORE_INPUT_QUEUE_NAME,
                                 CONFIGS_STORE_INPUT_ROUTING_KEY)
=======
                                 STORE_CONFIGS_QUEUE_NAME,
                                 STORE_CONFIGS_ROUTING_KEY_CHAINS,
                                 GENERAL, CHAINS, REPOS_CONFIG, SYSTEMS_CONFIG,
                                 NODES_CONFIG, COSMOS_NODE_CONFIG,
                                 SUBSTRATE_NODE_CONFIG, GLOBAL,
                                 MONITORABLES_PARSING_HELPER)
>>>>>>> 119dbdc9
from src.utils.exceptions import (ReceivedUnexpectedDataException,
                                  MessageWasNotDeliveredException)
from src.utils.types import str_to_bool


class ConfigStore(Store):
    def __init__(self, name: str, logger: logging.Logger,
                 rabbitmq: RabbitMQApi) -> None:
        super().__init__(name, logger, rabbitmq)

    def _initialise_rabbitmq(self) -> None:
        """
        Initialise the necessary data for rabbitmq to be able to reach the data
        store as well as appropriately communicate with it.

        Creates a config exchange of type `topic`
        Declares a queue named `configs_store_input_queue` and binds it to the
        config exchange with a routing key `#` meaning anything coming from the
        config manager will be accepted here

        The HEALTH_CHECK_EXCHANGE is also declared so that whenever a successful
        store round occurs, a heartbeat is sent
        """
        self.rabbitmq.connect_till_successful()
        self.logger.info("Creating exchange '%s'", CONFIG_EXCHANGE)
        self.rabbitmq.exchange_declare(CONFIG_EXCHANGE, 'topic', False, True,
                                       False, False)
        self.logger.info("Creating queue '%s'", CONFIGS_STORE_INPUT_QUEUE_NAME)
        self.rabbitmq.queue_declare(CONFIGS_STORE_INPUT_QUEUE_NAME, False, True,
                                    False, False)
        self.logger.info("Binding queue '%s' to exchange '%s' with routing "
                         "key '%s'", CONFIGS_STORE_INPUT_QUEUE_NAME,
                         CONFIG_EXCHANGE, CONFIGS_STORE_INPUT_ROUTING_KEY)
        self.rabbitmq.queue_bind(queue=CONFIGS_STORE_INPUT_QUEUE_NAME,
                                 exchange=CONFIG_EXCHANGE,
                                 routing_key=CONFIGS_STORE_INPUT_ROUTING_KEY)
        self.logger.info("Setting delivery confirmation on RabbitMQ channel")
        self.rabbitmq.confirm_delivery()
        self.logger.info("Creating '%s' exchange", HEALTH_CHECK_EXCHANGE)
        self.rabbitmq.exchange_declare(HEALTH_CHECK_EXCHANGE, 'topic', False,
                                       True, False, False)

    def _listen_for_data(self) -> None:
        self.rabbitmq.basic_consume(queue=CONFIGS_STORE_INPUT_QUEUE_NAME,
                                    on_message_callback=self._process_data,
                                    auto_ack=False, exclusive=False,
                                    consumer_tag=None)
        self.rabbitmq.start_consuming()

    def _process_data(self,
                      ch: pika.adapters.blocking_connection.BlockingChannel,
                      method: pika.spec.Basic.Deliver,
                      properties: pika.spec.BasicProperties,
                      body: bytes) -> None:
        """
        Processes the data being received, from the queue. This data will be
        stored in Redis as required. If successful, a heartbeat will be sent.
        """
        config_data = json.loads(body.decode())

        self.logger.debug(
            "Received %s. Now processing this data.", config_data)

        if 'DEFAULT' in config_data:
            del config_data['DEFAULT']

        processing_error = False
        try:
            self._process_redis_store(method.routing_key, config_data)
            self._process_redis_store_chain_monitorables(method.routing_key,
                                                         config_data)
        except ReceivedUnexpectedDataException as e:
            self.logger.error("Error when processing %s", config_data)
            self.logger.exception(e)
            processing_error = True
        except Exception as e:
            self.logger.exception(e)
            processing_error = True

        self.rabbitmq.basic_ack(method.delivery_tag, False)

        # Send a heartbeat only if there were no errors
        if not processing_error:
            try:
                heartbeat = {
                    'component_name': self.name,
                    'is_alive': True,
                    'timestamp': datetime.now().timestamp()
                }
                self._send_heartbeat(heartbeat)
            except MessageWasNotDeliveredException as e:
                self.logger.exception(e)
            except Exception as e:
                # For any other exception raise it.
                raise e

    def _process_redis_store(self, routing_key: str, data: Dict) -> None:
        if data:
            # Store all the configuration under the routing_key
            self.logger.debug("Saving for %s the data=%s.", routing_key, data)
            self.redis.set(Keys.get_config(routing_key), json.dumps(data))
        else:
            self.logger.debug("Removing the saved config for key %s .",
                              routing_key)
            if self.redis.exists(Keys.get_config(routing_key)):
                self.redis.remove(Keys.get_config(routing_key))

    def _process_redis_store_chain_monitorables(self, routing_key: str,
                                                received_config: Dict) -> None:

        # Helper function to extract data from the routing key
        redis_store_key, source_chain_name, config_type_key = \
            self._process_routing_key(routing_key)

        # If after processing the routing key there was a missing value
        # do not proceed with the storage of chain_monitorables
        if '' in [redis_store_key, source_chain_name, config_type_key]:
            return

        # Load the currently saved data from REDIS if it exists
        if self.redis.exists(
                Keys.get_base_chain_monitorables_info(redis_store_key)):
            data_for_store = json.loads(self.redis.get(
                Keys.get_base_chain_monitorables_info(redis_store_key)).decode(
                    'utf-8'))
        else:
            data_for_store = {}

        """
        Convert data_for_store into a 2 level depth defaultdict, which allows
        for two keys to be set at once.
        """
        data_for_store = defaultdict(lambda: defaultdict(dict), data_for_store)

        # Checking if we received data and if that data is useful.
        if received_config:
            data_for_store = self._sort_monitorable_configs(received_config,
                                                            config_type_key,
                                                            data_for_store,
                                                            source_chain_name)

            self.redis.set(Keys.get_base_chain_monitorables_info(
                redis_store_key), json.dumps(dict(data_for_store)))
        else:
            # Check if the key exists
            if self.redis.exists(Keys.get_base_chain_monitorables_info(
                    redis_store_key)):

                # Delete the data corresponding to the routing key
                if data_for_store:
                    current_helper_config = \
                       MONITORABLES_PARSING_HELPER[config_type_key]

                    for helper_keys in current_helper_config:
                        del data_for_store[source_chain_name]['monitored'][
                            helper_keys['config_key']]
                        del data_for_store[source_chain_name]['not_monitored'][
                            helper_keys['config_key']]

                    # If the monitored and not_monitored are empty then remove
                    # the chain from REDIS
                    if (len(data_for_store[source_chain_name]['monitored']) ==
                        0 and len(data_for_store[source_chain_name][
                            'not_monitored']) == 0):
                        self.redis.remove(
                            Keys.get_base_chain_monitorables_info(
                                redis_store_key))
                else:
                    # This shouldn't be the case but just incase delete the key
                    self.redis.remove(Keys.get_base_chain_monitorables_info(
                        redis_store_key))

    def _process_routing_key(self, routing_key: str) -> Union[str, str, str]:
        """
        The following values need to be determined from the routing_key:
        `redis_store_key`: is the identifiable base chain e.g GENERAl, COSMOS,
        SUBSTRATE.
        `source_chain_name`: Name of the chain that is built on top of the base
        chain
        such as regen, moonbeam ...etc.
        `config_type_key`: The configuration type received, the ones that are
        needed for this process are SYSTEMS, NODES, REPOS. If anything else
        is received it should be ignored.
        """
        redis_store_key = ''
        source_chain_name = ''
        config_type_key = ''

        try:
            parsed_routing_key = routing_key.split('.')

            if parsed_routing_key[0].lower() == GENERAL.lower():
                redis_store_key = GENERAL
                source_chain_name = GLOBAL
                # Determine the configuration that needs to be changed
                if parsed_routing_key[1].lower() in [REPOS_CONFIG.lower(),
                                                     SYSTEMS_CONFIG.lower()]:
                    config_type_key = parsed_routing_key[1]
            elif parsed_routing_key[0].lower() == CHAINS.lower():
                redis_store_key = parsed_routing_key[1]
                source_chain_name = parsed_routing_key[2]
                if parsed_routing_key[3] in [REPOS_CONFIG.lower(),
                                             SYSTEMS_CONFIG.lower()]:
                    config_type_key = parsed_routing_key[3]
                elif parsed_routing_key[3].lower() == NODES_CONFIG.lower():
                    config_type_key = parsed_routing_key[1] + \
                        '_' + NODES_CONFIG.lower()
        except KeyError as ke:
            self._logger.error("Failed to process routing_key %s",
                               routing_key)
            self._logger.exception(ke)

        return (redis_store_key.lower(), source_chain_name.lower(),
                config_type_key.lower())

    def _sort_monitorable_configs(self, received_config: Dict,
                                  config_type_key: str, data_for_store: Dict,
                                  source_chain_name: str
                                  ) -> Dict:
        """
        Using the received configuration together with the data which is
        retrieved from REDIS, a list of monitored and non_monitored sources
        are constructed. Choosing whether a source is monitored or not
        we go by the key `monitor_key`. To streamline this process we use
        `self.helper_configuration` which known store keys in the configs
        so that we have a generic sorting function instead of an if statement
        sort.
        """
        monitored_list = []
        not_monitored_list = []
        current_helper_config = MONITORABLES_PARSING_HELPER[config_type_key]

        for helper_keys in current_helper_config:
            # Get a list of all the id's for the received data
            for _, config_details in received_config.items():
                if str_to_bool(config_details[helper_keys['monitor_key']]):
                    monitored_list.append({
                        config_details[helper_keys['id']]:
                        config_details[helper_keys['name_key']]})
                else:
                    not_monitored_list.append({
                        config_details[helper_keys['id']]:
                        config_details[helper_keys['name_key']]})
            # If we load data from REDIS we can overwrite it, no need for new
            # structure
            if data_for_store:
                data_for_store[source_chain_name]['monitored'][
                    helper_keys['config_key']] = monitored_list
                data_for_store[source_chain_name]['not_monitored'][
                    helper_keys['config_key']] = not_monitored_list
            else:
                data_for_store = {
                    source_chain_name: {
                        'monitored': {
                            helper_keys['config_key']: monitored_list
                        },
                        'not_monitored': {
                            helper_keys['config_key']: not_monitored_list
                        }
                    }
                }

        return data_for_store<|MERGE_RESOLUTION|>--- conflicted
+++ resolved
@@ -1,7 +1,7 @@
 import json
 import logging
 from datetime import datetime
-from typing import Dict, List, Union
+from typing import Dict, Tuple
 
 import pika.exceptions
 from collections import defaultdict
@@ -10,17 +10,12 @@
 from src.data_store.stores.store import Store
 from src.message_broker.rabbitmq.rabbitmq_api import RabbitMQApi
 from src.utils.constants import (CONFIG_EXCHANGE, HEALTH_CHECK_EXCHANGE,
-<<<<<<< HEAD
                                  CONFIGS_STORE_INPUT_QUEUE_NAME,
-                                 CONFIGS_STORE_INPUT_ROUTING_KEY)
-=======
-                                 STORE_CONFIGS_QUEUE_NAME,
-                                 STORE_CONFIGS_ROUTING_KEY_CHAINS,
+                                 CONFIGS_STORE_INPUT_ROUTING_KEY,
                                  GENERAL, CHAINS, REPOS_CONFIG, SYSTEMS_CONFIG,
                                  NODES_CONFIG, COSMOS_NODE_CONFIG,
                                  SUBSTRATE_NODE_CONFIG, GLOBAL,
                                  MONITORABLES_PARSING_HELPER)
->>>>>>> 119dbdc9
 from src.utils.exceptions import (ReceivedUnexpectedDataException,
                                   MessageWasNotDeliveredException)
 from src.utils.types import str_to_bool
@@ -193,7 +188,7 @@
                     self.redis.remove(Keys.get_base_chain_monitorables_info(
                         redis_store_key))
 
-    def _process_routing_key(self, routing_key: str) -> Union[str, str, str]:
+    def _process_routing_key(self, routing_key: str) -> Tuple[str, str, str]:
         """
         The following values need to be determined from the routing_key:
         `redis_store_key`: is the identifiable base chain e.g GENERAl, COSMOS,
@@ -236,7 +231,8 @@
         return (redis_store_key.lower(), source_chain_name.lower(),
                 config_type_key.lower())
 
-    def _sort_monitorable_configs(self, received_config: Dict,
+    @staticmethod
+    def _sort_monitorable_configs(received_config: Dict,
                                   config_type_key: str, data_for_store: Dict,
                                   source_chain_name: str
                                   ) -> Dict:
