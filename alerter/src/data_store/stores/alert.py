--- conflicted
+++ resolved
@@ -123,29 +123,6 @@
         $max is the timestamp of the last alert entered
         $inc increments n_alerts by one each time an alert is added
         """
-<<<<<<< HEAD
-        self.mongo.update_one(
-            alert['parent_id'],
-            {
-                'doc_type': 'alert',
-                'n_alerts': {'$lt': 1000}
-            }, {
-                '$push': {
-                    'alerts': {
-                        'origin': alert['origin_id'],
-                        'alert_name': alert['alert_code']['name'],
-                        'severity': alert['severity'],
-                        'message': alert['message'],
-                        'metric': alert['metric'],
-                        'timestamp': alert['timestamp'],
-                    }
-                },
-                '$min': {'first': alert['timestamp']},
-                '$max': {'last': alert['timestamp']},
-                '$inc': {'n_alerts': 1},
-            }
-        )
-=======
 
         # Do not save the internal alerts into Mongo as they aren't useful to
         # the user
@@ -163,7 +140,7 @@
                             'severity': alert['severity'],
                             'message': alert['message'],
                             'metric': alert['metric'],
-                            'timestamp': str(alert['timestamp']),
+                            'timestamp': alert['timestamp'],
                         }
                     },
                     '$min': {'first': alert['timestamp']},
@@ -171,7 +148,6 @@
                     '$inc': {'n_alerts': 1},
                 }
             )
->>>>>>> 08fc7cdb
 
     def _process_redis_store(self, alert: Dict) -> None:
         if alert['severity'] == Severity.INTERNAL.value:
