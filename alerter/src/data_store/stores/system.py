import json
import logging
from datetime import datetime
from typing import Dict

import pika.exceptions
from src.data_store.mongo.mongo_api import MongoApi
from src.data_store.redis.store_keys import Keys
from src.data_store.stores.store import Store
<<<<<<< HEAD
from src.message_broker.rabbitmq.rabbitmq_api import RabbitMQApi
from src.utils.exceptions import MessageWasNotDeliveredException


class SystemStore(Store):
    def __init__(self, logger: logging.Logger, store_name: str) -> None:
        super().__init__(logger, store_name)
=======
from src.utils.exceptions import ReceivedUnexpectedDataException, \
    SystemIsDownException


class SystemStore(Store):
    def __init__(self, store_name: str, logger: logging.Logger) -> None:
        super().__init__(store_name, logger)
>>>>>>> 033ef1de

    def _initialize_store(self) -> None:
        """
        Initialize the necessary data for rabbitmq to be able to reach the data
        store as well as appropriately communicate with it.

        Creates an exchange named `store` of type `direct`
        Declares a queue named `system_store_queue` and binds it to exchange
        `store` with a routing key `transformer.system.*` meaning anything
        coming from the transformer with regads to a system will be received
        here.
        """
        self.rabbitmq.connect_till_successful()
        self.rabbitmq.exchange_declare(exchange='store',
                                       exchange_type='direct',
                                       passive=False,
                                       durable=True,
                                       auto_delete=False,
                                       internal=False)
        self.rabbitmq.queue_declare('system_store_queue', passive=False,
                                    durable=True, exclusive=False,
                                    auto_delete=False)
        self.rabbitmq.queue_bind(queue='system_store_queue', exchange='store',
                                 routing_key='system')

    def _start_listening(self) -> None:
        self._mongo = MongoApi(logger=self.logger, db_name=self.mongo_db,
                               host=self.mongo_ip, port=self.mongo_port)
        self.rabbitmq.basic_consume(queue='system_store_queue',
                                    on_message_callback=self._process_data,
                                    auto_ack=False, exclusive=False,
                                    consumer_tag=None)
        self.rabbitmq.start_consuming()

    def _process_data(self,
                      ch: pika.adapters.blocking_connection.BlockingChannel,
                      method: pika.spec.Basic.Deliver,
                      properties: pika.spec.BasicProperties,
                      body: bytes) -> None:
<<<<<<< HEAD
        """
        Processes the data being received, from the queue.
        Two types of metrics are going to be received, the system metrics
        of the system being monitored and the metrics of the monitor currently
        monitoring the system. System metrics need to be stored in redis and
        mongo while monitor metrics only need to be stored in redis.
=======
        """ 
        Processes the data being received, from the queue. This data will be
        saved in Mongo and Redis as required.
>>>>>>> 033ef1de
        """
        system_data = json.loads(body.decode())
        try:
            self._process_redis_store(system_data)
            self._process_mongo_store(system_data)
        except KeyError as e:
            self.logger.error('Error when parsing {}.'.format(system_data))
            self.logger.exception(e)
        except ReceivedUnexpectedDataException as e:
            self.logger.error("Error when processing {}".format(system_data))
            self.logger.exception(e)
        except Exception as e:
            self.logger.exception(e)
            # When an exception is raised we must acknowledge the message so
            # that it is removed from the queue, since it won't be re-delivered
            self.rabbitmq.basic_ack(method.delivery_tag, False)
            raise e

<<<<<<< HEAD
    def _process_redis_error_store(self, monitor_data: Dict) -> None:
        self.logger.debug(
            'Saving %s state: _system_error_system_is_down=%s, at=%s',
            monitor_data['monitor_name'], str(True), monitor_data['time']
        )

        self.redis.hset(
            Keys.get_hash_parent(monitor_data['system_parent_id']),
            Keys.get_system_error_system_is_down(monitor_data['system_id']),
            str(True)
        )

    def _process_redis_monitor_store(self, monitor_data: Dict) -> None:
        self.logger.debug(
            'Saving %s state: _system_monitor_last_monitoring_round=%s',
            monitor_data['monitor_name'], monitor_data['last_monitored']
        )

        self.redis.set(
            Keys.get_system_monitor_last_monitoring_round(
                monitor_data['monitor_name']), str(
                    monitor_data['last_monitored'])
        )

    def _process_redis_metrics_store(self, system: Dict, parent_id: str,
                                     system_id: str) -> None:
=======
        self.rabbitmq.basic_ack(method.delivery_tag, False)

    def _process_redis_store(self, data: Dict) -> None:
        if 'result' in data:
            self._process_redis_result_store(data['result'])
        elif 'error' in data:
            self._process_redis_error_store(data['error'])
        else:
            raise ReceivedUnexpectedDataException(
                '{}: _process_redis_store'.format(self))

    def _process_redis_result_store(self, data: Dict) -> None:
        meta_data = data['meta_data']
        system_name = meta_data['system_name']
        system_id = meta_data['system_id']
        parent_id = meta_data['system_parent_id']
        metrics = data['data']
>>>>>>> 033ef1de

        self.logger.debug(
            'Saving %s state: _process_cpu_seconds_total=%s, '
            '_process_memory_usage=%s, _virtual_memory_usage=%s, '
            '_open_file_descriptors=%s, _system_cpu_usage=%s, '
            '_system_ram_usage=%s, _system_storage_usage=%s, '
            '_network_transmit_bytes_per_second=%s, '
            '_network_receive_bytes_per_second=%s, '
            '_network_receive_bytes_total=%s, '
            '_network_transmit_bytes_total=%s, '
            '_disk_io_time_seconds_total=%s, '
            '_disk_io_time_seconds_in_interval=%s, _went_down_at=%s, ',
            '_last_monitored=%s', system_name,
            metrics['process_cpu_seconds_total'],
            metrics['process_memory_usage'], metrics['virtual_memory_usage'],
            metrics['open_file_descriptors'], metrics['system_cpu_usage'],
            metrics['system_ram_usage'], metrics['system_storage_usage'],
            metrics['network_transmit_bytes_per_second'],
            metrics['network_receive_bytes_per_second'],
            metrics['network_receive_bytes_total'],
            metrics['network_transmit_bytes_total'],
            metrics['disk_io_time_seconds_total'],
            metrics['disk_io_time_seconds_in_interval'],
            metrics['went_down_at'], meta_data['last_monitored']
        )

        self.redis.hset_multiple(Keys.get_hash_parent(parent_id), {
            Keys.get_system_process_cpu_seconds_total(system_id):
                str(metrics['process_cpu_seconds_total']),
            Keys.get_system_process_memory_usage(system_id):
                str(metrics['process_memory_usage']),
            Keys.get_system_virtual_memory_usage(system_id):
                str(metrics['virtual_memory_usage']),
            Keys.get_system_open_file_descriptors(system_id):
                str(metrics['open_file_descriptors']),
            Keys.get_system_system_cpu_usage(system_id):
                str(metrics['system_cpu_usage']),
            Keys.get_system_system_ram_usage(system_id):
                str(metrics['system_ram_usage']),
            Keys.get_system_system_storage_usage(system_id):
                str(metrics['system_storage_usage']),
            Keys.get_system_network_transmit_bytes_per_second(system_id):
                str(metrics['network_transmit_bytes_per_second']),
            Keys.get_system_network_receive_bytes_per_second(system_id):
                str(metrics['network_receive_bytes_per_second']),
            Keys.get_system_network_receive_bytes_total(system_id):
                str(metrics['network_receive_bytes_total']),
            Keys.get_system_network_transmit_bytes_total(system_id):
                str(metrics['network_transmit_bytes_total']),
            Keys.get_system_disk_io_time_seconds_total(system_id):
                str(metrics['disk_io_time_seconds_total']),
            Keys.get_system_disk_io_time_seconds_in_interval(system_id):
                str(metrics['disk_io_time_seconds_in_interval']),
            Keys.get_system_went_down_at(system_id):
                str(metrics['went_down_at']),
            Keys.get_system_last_monitored(system_id):
                str(meta_data['last_monitored']),
        })

<<<<<<< HEAD
    def _process_mongo_store(self, system: Dict, monitor_data: Dict) -> None:
=======
    def _process_redis_error_store(self, data: Dict) -> None:
        meta_data = data['meta_data']
        error_code = data['code']
        system_name = meta_data['system_name']
        downtime_exception = SystemIsDownException(system_name)

        if error_code == downtime_exception.code:
            system_id = meta_data['system_id']
            parent_id = meta_data['system_parent_id']
            metrics = data['data']

            self.logger.debug(
                'Saving %s state: _went_down_at=%s', system_name,
                metrics['went_down_at']
            )

            self.redis.hset(
                Keys.get_hash_parent(parent_id),
                Keys.get_system_went_down_at(system_id),
                str(metrics['went_down_at'])
            )

    def _process_mongo_store(self, data: Dict) -> None:
        if 'result' in data:
            self._process_mongo_result_store(data['result'])
        elif 'error' in data:
            self._process_mongo_error_store(data['error'])
        else:
            raise ReceivedUnexpectedDataException(
                '{}: _process_mongo_store'.format(self))

    def _process_mongo_result_store(self, data: Dict) -> None:
>>>>>>> 033ef1de
        """
        Updating mongo with system metrics using a time-based document with 60
        entries per hour per system, assuming each system monitoring round is
        60 seconds.

        Collection is the parent identifier of the system, a document will keep
        incrementing with new system metrics until it's the next hour at which
        point mongo will create a new document and repeat the process.

        Document type will always be system, as only system metrics are going
        to be stored in this document.

        Timestamp is the time of when these metrics were extracted.

        $inc increments n_entries by one each time an entry is added
        """

        meta_data = data['meta_data']
        system_id = meta_data['system_id']
        parent_id = meta_data['system_parent_id']
        metrics = data['data']
        time_now = datetime.now()
        self.mongo.update_one(
            parent_id,
            {'doc_type': 'system', 'd': time_now.hour},
            {
                '$push': {
                    system_id: {
                        'process_cpu_seconds_total': str(
                            metrics['process_cpu_seconds_total']),
                        'process_memory_usage': str(
                            metrics['process_memory_usage']),
                        'virtual_memory_usage': str(
                            metrics['virtual_memory_usage']),
                        'open_file_descriptors': str(
                            metrics['open_file_descriptors']),
                        'system_cpu_usage': str(metrics['system_cpu_usage']),
                        'system_ram_usage': str(metrics['system_ram_usage']),
                        'system_storage_usage': str(
                            metrics['system_storage_usage']),
                        'network_transmit_bytes_per_second': str(
                            metrics['network_transmit_bytes_per_second']),
                        'network_receive_bytes_per_second': str(
                            metrics['network_receive_bytes_per_second']),
                        'network_receive_bytes_total': str(
                            metrics['network_receive_bytes_total']),
                        'network_transmit_bytes_total': str(
                            metrics['network_transmit_bytes_total']),
                        'disk_io_time_seconds_total': str(
                            metrics['disk_io_time_seconds_total']),
                        'disk_io_time_seconds_in_interval': str(
                            metrics['disk_io_time_seconds_in_interval']),
                        'went_down_at': str(metrics['went_down_at']),
                        'timestamp': str(meta_data['last_monitored']),
                    }
                },
                '$inc': {'n_entries': 1},
            }
        )

    def _process_mongo_error_store(self, data: Dict) -> None:
        """
        Updating mongo with error metrics using a time-based document with 60
        entries per hour per system, assuming each system monitoring round is
        60 seconds.

        Collection is the parent identifier of the system, a document will keep
        incrementing with new system metrics until it's the next hour at which
        point mongo will create a new document and repeat the process.

        Document type will always be system, as only system metrics are going
        to be stored in this document.

        Timestamp is the time of when these metrics were extracted.

        $inc increments n_entries by one each time an entry is added
        """

        meta_data = data['meta_data']
        error_code = data['code']
        system_name = meta_data['system_name']
        downtime_exception = SystemIsDownException(system_name)

        if error_code == downtime_exception.code:
            system_id = meta_data['system_id']
            parent_id = meta_data['system_parent_id']
            metrics = data['data']
            time_now = datetime.now()
            self.mongo.update_one(
                parent_id,
                {'doc_type': 'system', 'd': time_now.hour},
                {
                    '$push': {
                        system_id: {
                            'went_down_at': str(metrics['went_down_at']),
                            'timestamp': str(meta_data['time']),
                        }
                    },
                    '$inc': {'n_entries': 1},
                }
            )<|MERGE_RESOLUTION|>--- conflicted
+++ resolved
@@ -7,23 +7,13 @@
 from src.data_store.mongo.mongo_api import MongoApi
 from src.data_store.redis.store_keys import Keys
 from src.data_store.stores.store import Store
-<<<<<<< HEAD
-from src.message_broker.rabbitmq.rabbitmq_api import RabbitMQApi
-from src.utils.exceptions import MessageWasNotDeliveredException
-
-
-class SystemStore(Store):
-    def __init__(self, logger: logging.Logger, store_name: str) -> None:
-        super().__init__(logger, store_name)
-=======
-from src.utils.exceptions import ReceivedUnexpectedDataException, \
-    SystemIsDownException
+from src.utils.exceptions import (ReceivedUnexpectedDataException,
+                                  SystemIsDownException)
 
 
 class SystemStore(Store):
     def __init__(self, store_name: str, logger: logging.Logger) -> None:
         super().__init__(store_name, logger)
->>>>>>> 033ef1de
 
     def _initialize_store(self) -> None:
         """
@@ -63,18 +53,9 @@
                       method: pika.spec.Basic.Deliver,
                       properties: pika.spec.BasicProperties,
                       body: bytes) -> None:
-<<<<<<< HEAD
-        """
-        Processes the data being received, from the queue.
-        Two types of metrics are going to be received, the system metrics
-        of the system being monitored and the metrics of the monitor currently
-        monitoring the system. System metrics need to be stored in redis and
-        mongo while monitor metrics only need to be stored in redis.
-=======
         """ 
         Processes the data being received, from the queue. This data will be
         saved in Mongo and Redis as required.
->>>>>>> 033ef1de
         """
         system_data = json.loads(body.decode())
         try:
@@ -93,34 +74,6 @@
             self.rabbitmq.basic_ack(method.delivery_tag, False)
             raise e
 
-<<<<<<< HEAD
-    def _process_redis_error_store(self, monitor_data: Dict) -> None:
-        self.logger.debug(
-            'Saving %s state: _system_error_system_is_down=%s, at=%s',
-            monitor_data['monitor_name'], str(True), monitor_data['time']
-        )
-
-        self.redis.hset(
-            Keys.get_hash_parent(monitor_data['system_parent_id']),
-            Keys.get_system_error_system_is_down(monitor_data['system_id']),
-            str(True)
-        )
-
-    def _process_redis_monitor_store(self, monitor_data: Dict) -> None:
-        self.logger.debug(
-            'Saving %s state: _system_monitor_last_monitoring_round=%s',
-            monitor_data['monitor_name'], monitor_data['last_monitored']
-        )
-
-        self.redis.set(
-            Keys.get_system_monitor_last_monitoring_round(
-                monitor_data['monitor_name']), str(
-                    monitor_data['last_monitored'])
-        )
-
-    def _process_redis_metrics_store(self, system: Dict, parent_id: str,
-                                     system_id: str) -> None:
-=======
         self.rabbitmq.basic_ack(method.delivery_tag, False)
 
     def _process_redis_store(self, data: Dict) -> None:
@@ -138,7 +91,6 @@
         system_id = meta_data['system_id']
         parent_id = meta_data['system_parent_id']
         metrics = data['data']
->>>>>>> 033ef1de
 
         self.logger.debug(
             'Saving %s state: _process_cpu_seconds_total=%s, '
@@ -198,9 +150,6 @@
                 str(meta_data['last_monitored']),
         })
 
-<<<<<<< HEAD
-    def _process_mongo_store(self, system: Dict, monitor_data: Dict) -> None:
-=======
     def _process_redis_error_store(self, data: Dict) -> None:
         meta_data = data['meta_data']
         error_code = data['code']
@@ -233,7 +182,6 @@
                 '{}: _process_mongo_store'.format(self))
 
     def _process_mongo_result_store(self, data: Dict) -> None:
->>>>>>> 033ef1de
         """
         Updating mongo with system metrics using a time-based document with 60
         entries per hour per system, assuming each system monitoring round is
