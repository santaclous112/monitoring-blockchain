import json
import logging
from datetime import datetime

import pika.exceptions

from src.data_store.mongo.mongo_api import MongoApi
from src.data_store.redis.store_keys import Keys
<<<<<<< HEAD
from src.message_broker.rabbitmq.rabbitmq_api import RabbitMQApi
from src.utils.exceptions import MessageWasNotDeliveredException
=======
>>>>>>> 0bc7d72b
from src.data_store.stores.store import Store
from src.utils.types import SystemDataType, SystemMonitorDataType



class SystemStore(Store):
    def __init__(self, logger: logging.Logger, store_name: str) -> None:
        super().__init__(logger, store_name)

    def _initialize_store(self) -> None:
        """
        Initialize the necessary data for rabbitmq to be able to reach the data
        store as well as appropriately communicate with it.

        Creates an exchange named `store` of type `direct`
        Declares a queue named `system_store_queue` and binds it to exchange
        `store` with a routing key `transformer.system.*` meaning anything
<<<<<<< HEAD
        coming from the transformer with regads to a system will be received
        here.
        """
        self.rabbitmq.connect_till_successful()
        self.rabbitmq.exchange_declare(exchange='store',
                                       exchange_type='direct',
                                       passive=False,
                                       durable=True,
                                       auto_delete=False,
                                       internal=False)
=======
        coming from the transformer with regards to a system will be received
        here.
        """
        self.rabbitmq.connect_till_successful()
        self.rabbitmq.exchange_declare(exchange='store', exchange_type='direct',
                                       passive=False, durable=True,
                                       auto_delete=False, internal=False)
>>>>>>> 0bc7d72b
        self.rabbitmq.queue_declare('system_store_queue', passive=False,
                                    durable=True, exclusive=False,
                                    auto_delete=False)
        self.rabbitmq.queue_bind(queue='system_store_queue', exchange='store',
                                 routing_key='system')

    def _start_listening(self) -> None:
        self._mongo = MongoApi(logger=self.logger, db_name=self.mongo_db,
                               host=self.mongo_ip, port=self.mongo_port)
        self.rabbitmq.basic_consume(queue='system_store_queue',
                                    on_message_callback=self._process_data,
                                    auto_ack=False, exclusive=False,
                                    consumer_tag=None)
        self.rabbitmq.start_consuming()

    def _process_data(self,
                      ch: pika.adapters.blocking_connection.BlockingChannel,
                      method: pika.spec.Basic.Deliver,
                      properties: pika.spec.BasicProperties,
                      body: bytes) -> None:
<<<<<<< HEAD
        """
=======
        """ 
>>>>>>> 0bc7d72b
        Processes the data being received, from the queue.
        Two types of metrics are going to be received, the system metrics
        of the system being monitored and the metrics of the monitor currently
        monitoring the system. System metrics need to be stored in redis and
        mongo while monitor metrics only need to be stored in redis.
        """
        system_data = json.loads(body.decode())
        try:
            if 'error' not in system_data:
                self._process_redis_monitor_store(
                    system_data['result']['meta_data']
                )
                self._process_redis_metrics_store(
                    system_data['result']['data'],
                    system_data['result']['meta_data']['system_parent_id'],
                    system_data['result']['meta_data']['system_id'],
                )
                self._process_mongo_store(
                    system_data['result']['data'],
                    system_data['result']['meta_data'],
                )
            else:
                if int(system_data['error']['code']) == 5004:
                    self._process_redis_error_store(
                        system_data['error']['meta_data'])

        except KeyError as e:
            self.logger.error('Error when reading system data, in data store.')
            self.logger.exception(e)
        except Exception as e:
            self.logger.exception(e)
            raise e
        self.rabbitmq.basic_ack(method.delivery_tag, False)

<<<<<<< HEAD
    def _process_redis_error_store(self, monitor_data: Dict) -> None:
=======
    def _process_redis_error_store(self, monitor_data: SystemMonitorDataType) \
            -> None:
>>>>>>> 0bc7d72b
        self.logger.debug(
            'Saving %s state: _system_error_system_is_down=%s, at=%s',
            monitor_data['monitor_name'], str(True), monitor_data['time']
        )

        self.redis.hset(
            Keys.get_hash_parent(monitor_data['system_parent_id']),
            Keys.get_system_error_system_is_down(monitor_data['system_id']),
            str(True)
        )

<<<<<<< HEAD
    def _process_redis_monitor_store(self, monitor_data: Dict) -> None:
=======
    def _process_redis_monitor_store(
            self, monitor_data: SystemMonitorDataType) -> None:
>>>>>>> 0bc7d72b
        self.logger.debug(
            'Saving %s state: _system_monitor_last_monitoring_round=%s',
            monitor_data['monitor_name'], monitor_data['last_monitored']
        )

        self.redis.set(
            Keys.get_system_monitor_last_monitoring_round(
<<<<<<< HEAD
                monitor_data['monitor_name']), str(
                    monitor_data['last_monitored'])
        )

    def _process_redis_metrics_store(self, system: Dict, parent_id: str,
                                     system_id: str) -> None:
=======
                monitor_data['monitor_name']),
            str(monitor_data['last_monitored'])
        )

    def _process_redis_metrics_store(self, system: SystemDataType,
                                     parent_id: str, system_id: str) -> None:
>>>>>>> 0bc7d72b

        self.logger.debug(
            'Saving %s state: _process_cpu_seconds_total=%s, '
            '_process_memory_usage=%s, _virtual_memory_usage=%s, '
            '_open_file_descriptors=%s, _system_cpu_usage=%s, '
            '_system_ram_usage=%s, _system_storage_usage=%s, '
            '_network_transmit_bytes_per_second=%s, '
            '_network_receive_bytes_per_second=%s, '
            '_network_receive_bytes_total=%s, '
            '_network_transmit_bytes_total=%s, '
            '_disk_io_time_seconds_total=%s, '
            '_disk_io_time_seconds_in_interval=%s'
            '_system_error_system_is_down=False',
            system_id, system['process_cpu_seconds_total'],
            system['process_memory_usage'], system['virtual_memory_usage'],
            system['open_file_descriptors'], system['system_cpu_usage'],
            system['system_ram_usage'], system['system_storage_usage'],
            system['network_transmit_bytes_per_second'],
            system['network_receive_bytes_per_second'],
            system['network_receive_bytes_total'],
            system['network_transmit_bytes_total'],
            system['disk_io_time_seconds_total'],
            system['disk_io_time_seconds_in_interval']
        )

        self.redis.hset_multiple(Keys.get_hash_parent(parent_id), {
            Keys.get_system_process_cpu_seconds_total(system_id):
                str(system['process_cpu_seconds_total']),
            Keys.get_system_process_memory_usage(system_id):
                str(system['process_memory_usage']),
            Keys.get_system_virtual_memory_usage(system_id):
                str(system['virtual_memory_usage']),
            Keys.get_system_open_file_descriptors(system_id):
                str(system['open_file_descriptors']),
            Keys.get_system_system_cpu_usage(system_id):
                str(system['system_cpu_usage']),
            Keys.get_system_system_ram_usage(system_id):
                str(system['system_ram_usage']),
            Keys.get_system_system_storage_usage(system_id):
                str(system['system_storage_usage']),
            Keys.get_network_transmit_bytes_per_second(system_id):
                str(system['network_transmit_bytes_per_second']),
            Keys.get_network_receive_bytes_per_second(system_id):
                str(system['network_receive_bytes_per_second']),
            Keys.get_network_receive_bytes_total(system_id):
                str(system['network_receive_bytes_total']),
            Keys.get_network_transmit_bytes_total(system_id):
                str(system['network_transmit_bytes_total']),
            Keys.get_disk_io_time_seconds_total(system_id):
                str(system['disk_io_time_seconds_total']),
            Keys.get_disk_io_time_seconds_in_interval(system_id):
                str(system['disk_io_time_seconds_in_interval']),
            Keys.get_system_error_system_is_down(system_id): str(False),
        })

<<<<<<< HEAD
    def _process_mongo_store(self, system: Dict, monitor_data: Dict) -> None:
=======
    def _process_mongo_store(self, system: SystemDataType,
                             monitor_data: SystemMonitorDataType) -> None:
>>>>>>> 0bc7d72b
        """
        Updating mongo with system metrics using a time-based document with 60
        entries per hour per system, assuming each system monitoring round is
        60 seconds.

        Collection is the parent identifier of the system, a document will keep
        incrementing with new system metrics until it's the next hour at which
        point mongo will create a new document and repeat the process.

        Document type will always be system, as only system metrics are going
        to be stored in this document.

        Timestamp is the time of when the metric was saved into the database.

        $inc increments n_metrics by one each time a metric is added
        """
        time_now = datetime.now()
        self.mongo.update_one(
            monitor_data['system_parent_id'],
            {'doc_type': 'system', 'd': time_now.hour},
            {
                '$push': {
                    monitor_data['system_id']: {
                        'process_cpu_seconds_total': str(
                            system['process_cpu_seconds_total']),
                        'process_memory_usage': str(
                            system['process_memory_usage']),
                        'virtual_memory_usage': str(
                            system['virtual_memory_usage']),
                        'open_file_descriptors': str(
                            system['open_file_descriptors']),
                        'system_cpu_usage': str(system['system_cpu_usage']),
                        'system_ram_usage': str(system['system_ram_usage']),
                        'system_storage_usage': str(
                            system['system_storage_usage']),
                        'network_transmit_bytes_per_second': str(
                            system['network_transmit_bytes_per_second']),
                        'network_receive_bytes_per_second': str(
                            system['network_receive_bytes_per_second']),
                        'network_receive_bytes_total': str(
                            system['network_receive_bytes_total']),
                        'network_transmit_bytes_total': str(
                            system['network_transmit_bytes_total']),
                        'disk_io_time_seconds_total': str(
                            system['disk_io_time_seconds_total']),
                        'disk_io_time_seconds_in_interval': str(
                            system['disk_io_time_seconds_in_interval']),
                        'timestamp': str(monitor_data['last_monitored']),
                    }
                },
                '$inc': {'n_metrics': 1},
            }
        )<|MERGE_RESOLUTION|>--- conflicted
+++ resolved
@@ -6,14 +6,9 @@
 
 from src.data_store.mongo.mongo_api import MongoApi
 from src.data_store.redis.store_keys import Keys
-<<<<<<< HEAD
 from src.message_broker.rabbitmq.rabbitmq_api import RabbitMQApi
 from src.utils.exceptions import MessageWasNotDeliveredException
-=======
->>>>>>> 0bc7d72b
 from src.data_store.stores.store import Store
-from src.utils.types import SystemDataType, SystemMonitorDataType
-
 
 
 class SystemStore(Store):
@@ -28,7 +23,6 @@
         Creates an exchange named `store` of type `direct`
         Declares a queue named `system_store_queue` and binds it to exchange
         `store` with a routing key `transformer.system.*` meaning anything
-<<<<<<< HEAD
         coming from the transformer with regads to a system will be received
         here.
         """
@@ -39,15 +33,6 @@
                                        durable=True,
                                        auto_delete=False,
                                        internal=False)
-=======
-        coming from the transformer with regards to a system will be received
-        here.
-        """
-        self.rabbitmq.connect_till_successful()
-        self.rabbitmq.exchange_declare(exchange='store', exchange_type='direct',
-                                       passive=False, durable=True,
-                                       auto_delete=False, internal=False)
->>>>>>> 0bc7d72b
         self.rabbitmq.queue_declare('system_store_queue', passive=False,
                                     durable=True, exclusive=False,
                                     auto_delete=False)
@@ -68,11 +53,7 @@
                       method: pika.spec.Basic.Deliver,
                       properties: pika.spec.BasicProperties,
                       body: bytes) -> None:
-<<<<<<< HEAD
-        """
-=======
-        """ 
->>>>>>> 0bc7d72b
+        """
         Processes the data being received, from the queue.
         Two types of metrics are going to be received, the system metrics
         of the system being monitored and the metrics of the monitor currently
@@ -107,12 +88,7 @@
             raise e
         self.rabbitmq.basic_ack(method.delivery_tag, False)
 
-<<<<<<< HEAD
     def _process_redis_error_store(self, monitor_data: Dict) -> None:
-=======
-    def _process_redis_error_store(self, monitor_data: SystemMonitorDataType) \
-            -> None:
->>>>>>> 0bc7d72b
         self.logger.debug(
             'Saving %s state: _system_error_system_is_down=%s, at=%s',
             monitor_data['monitor_name'], str(True), monitor_data['time']
@@ -124,12 +100,7 @@
             str(True)
         )
 
-<<<<<<< HEAD
     def _process_redis_monitor_store(self, monitor_data: Dict) -> None:
-=======
-    def _process_redis_monitor_store(
-            self, monitor_data: SystemMonitorDataType) -> None:
->>>>>>> 0bc7d72b
         self.logger.debug(
             'Saving %s state: _system_monitor_last_monitoring_round=%s',
             monitor_data['monitor_name'], monitor_data['last_monitored']
@@ -137,21 +108,12 @@
 
         self.redis.set(
             Keys.get_system_monitor_last_monitoring_round(
-<<<<<<< HEAD
                 monitor_data['monitor_name']), str(
                     monitor_data['last_monitored'])
         )
 
     def _process_redis_metrics_store(self, system: Dict, parent_id: str,
                                      system_id: str) -> None:
-=======
-                monitor_data['monitor_name']),
-            str(monitor_data['last_monitored'])
-        )
-
-    def _process_redis_metrics_store(self, system: SystemDataType,
-                                     parent_id: str, system_id: str) -> None:
->>>>>>> 0bc7d72b
 
         self.logger.debug(
             'Saving %s state: _process_cpu_seconds_total=%s, '
@@ -207,12 +169,7 @@
             Keys.get_system_error_system_is_down(system_id): str(False),
         })
 
-<<<<<<< HEAD
     def _process_mongo_store(self, system: Dict, monitor_data: Dict) -> None:
-=======
-    def _process_mongo_store(self, system: SystemDataType,
-                             monitor_data: SystemMonitorDataType) -> None:
->>>>>>> 0bc7d72b
         """
         Updating mongo with system metrics using a time-based document with 60
         entries per hour per system, assuming each system monitoring round is
