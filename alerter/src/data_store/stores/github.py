<<<<<<< HEAD

import json
import logging
from datetime import datetime
from typing import Dict, List, Optional

import pika
import pika.exceptions
=======
import json
import logging

import pika.exceptions

>>>>>>> 0bc7d72b
from src.data_store.mongo.mongo_api import MongoApi
from src.data_store.redis.store_keys import Keys
from src.data_store.stores.store import Store
<<<<<<< HEAD
from src.message_broker.rabbitmq.rabbitmq_api import RabbitMQApi
from src.utils.exceptions import MessageWasNotDeliveredException
from src.utils.logging import log_and_print
=======
from src.utils.types import GithubDataType, GithubMonitorDataType
>>>>>>> 0bc7d72b


class GithubStore(Store):
    def __init__(self, logger: logging.Logger, store_name: str) -> None:
        super().__init__(logger, store_name)

    def _initialize_store(self) -> None:
        """
        Initialize the necessary data for rabbitmq to be able to reach the data
        store as well as appropriately communicate with it.

        Creates an exchange named `store` of type `direct`
        Declares a queue named `github_store_queue` and binds it to exchange
        `store` with a routing key `github` meaning anything
        coming from the transformer with regards to github updates will be
        received here.
        """
        self.rabbitmq.connect_till_successful()
<<<<<<< HEAD
        self.rabbitmq.exchange_declare(exchange='store',
                                       exchange_type='direct',
=======
        self.rabbitmq.exchange_declare(exchange='store', exchange_type='direct',
>>>>>>> 0bc7d72b
                                       passive=False, durable=True,
                                       auto_delete=False, internal=False)
        self.rabbitmq.queue_declare('github_store_queue', passive=False,
                                    durable=True, exclusive=False,
                                    auto_delete=False)
        self.rabbitmq.queue_bind(queue='github_store_queue', exchange='store',
                                 routing_key='github')

    def _start_listening(self) -> None:
        self._mongo = MongoApi(logger=self.logger, db_name=self.mongo_db,
                               host=self.mongo_ip, port=self.mongo_port)
        self.rabbitmq.basic_consume(queue='github_store_queue',
                                    on_message_callback=self._process_data,
<<<<<<< HEAD
                                    auto_ack=False,
                                    exclusive=False, consumer_tag=None)
=======
                                    auto_ack=False, exclusive=False,
                                    consumer_tag=None)
>>>>>>> 0bc7d72b
        self.rabbitmq.start_consuming()

    def _process_data(self,
                      ch: pika.adapters.blocking_connection.BlockingChannel,
                      method: pika.spec.Basic.Deliver,
                      properties: pika.spec.BasicProperties,
                      body: bytes) -> None:
        """
        Processes the data being received, from the queue. One type of metric
        will be received here which is a github update if a new release
        of a repository has been detected and monitored. This only needs
        to be stored in redis.
        """
        github_data = json.loads(body.decode())
        try:
            self._process_redis_metrics_store(
                github_data['result']['data'],
                github_data['result']['meta_data']['repo_parent_id'],
                github_data['result']['meta_data']['repo_id']
            )
            self._process_mongo_store(
                github_data['result']['data'],
                github_data['result']['meta_data']
            )
            self._process_redis_monitor_store(
                github_data['result']['meta_data'])
        except KeyError as e:
            self.logger.error('Error when reading github data, in data store.')
            self.logger.exception(e)
        except Exception as e:
            self.logger.exception(e)
            raise e
        self.rabbitmq.basic_ack(method.delivery_tag, False)

<<<<<<< HEAD
    def _process_redis_metrics_store(self,  github_data: Dict,
=======
    def _process_redis_metrics_store(self, github_data: GithubDataType,
>>>>>>> 0bc7d72b
                                     parent_id: str, repo_id: str) -> None:
        self.logger.debug(
            'Saving %s state: release_name=%s, tag_name=%s', repo_id,
            github_data['release_name'], github_data['tag_name']
        )
        self.redis.hset_multiple(Keys.get_hash_parent(parent_id), {
            Keys.get_github_release_name(repo_id):
                str(github_data['release_name']),
            Keys.get_github_tag_name(repo_id):
                str(github_data['tag_name']),
        })

<<<<<<< HEAD
    def _process_redis_monitor_store(self, monitor_data: Dict) -> None:
=======
    def _process_redis_monitor_store(
            self, monitor_data: GithubMonitorDataType) -> None:
>>>>>>> 0bc7d72b
        self.logger.debug(
            'Saving %s state: _github_monitor_last_monitoring_round=%s',
            monitor_data['monitor_name'],
            monitor_data['last_monitored']
        )

        self.redis.set_multiple({
            Keys.get_github_monitor_last_monitoring_round(
<<<<<<< HEAD
                monitor_data['monitor_name']):
            str(monitor_data['last_monitored'])
        })

    def _process_mongo_store(self,  github_data: Dict, monitor_data:
                             Dict) -> None:
        self.mongo.update_one(
            monitor_data['repo_parent_id'],
            {'doc_type': 'github', 'n_releases': {'$lt': 1000}},
            {'$push': {monitor_data['repo_id']: {
                  'release_name': str(github_data['release_name']),
                  'tag_name': str(github_data['tag_name']),
                  'timestamp': str(monitor_data['last_monitored']),
                }
            },
              '$min': {'first': str(monitor_data['last_monitored'])},
              '$max': {'last': str(monitor_data['last_monitored'])},
              '$inc': {'n_releases': 1},
            }
        )

    def _begin_store(self) -> None:
        self._initialize_store()
        log_and_print('{} started.'.format(self), self.logger)
        while True:
            try:
                self._start_listening()
            except pika.exceptions.AMQPChannelError:
                # Error would have already been logged by RabbitMQ logger. If
                # there is a channel error, the RabbitMQ interface creates a
                # new channel, therefore perform another managing round without
                # sleeping
                continue
            except pika.exceptions.AMQPConnectionError as e:
                # Error would have already been logged by RabbitMQ logger.
                # Since we have to re-connect just break the loop.
                raise e
            except MessageWasNotDeliveredException as e:
                # Log the fact that the message could not be sent and re-try
                # another monitoring round without sleeping
                self.logger.exception(e)
                continue
            except Exception as e:
                self.logger.exception(e)
                raise e
=======
                monitor_data['monitor_name']
            ): str(monitor_data['last_monitored'])
        })

    def _process_mongo_store(self, github_data: GithubDataType,
                             monitor_data: GithubMonitorDataType) -> None:
        self.mongo.update_one(
            monitor_data['repo_parent_id'],
            {
                'doc_type': 'github',
                'n_releases': {'$lt': 1000}
            }, {
                '$push': {
                    monitor_data['repo_id']: {
                        'release_name': str(github_data['release_name']),
                        'tag_name': str(github_data['tag_name']),
                        'timestamp': str(monitor_data['last_monitored']),
                    }
                },
                '$min': {'first': str(monitor_data['last_monitored'])},
                '$max': {'last': str(monitor_data['last_monitored'])},
                '$inc': {'n_releases': 1},
            }
        )
>>>>>>> 0bc7d72b
<|MERGE_RESOLUTION|>--- conflicted
+++ resolved
@@ -1,5 +1,3 @@
-<<<<<<< HEAD
-
 import json
 import logging
 from datetime import datetime
@@ -7,23 +5,12 @@
 
 import pika
 import pika.exceptions
-=======
-import json
-import logging
-
-import pika.exceptions
-
->>>>>>> 0bc7d72b
 from src.data_store.mongo.mongo_api import MongoApi
 from src.data_store.redis.store_keys import Keys
 from src.data_store.stores.store import Store
-<<<<<<< HEAD
 from src.message_broker.rabbitmq.rabbitmq_api import RabbitMQApi
 from src.utils.exceptions import MessageWasNotDeliveredException
 from src.utils.logging import log_and_print
-=======
-from src.utils.types import GithubDataType, GithubMonitorDataType
->>>>>>> 0bc7d72b
 
 
 class GithubStore(Store):
@@ -42,12 +29,8 @@
         received here.
         """
         self.rabbitmq.connect_till_successful()
-<<<<<<< HEAD
         self.rabbitmq.exchange_declare(exchange='store',
                                        exchange_type='direct',
-=======
-        self.rabbitmq.exchange_declare(exchange='store', exchange_type='direct',
->>>>>>> 0bc7d72b
                                        passive=False, durable=True,
                                        auto_delete=False, internal=False)
         self.rabbitmq.queue_declare('github_store_queue', passive=False,
@@ -61,13 +44,8 @@
                                host=self.mongo_ip, port=self.mongo_port)
         self.rabbitmq.basic_consume(queue='github_store_queue',
                                     on_message_callback=self._process_data,
-<<<<<<< HEAD
                                     auto_ack=False,
                                     exclusive=False, consumer_tag=None)
-=======
-                                    auto_ack=False, exclusive=False,
-                                    consumer_tag=None)
->>>>>>> 0bc7d72b
         self.rabbitmq.start_consuming()
 
     def _process_data(self,
@@ -102,11 +80,7 @@
             raise e
         self.rabbitmq.basic_ack(method.delivery_tag, False)
 
-<<<<<<< HEAD
     def _process_redis_metrics_store(self,  github_data: Dict,
-=======
-    def _process_redis_metrics_store(self, github_data: GithubDataType,
->>>>>>> 0bc7d72b
                                      parent_id: str, repo_id: str) -> None:
         self.logger.debug(
             'Saving %s state: release_name=%s, tag_name=%s', repo_id,
@@ -119,12 +93,7 @@
                 str(github_data['tag_name']),
         })
 
-<<<<<<< HEAD
     def _process_redis_monitor_store(self, monitor_data: Dict) -> None:
-=======
-    def _process_redis_monitor_store(
-            self, monitor_data: GithubMonitorDataType) -> None:
->>>>>>> 0bc7d72b
         self.logger.debug(
             'Saving %s state: _github_monitor_last_monitoring_round=%s',
             monitor_data['monitor_name'],
@@ -133,7 +102,6 @@
 
         self.redis.set_multiple({
             Keys.get_github_monitor_last_monitoring_round(
-<<<<<<< HEAD
                 monitor_data['monitor_name']):
             str(monitor_data['last_monitored'])
         })
@@ -178,30 +146,4 @@
                 continue
             except Exception as e:
                 self.logger.exception(e)
-                raise e
-=======
-                monitor_data['monitor_name']
-            ): str(monitor_data['last_monitored'])
-        })
-
-    def _process_mongo_store(self, github_data: GithubDataType,
-                             monitor_data: GithubMonitorDataType) -> None:
-        self.mongo.update_one(
-            monitor_data['repo_parent_id'],
-            {
-                'doc_type': 'github',
-                'n_releases': {'$lt': 1000}
-            }, {
-                '$push': {
-                    monitor_data['repo_id']: {
-                        'release_name': str(github_data['release_name']),
-                        'tag_name': str(github_data['tag_name']),
-                        'timestamp': str(monitor_data['last_monitored']),
-                    }
-                },
-                '$min': {'first': str(monitor_data['last_monitored'])},
-                '$max': {'last': str(monitor_data['last_monitored'])},
-                '$inc': {'n_releases': 1},
-            }
-        )
->>>>>>> 0bc7d72b
+                raise e