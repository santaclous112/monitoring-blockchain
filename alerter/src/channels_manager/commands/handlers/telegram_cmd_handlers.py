import copy
import json
import logging
from datetime import datetime
from typing import Tuple, Dict

import pika
import pika.exceptions
from pymongo.errors import PyMongoError
from redis import RedisError
from telegram import Update
from telegram.ext import CallbackContext
from telegram.utils.helpers import escape_markdown

from src.alerter.alert_severities import Severity
from src.channels_manager.channels.telegram import TelegramChannel
from src.channels_manager.commands.handlers.handler import CommandHandler
from src.data_store.mongo import MongoApi
from src.data_store.redis import RedisApi, Keys
from src.message_broker.rabbitmq import RabbitMQApi
from src.utils.constants import (SYSTEM_MONITORS_MANAGER_NAME,
                                 GITHUB_MONITORS_MANAGER_NAME,
                                 DATA_TRANSFORMERS_MANAGER_NAME,
                                 SYSTEM_ALERTERS_MANAGER_NAME,
                                 GITHUB_ALERTER_MANAGER_NAME,
                                 DATA_STORE_MANAGER_NAME, ALERT_ROUTER_NAME,
                                 CONFIGS_MANAGER_NAME, CHANNELS_MANAGER_NAME,
                                 HEARTBEAT_HANDLER_NAME, PING_PUBLISHER_NAME,
                                 NODE_MONITORS_MANAGER_NAME)


class TelegramCommandHandlers(CommandHandler):

    def __init__(self, handler_name: str, logger: logging.Logger,
                 associated_chains: Dict, telegram_channel: TelegramChannel,
                 rabbitmq: RabbitMQApi, redis: RedisApi,
                 mongo: MongoApi) -> None:
        super().__init__(handler_name, logger)

        self._rabbitmq = rabbitmq
        self._redis = redis
        self._mongo = mongo
        self._associated_chains = associated_chains
        self._telegram_channel = telegram_channel

    @property
    def rabbitmq(self) -> RabbitMQApi:
        return self._rabbitmq

    @property
    def redis(self) -> RedisApi:
        return self._redis

    @property
    def mongo(self) -> MongoApi:
        return self._mongo

    @property
    def associated_chains(self) -> Dict:
        return self._associated_chains

    @property
    def telegram_channel(self) -> TelegramChannel:
        return self._telegram_channel

    @staticmethod
    def formatted_reply(update: Update, reply: str):
        # Adds Markdown formatting
        update.message.reply_text(reply, parse_mode="Markdown")

    def _execute_safely(function):
        def execute_callback_safely(self, update: Update,
                                    context: CallbackContext) -> None:
            try:
                function(self, update, context)
            except Exception as e:
                self.logger.exception(e)
                self.logger.error("Error while executing %s: %s",
                                  function.__name__, e)

        return execute_callback_safely

    def redis_running(self) -> bool:
        try:
            self.redis.ping_unsafe()
            return True
        except (RedisError, ConnectionResetError):
            pass
        except Exception as e:
            self.logger.error("Unrecognized error when accessing Redis: %r", e)
            raise e
        return False

    def mongo_running(self) -> bool:
        try:
            self.mongo.ping_unsafe()
            return True
        except PyMongoError as e:
            self.logger.error("Mongo error when accessing Mongo: %r", e)
        except Exception as e:
            self.logger.error("Unrecognized error when accessing Mongo: %r", e)
            raise e
        return False

    def rabbit_running(self) -> bool:
        # Check that the rabbit server is running by trying to connect with it.
        # Disconnect afterwards to avoid connection errors due to heartbeats,
        # since commands are not continuously sent.
        try:
            self.rabbitmq.connect_unsafe()
            self.rabbitmq.disconnect_unsafe()
            return True
        except pika.exceptions.AMQPConnectionError as e:
            self.logger.error("Error when accessing RabbitMQ: %r", e)
        except Exception as e:
            self.logger.error("Unrecognized error when accessing RabbitMQ: %r",
                              e)
            raise e
        return False

    @_execute_safely
    def unknown_callback(self, update: Update,
                         context: CallbackContext) -> None:
        self.logger.info("Received unrecognized command: update=%s, "
                         "context=%s", update, context)

        # Check that authorised
        if not self._authorise(update, context):
            return

        # Send a default message for unrecognized commands
        update.message.reply_text("I did not understand (Type /help)")

    @_execute_safely
    def ping_callback(self, update: Update, context: CallbackContext) -> None:
        self.logger.info("/ping: update=%s, context=%s", update, context)

        if self._authorise(update, context):
            update.message.reply_text("PONG!")

    @staticmethod
    def _get_running_icon(running: bool) -> str:
        if running:
            return u'\U00002705'
        else:
            return u'\U0000274C'

    def _get_mongo_based_status(self) -> str:
        status = ""
        try:
            if self.mongo_running():
                status += "- *Mongo*: {} \n".format(self._get_running_icon(
                    True))
            else:
                status += "- *Mongo*: {} \n".format(self._get_running_icon(
                    False))
        except Exception:
            status += "- Could not get Mongo status due to an unrecognized " \
                      "error. Check the logs to debug the issue.\n"

        return status

    def _get_rabbit_based_status(self) -> str:
        status = ""
        try:
            if self.rabbit_running():
                status += "- *RabbitMQ*: {} \n".format(
                    self._get_running_icon(True))
            else:
                status += "- *RabbitMQ*: {} \n".format(self._get_running_icon(
                    False))
        except Exception:
            status += "- Could not get RabbitMQ status due to an " \
                      "unrecognized error. Check the logs to debug the issue.\n"

        return status

    def _get_muted_status(self) -> str:
        status = ''

        mute_alerter_key = Keys.get_alerter_mute()
        all_chains_muted_severities = []
        if self.redis.exists_unsafe(mute_alerter_key):
            muted_severities = json.loads(self.redis.get_unsafe(
                mute_alerter_key).decode())
            for severity, severity_muted in muted_severities.items():
                if severity_muted:
                    all_chains_muted_severities.append(severity)
            status += "- All chains have {} alerts " \
                      "muted.\n".format(', '.join(all_chains_muted_severities))
        else:
            status += "- There is no severity which was muted using " \
                      "/muteall \n"

        associated_chains = self.associated_chains

        for chain_id, chain_name in associated_chains.items():
            chain_name = escape_markdown(chain_name)
            chain_hash = Keys.get_hash_parent(chain_id)
            mute_alerts_key = Keys.get_chain_mute_alerts()
            if self.redis.hexists_unsafe(chain_hash, mute_alerts_key):
                muted_severities = json.loads(self.redis.hget_unsafe(
                    chain_hash, mute_alerts_key).decode())
                chain_muted_severities = []
                for severity, severity_muted in muted_severities.items():
                    if severity_muted:
                        chain_muted_severities.append(severity)
                chain_muted_severities = list(set().union(
                    chain_muted_severities, all_chains_muted_severities))
                status += "- {} has {} alerts muted.\n".format(
                    chain_name, ', '.join(chain_muted_severities))
            elif not all_chains_muted_severities:
                status += "- {} has no alerts muted.\n".format(chain_name)

        return status

    def _get_manager_component_hb_status(self, heartbeat) -> str:
        # If all sub-processes are running and the component's heartbeat is
        # recent, this function will return an empty string as nothing is to
        # be reported

        status = ''
        dead_processes = heartbeat['dead_processes']
        hb_timestamp = heartbeat['timestamp']
        component = escape_markdown(heartbeat['component_name'])

        current_timestamp = datetime.now().timestamp()
        time_elapsed_since_hb = current_timestamp - hb_timestamp
        hb_interval = 30
        hb_grace_buffer = 10
        hb_cut_off_time = hb_interval + hb_grace_buffer

        if time_elapsed_since_hb > hb_cut_off_time:
            missed_hbs = int((current_timestamp - hb_timestamp) // hb_interval)
            status = "- *{}*: {} - Missed {} heartbeats, either the " \
                     "health-checker found problems when saving the " \
                     "heartbeat or the {} is running into problems. " \
                     "Please check the " \
                     "logs.\n".format(component, self._get_running_icon(False),
                                      missed_hbs, component)
        else:
            if len(dead_processes) != 0:
                for sub_process in dead_processes:
                    sub_process = escape_markdown(sub_process)
                    # To avoid special character errors in telegram
                    status += "- *{}*: {} - Not running. \n".format(
                        sub_process, self._get_running_icon(False))

        return status

    def _get_worker_component_hb_status(self, heartbeat) -> str:
        # If the worker component is running and the component's heartbeat is
        # recent, this function will return an empty string as nothing is to
        # be reported

        status = ''
        alive = heartbeat['is_alive']
        hb_timestamp = heartbeat['timestamp']
        component = escape_markdown(heartbeat['component_name'])

        current_timestamp = datetime.now().timestamp()
        time_elapsed_since_hb = current_timestamp - hb_timestamp
        hb_interval = 30
        hb_grace_buffer = 10
        hb_cut_off_time = hb_interval + hb_grace_buffer

        if time_elapsed_since_hb > hb_cut_off_time:
            missed_hbs = int((current_timestamp - hb_timestamp) // hb_interval)
            status = "- *{}*: {} - Missed {} heartbeats, either the " \
                     "health-checker found problems when saving the " \
                     "heartbeat or the {} is running into problems. " \
                     "Please check the " \
                     "logs.\n".format(component, self._get_running_icon(False),
                                      missed_hbs, component)
        else:
            if not alive:
                status += "- *{}*: {} - Not running. \n".format(
                    component, self._get_running_icon(False))

        return status

    def _get_panic_components_status(self, problems_in_health_checker: bool) \
            -> str:
        if problems_in_health_checker:
            return "- *PANIC Components*: {} - Cannot get live status as " \
                   "there seems to be an issue with the Health " \
                   "Checker.\n".format(self._get_running_icon(False))

        status = ''

<<<<<<< HEAD
        key_sys_mon_man_hb = Keys.get_component_heartbeat(
            SYSTEM_MONITORS_MANAGER_NAME)
        key_gh_mon_man_hb = Keys.get_component_heartbeat(
            GITHUB_MONITORS_MANAGER_NAME)
        key_node_mon_man_hb = Keys.get_component_heartbeat(
            NODE_MONITORS_MANAGER_NAME)
        key_data_trans_man_hb = Keys.get_component_heartbeat(
            DATA_TRANSFORMERS_MANAGER_NAME)
        key_sys_alerters_man_hb = Keys.get_component_heartbeat(
            SYSTEM_ALERTERS_MANAGER_NAME)
        key_gh_alerter_man_hb = Keys.get_component_heartbeat(
            GITHUB_ALERTER_MANAGER_NAME)
        key_store_man_hb = Keys.get_component_heartbeat(DATA_STORE_MANAGER_NAME)
        key_alert_router_hb = Keys.get_component_heartbeat(ALERT_ROUTER_NAME)
        key_config_manager_hb = Keys.get_component_heartbeat(
            CONFIGS_MANAGER_NAME)
        key_channels_manager_hb = Keys.get_component_heartbeat(
            CHANNELS_MANAGER_NAME)

        if self.redis.exists_unsafe(key_sys_mon_man_hb):
            sys_mon_man_hb = json.loads(
                self.redis.get_unsafe(key_sys_mon_man_hb).decode())
            status += self._get_manager_component_hb_status(sys_mon_man_hb)
        else:
            status += "- *{}*: {} - No heartbeats yet.\n" \
                .format(escape_markdown(SYSTEM_MONITORS_MANAGER_NAME),
                        self._get_running_icon(False))

        if self.redis.exists_unsafe(key_gh_mon_man_hb):
            gh_mon_man_hb = json.loads(
                self.redis.get_unsafe(key_gh_mon_man_hb).decode())
            status += self._get_manager_component_hb_status(gh_mon_man_hb)
        else:
            status += "- *{}*: {} - No heartbeats yet.\n" \
                .format(escape_markdown(GITHUB_MONITORS_MANAGER_NAME),
                        self._get_running_icon(False))

        if self.redis.exists_unsafe(key_node_mon_man_hb):
            node_mon_man_hb = json.loads(
                self.redis.get_unsafe(key_node_mon_man_hb).decode())
            status += self._get_manager_component_hb_status(node_mon_man_hb)
        else:
            status += "- *{}*: {} - No heartbeats yet.\n" \
                .format(escape_markdown(NODE_MONITORS_MANAGER_NAME),
                        self._get_running_icon(False))

        if self.redis.exists_unsafe(key_data_trans_man_hb):
            data_trans_man_hb = json.loads(
                self.redis.get_unsafe(key_data_trans_man_hb).decode())
            status += self._get_manager_component_hb_status(data_trans_man_hb)
        else:
            status += "- *{}*: {} - No heartbeats yet.\n" \
                .format(escape_markdown(DATA_TRANSFORMERS_MANAGER_NAME),
                        self._get_running_icon(False))

        if self.redis.exists_unsafe(key_sys_alerters_man_hb):
            sys_alerters_man_hb = json.loads(
                self.redis.get_unsafe(key_sys_alerters_man_hb).decode())
            status += self._get_manager_component_hb_status(sys_alerters_man_hb)
        else:
            status += "- *{}*: {} - No heartbeats yet.\n" \
                .format(escape_markdown(SYSTEM_ALERTERS_MANAGER_NAME),
                        self._get_running_icon(False))

        if self.redis.exists_unsafe(key_gh_alerter_man_hb):
            gh_alerter_man_hb = json.loads(
                self.redis.get_unsafe(key_gh_alerter_man_hb).decode())
            status += self._get_manager_component_hb_status(gh_alerter_man_hb)
        else:
            status += "- *{}*: {} - No heartbeats yet.\n" \
                .format(escape_markdown(GITHUB_ALERTER_MANAGER_NAME),
                        self._get_running_icon(False))

        if self.redis.exists_unsafe(key_store_man_hb):
            store_man_hb = json.loads(
                self.redis.get_unsafe(key_store_man_hb).decode())
            status += self._get_manager_component_hb_status(store_man_hb)
        else:
            status += "- *{}*: {} - No heartbeats yet.\n" \
                .format(escape_markdown(DATA_STORE_MANAGER_NAME),
                        self._get_running_icon(False))

        if self.redis.exists_unsafe(key_alert_router_hb):
            alert_router_hb = json.loads(
                self.redis.get_unsafe(key_alert_router_hb).decode())
            status += self._get_worker_component_hb_status(alert_router_hb)
        else:
            status += "- *{}*: {} - No heartbeats yet.\n" \
                .format(escape_markdown(ALERT_ROUTER_NAME),
                        self._get_running_icon(False))

        if self.redis.exists_unsafe(key_config_manager_hb):
            config_manager_hb = json.loads(
                self.redis.get_unsafe(key_config_manager_hb).decode())
            status += self._get_worker_component_hb_status(config_manager_hb)
        else:
            status += "- *{}*: {} - No heartbeats yet.\n" \
                .format(escape_markdown(CONFIGS_MANAGER_NAME),
                        self._get_running_icon(False))

        if self.redis.exists_unsafe(key_channels_manager_hb):
            channels_man_hb = json.loads(
                self.redis.get_unsafe(key_channels_manager_hb).decode())
            status += self._get_manager_component_hb_status(channels_man_hb)
        else:
            status += "- *{}*: {} - No heartbeats yet.\n" \
                .format(escape_markdown(CHANNELS_MANAGER_NAME),
                        self._get_running_icon(False))
=======
        configs = [
            (SYSTEM_MONITORS_MANAGER_NAME,
             "self._get_manager_component_hb_status"),
            (GITHUB_MONITORS_MANAGER_NAME,
             "self._get_manager_component_hb_status"),
            (NODE_MONITORS_MANAGER_NAME,
             "self._get_manager_component_hb_status"),
            (DATA_TRANSFORMERS_MANAGER_NAME,
             "self._get_manager_component_hb_status"),
            (SYSTEM_ALERTERS_MANAGER_NAME,
             "self._get_manager_component_hb_status"),
            (GITHUB_ALERTER_MANAGER_NAME,
             "self._get_manager_component_hb_status"),
            (DATA_STORE_MANAGER_NAME, "self._get_manager_component_hb_status"),
            (ALERT_ROUTER_NAME, "self._get_worker_component_hb_status"),
            (CONFIGS_MANAGER_NAME, "self._get_worker_component_hb_status"),
            (CHANNELS_MANAGER_NAME, "self._get_manager_component_hb_status"),
        ]

        for config in configs:
            component_hb_key = Keys.get_component_heartbeat(
                config[0])
            if self.redis.exists_unsafe(component_hb_key):
                component_hb = json.loads(
                    self.redis.get_unsafe(component_hb_key).decode())
                status += eval(config[1])(component_hb)
            else:
                status += "- *{}*: {} - No heartbeats yet.\n" \
                    .format(escape_markdown(config[0]),
                            self._get_running_icon(False))
>>>>>>> 48d529d5

        # Just say that PANIC's components are ok if there are no issues.
        if status == '':
            status += "- *PANIC Components*: {}\n".format(
                self._get_running_icon(True))

        return status

    def _get_health_checker_status(self) -> Tuple[str, bool]:
        status = ''
        problems_in_checker = False

        key_heartbeat_handler_hb = Keys.get_component_heartbeat(
            HEARTBEAT_HANDLER_NAME)
        key_ping_publisher_hb = Keys.get_component_heartbeat(
            PING_PUBLISHER_NAME)

        if self.redis.exists_unsafe(key_heartbeat_handler_hb):
            heartbeat_handler_hb = json.loads(
                self.redis.get_unsafe(key_heartbeat_handler_hb).decode())
            hb_timestamp = heartbeat_handler_hb['timestamp']

            current_timestamp = datetime.now().timestamp()
            time_elapsed_since_hb = current_timestamp - hb_timestamp
            hb_interval = 30
            hb_grace_buffer = 10
            hb_cut_off_time = hb_interval + hb_grace_buffer

            if time_elapsed_since_hb > hb_cut_off_time:
                missed_hbs = \
                    int((current_timestamp - hb_timestamp) // hb_interval)
                status += \
                    "- *Health Checker ({})*: {} - Missed {} " \
                    "heartbeats.\n".format(
                        escape_markdown(HEARTBEAT_HANDLER_NAME),
                        self._get_running_icon(False), missed_hbs)
                problems_in_checker = True
        else:
            status += "- *Health Checker ({})*: {} - No heartbeat " \
                      "yet.\n".format(escape_markdown(HEARTBEAT_HANDLER_NAME),
                                      self._get_running_icon(False))
            problems_in_checker = True

        if self.redis.exists_unsafe(key_ping_publisher_hb):
            ping_publisher_hb = json.loads(
                self.redis.get_unsafe(key_ping_publisher_hb).decode())
            hb_timestamp = ping_publisher_hb['timestamp']

            current_timestamp = datetime.now().timestamp()
            time_elapsed_since_hb = current_timestamp - hb_timestamp
            hb_interval = 30
            hb_grace_buffer = 10
            hb_cut_off_time = hb_interval + hb_grace_buffer

            if time_elapsed_since_hb > hb_cut_off_time:
                missed_hbs = \
                    int((current_timestamp - hb_timestamp) // hb_interval)
                status += \
                    "- *Health Checker ({})*: {} - Missed {} " \
                    "heartbeats.\n".format(escape_markdown(PING_PUBLISHER_NAME),
                                           self._get_running_icon(False),
                                           missed_hbs)
                problems_in_checker = True
        else:
            status += "- *Health Checker ({})*: {} - No heartbeat " \
                      "yet.\n".format(escape_markdown(PING_PUBLISHER_NAME),
                                      self._get_running_icon(False))
            problems_in_checker = True

        # Just say that Health Checkers's components are ok if there are no
        # issues.
        if status == '':
            status += "- *Health Checker*: {}\n".format(
                self._get_running_icon(True))

        return status, problems_in_checker

    def _get_redis_based_status(self) -> str:
        associated_chains = self.associated_chains

        # Avoid errors in Telegram by escaping them.
        chain_names = [escape_markdown(chain_name) for _, chain_name in
                       associated_chains.items()]

        redis_accessible_status = ""
        redis_error_status = \
            "- *Redis*: {} \n".format(self._get_running_icon(False)) + \
            "- No {} alert is consider muted as Redis is " \
            "inaccessible.\n".format(', '.join(chain_names)) + \
            "- Cannot get Health Checker status as Redis is inaccessible.\n" + \
            "- Cannot get PANIC components' status as Redis is inaccessible.\n"
        unrecognized_error_status = \
            "- Could not get Redis status due to an unrecognized error. " \
            "Check the logs to debug the issue.\n" + \
            "- Cannot get mute status due to an unrecognized error.\n" + \
            "- Cannot get Health Checker status due to an unrecognized " \
            "error.\n" + \
            "- Cannot get PANIC components' status due to an unrecognized " \
            "error. \n"
        try:
            redis_accessible_status += "- *Redis*: {} \n".format(
                self._get_running_icon(True))
            redis_accessible_status += self._get_muted_status()
            health_checker_status, problems_in_health_checker = \
                self._get_health_checker_status()
            redis_accessible_status += health_checker_status
            redis_accessible_status += \
                self._get_panic_components_status(problems_in_health_checker)
        except (RedisError, ConnectionResetError) as e:
            self.logger.exception(e)
            self.logger.error("Error in redis when getting redis based "
                              "status: %s", e)
            return redis_error_status
        except Exception as e:
            self.logger.exception(e)
            self.logger.error("Could not get redis based status: %s", e)
            return unrecognized_error_status

        return redis_accessible_status

    @_execute_safely
    def status_callback(self, update: Update, context: CallbackContext) -> None:
        self._logger.info("/status: update=%s, context=%s", update, context)

        # Check that authorised
        if not self._authorise(update, context):
            return

        # Start forming the status message
        update.message.reply_text("Generating status...")

        mongo_based_status = self._get_mongo_based_status()
        rabbit_based_status = self._get_rabbit_based_status()
        redis_based_status = self._get_redis_based_status()

        status = mongo_based_status + rabbit_based_status + redis_based_status

        # Send status
        self.formatted_reply(
            update, status[:-1] if status.endswith('\n') else status)

    @_execute_safely
    def unmute_callback(self, update: Update, context: CallbackContext) -> None:
        self.logger.info("/unmute: update=%s, context=%s", update, context)

        # Check that authorised
        if not self._authorise(update, context):
            return

        update.message.reply_text("Performing unmute...")

        associated_chains = self.associated_chains

        successfully_unmuted_chains = []
        already_unmuted_chains = []
        for chain_id, chain_name in associated_chains.items():
            # To avoid special character errors in telegram
            chain_hash = Keys.get_hash_parent(chain_id)
            mute_alerts_key = Keys.get_chain_mute_alerts()
            try:
                if self.redis.hexists_unsafe(chain_hash, mute_alerts_key):
                    self.redis.hremove_unsafe(chain_hash, mute_alerts_key)
                    self.logger.info("%s alerts have been unmuted.",
                                     chain_name)
                    successfully_unmuted_chains.append(escape_markdown(
                        chain_name))
                else:
                    already_unmuted_chains.append(escape_markdown(chain_name))
                    self.logger.info("%s has no muted severities.", chain_name)
            except (RedisError, ConnectionResetError) as e:
                self.logger.exception(e)
                self.logger.error("Could not unmute %s alerts due to a redis "
                                  "error: %s", chain_name, e)
                update.message.reply_text(
                    "Redis error. Unmuting may not have been successful for "
                    "all chains. Please check /status or the logs to see "
                    "which chains were unmuted (if any) and that Redis is "
                    "online. Re-try again when the issue is solved.")
                return
            except Exception as e:
                self.logger.exception(e)
                self.logger.error("Could not unmute %s alerts due to an "
                                  "unrecognized error: %s", chain_name, e)
                update.message.reply_text(
                    "Unrecognized error. Please debug the issue by looking at "
                    "the logs. Unmuting may not have been successful for all "
                    "chains. Please check /status or the logs to see which "
                    "chains were unmuted (if any) and that Redis is online. "
                    "Re-try again when the issue is solved.")
                return

        res = "*Unmute result*:\n\n"
        if len(successfully_unmuted_chains) != 0:
            res += "- Successfully unmuted all {} alerts.\n".format(', '.join(
                successfully_unmuted_chains))

        if len(already_unmuted_chains) != 0:
            res += "- No {} alert severity was muted.\n".format(
                ', '.join(already_unmuted_chains))

        self.formatted_reply(update, res[:-1] if res.endswith('\n') else res)

    @_execute_safely
    def mute_callback(self, update: Update, context: CallbackContext) -> None:
        self._logger.info("/mute: update=%s, context=%s", update, context)

        # Check that authorised
        if not self._authorise(update, context):
            return

        update.message.reply_text("Performing mute...")

        # Expected: /mute or /mute List[<severity>]
        inputted_severities = update.message.text.split(' ')[1:]
        unrecognized_severities = []
        recognized_severities = []

        associated_chains = self.associated_chains
        chain_names = \
            [chain_name for _, chain_name in associated_chains.items()]

        # The Internal Severity isn't something the user should care about.
        panic_severities = [severity.value for severity in Severity
                            if Severity.INTERNAL.value != severity.value]
        if not inputted_severities:
            # If no severities were passed as arguments, the user wants to mute
            # all severities.
            recognized_severities = copy.deepcopy(panic_severities)
        else:
            for severity in inputted_severities:
                if severity.upper() in panic_severities:
                    recognized_severities.append(severity.upper())
                else:
                    unrecognized_severities.append(severity)

        if len(unrecognized_severities) != 0:
            self.logger.error("Unrecognized severity/severities %s",
                              ', '.join(unrecognized_severities))
            update.message.reply_text(
                "Muting Failed: Invalid severity/severities {}. Please enter "
                "a combination of CRITICAL, WARNING, INFO or ERROR separated "
                "by spaces after the /mute command. You can enter no "
                "severities and PANIC will automatically mute all alerts for "
                "{}".format(', '.join(unrecognized_severities),
                            ', '.join(chain_names)))
            return

        for chain_id, chain_name in associated_chains.items():
            try:
                chain_hash = Keys.get_hash_parent(chain_id)
                mute_alerts_key = Keys.get_chain_mute_alerts()

                if self.redis.hexists_unsafe(chain_hash, mute_alerts_key):
                    severities_muted = json.loads(self.redis.hget_unsafe(
                        chain_hash, mute_alerts_key).decode())
                    for severity in panic_severities:
                        if severity in recognized_severities:
                            severities_muted[severity] = True
                else:
                    severities_muted = {}
                    for severity in panic_severities:
                        severities_muted[severity] = \
                            severity in recognized_severities

                self.redis.hset_unsafe(chain_hash, mute_alerts_key,
                                       json.dumps(severities_muted))
                self.logger.info("Successfully muted %s alerts.", chain_name)
            except (RedisError, ConnectionResetError) as e:
                self.logger.exception(e)
                self.logger.error("Could not mute %s alerts due to a redis "
                                  "error: %s", chain_name, e)
                update.message.reply_text(
                    "Redis error. Muting may not have been successful for all "
                    "chains. Please check /status or the logs to see which "
                    "chains were muted (if any) and that Redis is online. "
                    "Re-try again when the issue is solved.")
                return
            except Exception as e:
                self.logger.exception(e)
                self.logger.error("Could not mute %s alerts due to an "
                                  "unrecognized error: %s", chain_name, e)
                update.message.reply_text(
                    "Unrecognized error. Please debug the issue by looking at "
                    "the logs. Muting may not have been successful for all "
                    "chains. Please check /status or the logs to see which "
                    "chains were muted (if any) and that Redis is online. "
                    "Re-try again when the issue is solved.")
                return

        update.message.reply_text(
            "Successfully muted all {} alerts for chain(s) {}. Give a few "
            "seconds until the alerter picks this up.".format(
                ', '.join(recognized_severities), ', '.join(chain_names)))

    @_execute_safely
    def muteall_callback(self, update: Update, context: CallbackContext) \
            -> None:
        self._logger.info("/muteall: update=%s, context=%s", update, context)

        # Check that authorised
        if not self._authorise(update, context):
            return

        update.message.reply_text("Performing muteall...")

        # Expected: /muteall or /muteall List[<severity>]
        inputted_severities = update.message.text.split(' ')[1:]
        unrecognized_severities = []
        recognized_severities = []

        # The Internal Severity isn't something the user should care about.
        panic_severities = [severity.value for severity in Severity
                            if Severity.INTERNAL.value != severity.value]

        if not inputted_severities:
            # If no severities were passed as arguments, the user wants to mute
            # all severities for all chains.
            recognized_severities = copy.deepcopy(panic_severities)
        else:
            for severity in inputted_severities:
                if severity.upper() in panic_severities:
                    recognized_severities.append(severity.upper())
                else:
                    unrecognized_severities.append(severity)

        if len(unrecognized_severities) != 0:
            self.logger.error("Unrecognized severity/severities %s",
                              ', '.join(unrecognized_severities))
            escaped_unrecognized_severities = \
                [escape_markdown(unrecognized_severity) for
                 unrecognized_severity in unrecognized_severities]
            msg = "Muting Failed: Invalid severity/severities {}. Please " \
                  "enter a combination of CRITICAL, WARNING, INFO or ERROR " \
                  "separated by spaces after the /muteall command. " \
                  "*Example*: /muteall WARNING CRITICAL. You can enter no " \
                  "severities and PANIC will automatically mute all alerts " \
                  "for all " \
                  "chains".format(', '.join(escaped_unrecognized_severities))
            self.formatted_reply(
                update, msg[:-1] if msg.endswith('\n') else msg)
            return

        try:
            mute_alerter_key = Keys.get_alerter_mute()

            # Load existing muted severities if they exist. This has to be done
            # so that we do not unmute already muted severities
            if self.redis.exists_unsafe(mute_alerter_key):
                severities_muted = json.loads(self.redis.get_unsafe(
                    mute_alerter_key).decode())
                for severity in panic_severities:
                    if severity in recognized_severities:
                        severities_muted[severity] = True
            else:
                severities_muted = {}
                for severity in panic_severities:
                    severities_muted[severity] = \
                        severity in recognized_severities

            self.redis.set_unsafe(mute_alerter_key,
                                  json.dumps(severities_muted))
            self.logger.info("Successfully muted all %s alerts for every "
                             "chain.", ', '.join(recognized_severities))
            update.message.reply_text(
                "Successfully muted all {} alerts for every chain. Give a few "
                "seconds until the alerter picks this up.".format(
                    ', '.join(recognized_severities)))
        except (RedisError, ConnectionResetError) as e:
            self.logger.exception(e)
            self.logger.error("I could not mute all %s alerts due to a Redis "
                              "error.", ', '.join(recognized_severities))
            update.message.reply_text(
                "I could not mute all {} alerts due to a Redis error. Please "
                "check /status or the logs to see if Redis is online and/or "
                "re-try again.".format(', '.join(recognized_severities)))
        except Exception as e:
            self.logger.exception(e)
            self.logger.error("I could not mute all %s alerts due to an "
                              "unrecognized error.",
                              ', '.join(recognized_severities))
            update.message.reply_text(
                "Unrecognized error, please check the logs to debug the "
                "issue. Please also check /status to see if the muting was "
                "successful and that Redis is online. Re-try again when the "
                "issue is solved.")

    @_execute_safely
    def unmuteall_callback(self, update: Update, context: CallbackContext) \
            -> None:
        self.logger.info("/unmuteall: update=%s, context=%s", update, context)

        # Check that authorised
        if not self._authorise(update, context):
            return

        update.message.reply_text("Performing unmuteall...")

        at_least_one_chain_was_muted = False
        try:
            mute_alerter_key = Keys.get_alerter_mute()

            # We must first unmute severities which are muted for all chains
            if self.redis.exists_unsafe(mute_alerter_key):
                self.redis.remove_unsafe(mute_alerter_key)
                self.logger.info("Successfully deleted %s from redis",
                                 mute_alerter_key)
                at_least_one_chain_was_muted = True
        except (RedisError, ConnectionResetError) as e:
            self.logger.exception(e)
            self.logger.error("Unmuting unsuccessful due to an issue with "
                              "redis %s", e)
            update.message.reply_text(
                "Unmuting unsuccessful due to an issue with Redis. Check "
                "/status or the logs to see if Redis is online and/or re-try "
                "again.")
            return
        except Exception as e:
            self.logger.exception(e)
            self.logger.error("It may be that not all chains were unmuted "
                              "due to an unrecognized issue: %s", e)
            update.message.reply_text(
                "Unrecognized error, please check the logs to debug the "
                "issue. Please also check /status to see if the unmuting was "
                "successful and that Redis is online. Re-try again when the "
                "issue is solved.")
            return

        try:
            # We must unmute severities which are muted for specific chains
            parent_hash = Keys.get_hash_parent_raw()
            chain_hashes_list = self.redis.get_keys_unsafe(
                '*' + parent_hash + '*')

            for chain_hash in chain_hashes_list:
                mute_alerts_key = Keys.get_chain_mute_alerts()
                if self.redis.hexists_unsafe(chain_hash, mute_alerts_key):
                    self.redis.hremove_unsafe(chain_hash, mute_alerts_key)
                    self.logger.info("All alert severities have been unmuted "
                                     "for chain with hash %s.", chain_hash)
                    at_least_one_chain_was_muted = True
        except (RedisError, ConnectionResetError) as e:
            self.logger.exception(e)
            self.logger.error("It may be that not all chains were unmuted "
                              "due to an issue with redis: %s", e)
            update.message.reply_text(
                "It may be that not all chains were unmuted due to a Redis "
                "error. Check /status or the logs to see if unmuting was "
                "successful and that redis is online. Re-try again when the "
                "issue is solved.")
            return
        except Exception as e:
            self.logger.exception(e)
            self.logger.error("It may be that not all chains were unmuted "
                              "due to an unrecognized issue: %s", e)
            update.message.reply_text(
                "It may be that not all chains were unmuted due to an "
                "unrecognized error. Check /status or the logs to see if the "
                "unmuting was successful and that redis is online. Re-try "
                "again when the issue is solved.")
            return

        if at_least_one_chain_was_muted:
            update.message.reply_text(
                "Successfully unmuted all alert severities of all chains "
                "being monitored in panic (including general repositories and "
                "general systems, as they belong to the chain GENERAL).")
        else:
            update.message.reply_text("No alert severity was muted for any "
                                      "chain.")

    @_execute_safely
    def help_callback(self, update: Update, context: CallbackContext) -> None:
        self._logger.info("/help: update=%s, context=%s", update, context)

        # Check that authorised
        if not self._authorise(update, context):
            return

        associated_chains = self.associated_chains
        chain_names = \
            [escape_markdown(chain_name) for _, chain_name in
             associated_chains.items()]

        # Send help message with available commands
        msg = "Hey! These are the available commands:\n" \
              "  /start: Welcome message\n" \
              "  /ping: Ping the Telegram Commands Handler\n" \
              "  /mute List(<severity>) (*Example*: /mute INFO CRITICAL): " \
              "Mutes List(<severity>) on all channels for chains {}. If the " \
              "list of severities is not given, all alerts for chains {} are " \
              "muted on all channels.\n" \
              "  /unmute: Unmutes all alert severities on all channels for " \
              "chains {}.\n" \
              "  /muteall List(<severity>) (*Example*: /muteall INFO " \
              "CRITICAL): Mutes List(<severity>) on all channels for every " \
              "chain being monitored. If the list of severities is not " \
              "given, all alerts for all chains are muted on all channels.\n" \
              "  /unmuteall: Unmutes all alert severities on all channels " \
              "for all chains being monitored.\n" \
              "  /status: Gives a live status of PANIC's components\n" \
              "  /help: Shows this message".format(', '.join(chain_names),
                                                   ', '.join(chain_names),
                                                   ', '.join(chain_names),
                                                   ', '.join(chain_names))
        self.formatted_reply(update, msg[:-1] if msg.endswith('\n') else msg)

    @_execute_safely
    def start_callback(self, update: Update, context: CallbackContext) -> None:
        self.logger.info("/start: update=%s, context=%s", update, context)

        # Check that authorised
        if not self._authorise(update, context):
            return

        # Send welcome message
        update.message.reply_text("Welcome to PANIC's Telegram commands!\n"
                                  "Type /help for more information.")

    def _authorise(self, update: Update, context: CallbackContext) -> bool:
        authorised_chat_id = self.telegram_channel.telegram_bot.bot_chat_id
        if authorised_chat_id in [None, str(update.message.chat_id)]:
            return True
        else:
            update.message.reply_text("Unrecognised user. "
                                      "This event has been reported.")
            try:
                ret = self.telegram_channel.telegram_bot.send_message(
                    "Received command from unrecognised user: "
                    "update={}, context={}".format(update, context))
                self.logger.debug("authorise: telegram_ret: %s", ret)
                if ret['ok']:
                    self.logger.info("Sent unrecognized user warning to "
                                     "Telegram channel.")
                else:
                    self.logger.error("Error when sending unrecognized user "
                                      "warning to Telegram channel %s: %s.",
                                      self.telegram_channel, ret['description'])
            except Exception as e:
                self.logger.error("Error when sending unrecognized user "
                                  "warning to Telegram channel %s.",
                                  self.telegram_channel)
                self.logger.exception(e)
            return False

    _execute_safely = staticmethod(_execute_safely)<|MERGE_RESOLUTION|>--- conflicted
+++ resolved
@@ -288,116 +288,6 @@
 
         status = ''
 
-<<<<<<< HEAD
-        key_sys_mon_man_hb = Keys.get_component_heartbeat(
-            SYSTEM_MONITORS_MANAGER_NAME)
-        key_gh_mon_man_hb = Keys.get_component_heartbeat(
-            GITHUB_MONITORS_MANAGER_NAME)
-        key_node_mon_man_hb = Keys.get_component_heartbeat(
-            NODE_MONITORS_MANAGER_NAME)
-        key_data_trans_man_hb = Keys.get_component_heartbeat(
-            DATA_TRANSFORMERS_MANAGER_NAME)
-        key_sys_alerters_man_hb = Keys.get_component_heartbeat(
-            SYSTEM_ALERTERS_MANAGER_NAME)
-        key_gh_alerter_man_hb = Keys.get_component_heartbeat(
-            GITHUB_ALERTER_MANAGER_NAME)
-        key_store_man_hb = Keys.get_component_heartbeat(DATA_STORE_MANAGER_NAME)
-        key_alert_router_hb = Keys.get_component_heartbeat(ALERT_ROUTER_NAME)
-        key_config_manager_hb = Keys.get_component_heartbeat(
-            CONFIGS_MANAGER_NAME)
-        key_channels_manager_hb = Keys.get_component_heartbeat(
-            CHANNELS_MANAGER_NAME)
-
-        if self.redis.exists_unsafe(key_sys_mon_man_hb):
-            sys_mon_man_hb = json.loads(
-                self.redis.get_unsafe(key_sys_mon_man_hb).decode())
-            status += self._get_manager_component_hb_status(sys_mon_man_hb)
-        else:
-            status += "- *{}*: {} - No heartbeats yet.\n" \
-                .format(escape_markdown(SYSTEM_MONITORS_MANAGER_NAME),
-                        self._get_running_icon(False))
-
-        if self.redis.exists_unsafe(key_gh_mon_man_hb):
-            gh_mon_man_hb = json.loads(
-                self.redis.get_unsafe(key_gh_mon_man_hb).decode())
-            status += self._get_manager_component_hb_status(gh_mon_man_hb)
-        else:
-            status += "- *{}*: {} - No heartbeats yet.\n" \
-                .format(escape_markdown(GITHUB_MONITORS_MANAGER_NAME),
-                        self._get_running_icon(False))
-
-        if self.redis.exists_unsafe(key_node_mon_man_hb):
-            node_mon_man_hb = json.loads(
-                self.redis.get_unsafe(key_node_mon_man_hb).decode())
-            status += self._get_manager_component_hb_status(node_mon_man_hb)
-        else:
-            status += "- *{}*: {} - No heartbeats yet.\n" \
-                .format(escape_markdown(NODE_MONITORS_MANAGER_NAME),
-                        self._get_running_icon(False))
-
-        if self.redis.exists_unsafe(key_data_trans_man_hb):
-            data_trans_man_hb = json.loads(
-                self.redis.get_unsafe(key_data_trans_man_hb).decode())
-            status += self._get_manager_component_hb_status(data_trans_man_hb)
-        else:
-            status += "- *{}*: {} - No heartbeats yet.\n" \
-                .format(escape_markdown(DATA_TRANSFORMERS_MANAGER_NAME),
-                        self._get_running_icon(False))
-
-        if self.redis.exists_unsafe(key_sys_alerters_man_hb):
-            sys_alerters_man_hb = json.loads(
-                self.redis.get_unsafe(key_sys_alerters_man_hb).decode())
-            status += self._get_manager_component_hb_status(sys_alerters_man_hb)
-        else:
-            status += "- *{}*: {} - No heartbeats yet.\n" \
-                .format(escape_markdown(SYSTEM_ALERTERS_MANAGER_NAME),
-                        self._get_running_icon(False))
-
-        if self.redis.exists_unsafe(key_gh_alerter_man_hb):
-            gh_alerter_man_hb = json.loads(
-                self.redis.get_unsafe(key_gh_alerter_man_hb).decode())
-            status += self._get_manager_component_hb_status(gh_alerter_man_hb)
-        else:
-            status += "- *{}*: {} - No heartbeats yet.\n" \
-                .format(escape_markdown(GITHUB_ALERTER_MANAGER_NAME),
-                        self._get_running_icon(False))
-
-        if self.redis.exists_unsafe(key_store_man_hb):
-            store_man_hb = json.loads(
-                self.redis.get_unsafe(key_store_man_hb).decode())
-            status += self._get_manager_component_hb_status(store_man_hb)
-        else:
-            status += "- *{}*: {} - No heartbeats yet.\n" \
-                .format(escape_markdown(DATA_STORE_MANAGER_NAME),
-                        self._get_running_icon(False))
-
-        if self.redis.exists_unsafe(key_alert_router_hb):
-            alert_router_hb = json.loads(
-                self.redis.get_unsafe(key_alert_router_hb).decode())
-            status += self._get_worker_component_hb_status(alert_router_hb)
-        else:
-            status += "- *{}*: {} - No heartbeats yet.\n" \
-                .format(escape_markdown(ALERT_ROUTER_NAME),
-                        self._get_running_icon(False))
-
-        if self.redis.exists_unsafe(key_config_manager_hb):
-            config_manager_hb = json.loads(
-                self.redis.get_unsafe(key_config_manager_hb).decode())
-            status += self._get_worker_component_hb_status(config_manager_hb)
-        else:
-            status += "- *{}*: {} - No heartbeats yet.\n" \
-                .format(escape_markdown(CONFIGS_MANAGER_NAME),
-                        self._get_running_icon(False))
-
-        if self.redis.exists_unsafe(key_channels_manager_hb):
-            channels_man_hb = json.loads(
-                self.redis.get_unsafe(key_channels_manager_hb).decode())
-            status += self._get_manager_component_hb_status(channels_man_hb)
-        else:
-            status += "- *{}*: {} - No heartbeats yet.\n" \
-                .format(escape_markdown(CHANNELS_MANAGER_NAME),
-                        self._get_running_icon(False))
-=======
         configs = [
             (SYSTEM_MONITORS_MANAGER_NAME,
              "self._get_manager_component_hb_status"),
@@ -428,7 +318,6 @@
                 status += "- *{}*: {} - No heartbeats yet.\n" \
                     .format(escape_markdown(config[0]),
                             self._get_running_icon(False))
->>>>>>> 48d529d5
 
         # Just say that PANIC's components are ok if there are no issues.
         if status == '':
