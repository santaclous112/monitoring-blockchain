import datetime
import json
import logging
import unittest
from queue import Queue
from unittest import mock
from unittest.mock import call

import pika
from freezegun import freeze_time
from parameterized import parameterized

from src.alerter.alerters.github import GithubAlerter
from src.alerter.alerts.github_alerts import NewGitHubReleaseAlert
from src.message_broker.rabbitmq import RabbitMQApi
from src.utils.constants import (ALERT_EXCHANGE, GITHUB_ALERTER_INPUT_QUEUE,
                                 GITHUB_ALERTER_INPUT_ROUTING_KEY,
                                 HEALTH_CHECK_EXCHANGE)
from src.utils.env import ALERTER_PUBLISHING_QUEUE_SIZE, RABBIT_IP


class TestGithubAlerter(unittest.TestCase):
    def setUp(self) -> None:
        self.dummy_logger = logging.getLogger('Dummy')
        self.dummy_logger.disabled = True
        self.connection_check_time_interval = datetime.timedelta(seconds=0)
        self.alert_input_exchange = ALERT_EXCHANGE

        self.rabbitmq = RabbitMQApi(
            self.dummy_logger, RABBIT_IP,
            connection_check_time_interval=self.connection_check_time_interval)

        self.test_rabbit_manager = RabbitMQApi(
            self.dummy_logger, RABBIT_IP,
            connection_check_time_interval=self.connection_check_time_interval)

        self.alerter_name = 'test_github_alerter'
        self.repo_name = 'simplyvc/panic/'
        self.repo_id = 'test_repo_id'
        self.parent_id = 'test_parent_id'
        self.github_name = 'test_github'
        self.last_monitored = 1611619200
        self.publishing_queue = Queue(ALERTER_PUBLISHING_QUEUE_SIZE)
        self.target_queue_used = "alert_router_queue"
        self.test_routing_key = 'test_alert_router.github'
        self.alert_router_routing_key = 'alert_router.system'
        self.test_github_alerter = GithubAlerter(
            self.alerter_name,
            self.dummy_logger,
            self.rabbitmq,
            ALERTER_PUBLISHING_QUEUE_SIZE
        )

        self.warning = "WARNING"
        self.info = "INFO"
        self.critical = "CRITICAL"
        self.error = "ERROR"
        self.none = None

        self.heartbeat_test = {
            'component_name': self.alerter_name,
            'timestamp': datetime.datetime(2012, 1, 1).timestamp()
        }
        self.heartbeat_queue = 'heartbeat queue'

        """
        ################# Metrics Received from Data Transformer ############
        """
        self.github_data_received = {
            "result": {
                "meta_data": {
                    "repo_name": self.repo_name,
                    "repo_id": self.repo_id,
                    "repo_parent_id": self.parent_id,
                    "last_monitored": self.last_monitored
                },
                "data": {
                    "no_of_releases": {
                        "current": 5,
                        "previous": 4,
                    },
                    "releases": {
                        "0": {
                            "release_name": "PANIC v2.0.2",
                            "tag_name": "2.0.2"
                        },
                        "1": {
                            "release_name": "PANIC v2.0.1",
                            "tag_name": "2.0.1"
                        },
                        "2": {
                            "release_name": "PANIC v2.0.0",
                            "tag_name": "2.0.0"
                        },
                        "3": {
                            "release_name": "PANIC v1.0.1",
                            "tag_name": "1.0.1"
                        },
                        "4": {
                            "release_name": "PANIC v1.0.0",
                            "tag_name": "1.0.0"
                        }
                    }
                }
            }
        }
        self.github_json = json.dumps(self.github_data_received).encode()
        self.frozen_timestamp = datetime.datetime(2012, 1, 1).timestamp()
        self.github_data_error = {
            "error": {
                "meta_data": {
                    "repo_name": self.repo_name,
                    "repo_id": self.repo_id,
                    "repo_parent_id": self.parent_id,
                    "time": self.last_monitored
                },
                "code": "5006",
                "message": "error message"
            }
        }

        # Alert used for rabbitMQ testing
        self.alert = NewGitHubReleaseAlert(
            self.repo_name, "PANIC RELEASE", "PANIC_TAG", self.info,
            self.last_monitored, self.parent_id, self.repo_id
        )

    def tearDown(self) -> None:
        # Delete any queues and exchanges which are common across many tests
        try:
            self.test_rabbit_manager.connect()
<<<<<<< HEAD
            self.test_manager.rabbitmq.connect()
            self.test_manager.rabbitmq.queue_purge(self.target_queue_used)
            self.test_manager.rabbitmq.queue_purge(self.heartbeat_queue)
            self.test_manager.rabbitmq.queue_purge(GITHUB_ALERTER_INPUT_QUEUE)
            self.test_manager.rabbitmq.queue_delete(self.target_queue_used)
            self.test_manager.rabbitmq.queue_delete(self.heartbeat_queue)
            self.test_manager.rabbitmq.queue_delete(GITHUB_ALERTER_INPUT_QUEUE)
            self.test_manager.rabbitmq.exchange_delete(HEALTH_CHECK_EXCHANGE)
            self.test_manager.rabbitmq.exchange_delete(ALERT_EXCHANGE)
            self.test_manager.rabbitmq.disconnect()
=======
            self.test_github_alerter.rabbitmq.connect()
            self.test_github_alerter.rabbitmq.queue_purge(self.test_queue_name)
            self.test_github_alerter.rabbitmq.queue_purge(
                self.target_queue_used)
            self.test_github_alerter.rabbitmq.queue_purge(self.heartbeat_queue)
            self.test_github_alerter.rabbitmq.queue_purge(
                GITHUB_ALERTER_INPUT_QUEUE)
            self.test_github_alerter.rabbitmq.queue_delete(self.test_queue_name)
            self.test_github_alerter.rabbitmq.queue_delete(
                self.target_queue_used)
            self.test_github_alerter.rabbitmq.queue_delete(self.heartbeat_queue)
            self.test_github_alerter.rabbitmq.queue_delete(
                GITHUB_ALERTER_INPUT_QUEUE)
            self.test_github_alerter.rabbitmq.exchange_delete(
                HEALTH_CHECK_EXCHANGE)
            self.test_github_alerter.rabbitmq.exchange_delete(ALERT_EXCHANGE)
            self.test_github_alerter.rabbitmq.disconnect()
>>>>>>> 59aaa3d7
            self.rabbitmq.disconnect()
            self.test_rabbit_manager.disconnect()
        except Exception as e:
            print("Test failed: {}".format(e))

        self.dummy_logger = None
        self.rabbitmq = None
        self.publishing_queue = None
        self.test_github_alerter = None
        self.github_data_received = None
        self.test_rabbit_manager = None

    def test_str_returns_alerter_name_as_string(self) -> None:
        self.assertEqual(self.alerter_name, self.test_github_alerter.__str__())

    def test_alerter_name_returns_alerter_name(self) -> None:
        self.assertEqual(self.alerter_name,
                         self.test_github_alerter.alerter_name)

    def test_logger_returns_logger(self) -> None:
        self.assertEqual(self.dummy_logger, self.test_github_alerter.logger)

    def test_publishing_queue_size_is_as_expected(self) -> None:
        self.assertEqual(self.publishing_queue.qsize(),
                         self.test_github_alerter.publishing_queue.qsize())

    """
    ###################### Tests using RabbitMQ #######################
    """

    def test_initialise_rabbit_initialises_queues(self) -> None:
        try:
            self.test_github_alerter._initialise_rabbitmq()
            self.rabbitmq.connect()
            self.rabbitmq.queue_declare(GITHUB_ALERTER_INPUT_QUEUE,
                                        passive=True)
        except Exception as e:
            self.fail("Test failed: {}".format(e))

    def test_initialise_rabbit_initialises_exchanges(self) -> None:
        try:
            self.test_github_alerter._initialise_rabbitmq()
            self.rabbitmq.connect()
            self.rabbitmq.exchange_declare(ALERT_EXCHANGE, passive=True)
        except Exception as e:
            self.fail("Test failed: {}".format(e))

    @mock.patch(
        "src.alerter.alerters.alerter.RabbitMQApi.basic_publish_confirm",
        autospec=True)
    @mock.patch("src.alerter.alerters.alerter.RabbitMQApi.basic_ack",
                autospec=True)
    @mock.patch("src.alerter.alerters.github.NewGitHubReleaseAlert",
                autospec=True)
    def test_new_github_release_alert(
            self, mock_new_github_release, mock_ack,
            mock_basic_publish_confirm):
        self.rabbitmq.connect()
        self.rabbitmq.exchange_declare(ALERT_EXCHANGE, "topic", False, True,
                                       False, False)
        type(mock_new_github_release.return_value).alert_data = \
            mock.PropertyMock(return_value={})
        mock_ack.return_value = self.none
        try:
            self.test_github_alerter._initialise_rabbitmq()
            blocking_channel = self.test_github_alerter.rabbitmq.channel

            method_chains = pika.spec.Basic.Deliver(
                routing_key=GITHUB_ALERTER_INPUT_ROUTING_KEY)

            properties = pika.spec.BasicProperties()
            self.test_github_alerter._process_data(
                blocking_channel,
                method_chains,
                properties,
                self.github_json
            )

            mock_new_github_release.assert_called_once_with(
                self.repo_name, "PANIC v2.0.2", "2.0.2",
                self.info, self.last_monitored, self.parent_id,
                self.repo_id
            )
            mock_basic_publish_confirm.assert_called()
        except Exception as e:
            self.fail("Test failed: {}".format(e))

    @parameterized.expand([(5,), (None,)])
    @mock.patch(
        "src.alerter.alerters.alerter.RabbitMQApi.basic_publish_confirm",
        autospec=True)
    @mock.patch("src.alerter.alerters.alerter.RabbitMQApi.basic_ack",
                autospec=True)
    @mock.patch("src.alerter.alerters.github.NewGitHubReleaseAlert",
                autospec=True)
    def test_first_run_no_github_alerts(
            self, param_input, mock_new_github_release, mock_ack,
            mock_basic_publish_confirm):
        self.rabbitmq.connect()
        self.rabbitmq.exchange_declare(ALERT_EXCHANGE, "topic", False, True,
                                       False, False)

        mock_ack.return_value = self.none
        try:
            self.test_github_alerter._initialise_rabbitmq()
            blocking_channel = self.test_github_alerter.rabbitmq.channel

            method_chains = pika.spec.Basic.Deliver(
                routing_key=GITHUB_ALERTER_INPUT_ROUTING_KEY)

            self.github_data_received['result']['data'][
                'no_of_releases']['previous'] = param_input
            properties = pika.spec.BasicProperties()
            self.test_github_alerter._process_data(
                blocking_channel,
                method_chains,
                properties,
                json.dumps(self.github_data_received).encode()
            )
            mock_new_github_release.assert_not_called()
            mock_basic_publish_confirm.assert_called_once()
        except Exception as e:
            self.fail("Test failed: {}".format(e))

    @mock.patch(
        "src.alerter.alerters.alerter.RabbitMQApi.basic_publish_confirm",
        autospec=True)
    @mock.patch("src.alerter.alerters.alerter.RabbitMQApi.basic_ack",
                autospec=True)
    @mock.patch("src.alerter.alerters.github.NewGitHubReleaseAlert",
                autospec=True)
    def test_run_5_github_alerts_previous_is_0(
            self, mock_new_github_release, mock_ack,
            mock_basic_publish_confirm):
        self.rabbitmq.connect()
        self.rabbitmq.exchange_declare(ALERT_EXCHANGE, "topic", False, True,
                                       False, False)

        type(mock_new_github_release.return_value).alert_data = \
            mock.PropertyMock(return_value={})
        mock_ack.return_value = self.none
        try:
            self.test_github_alerter._initialise_rabbitmq()
            blocking_channel = self.test_github_alerter.rabbitmq.channel

            method_chains = pika.spec.Basic.Deliver(
                routing_key=GITHUB_ALERTER_INPUT_ROUTING_KEY)

            self.github_data_received['result']['data']['no_of_releases'][
                'previous'] = 0

            properties = pika.spec.BasicProperties()
            self.test_github_alerter._process_data(
                blocking_channel,
                method_chains,
                properties,
                json.dumps(self.github_data_received).encode()
            )
            call_1 = call(self.repo_name, "PANIC v2.0.2", "2.0.2", self.info,
                          self.last_monitored, self.parent_id, self.repo_id)
            call_2 = call(self.repo_name, "PANIC v2.0.1", "2.0.1", self.info,
                          self.last_monitored, self.parent_id, self.repo_id)
            call_3 = call(self.repo_name, "PANIC v2.0.0", "2.0.0", self.info,
                          self.last_monitored, self.parent_id, self.repo_id)
            call_4 = call(self.repo_name, "PANIC v1.0.1", "1.0.1", self.info,
                          self.last_monitored, self.parent_id, self.repo_id)
            call_5 = call(self.repo_name, "PANIC v1.0.0", "1.0.0", self.info,
                          self.last_monitored, self.parent_id, self.repo_id)

            mock_new_github_release.assert_has_calls([call_1, call_2, call_3,
                                                      call_4, call_5])
            # Call count of basic_publish_confirm is higher than
            # github_release call_count because of the hb
            self.assertEqual(5, mock_new_github_release.call_count)
            self.assertEqual(6, mock_basic_publish_confirm.call_count)
        except Exception as e:
            self.fail("Test failed: {}".format(e))

    @mock.patch(
        "src.alerter.alerters.alerter.RabbitMQApi.basic_publish_confirm",
        autospec=True)
    @mock.patch("src.alerter.alerters.alerter.RabbitMQApi.basic_ack",
                autospec=True)
    @mock.patch("src.alerter.alerters.github.CannotAccessGitHubPageAlert",
                autospec=True)
    def test_cannot_access_github_page_alert(
            self, mock_cannot_access_github_page_alert, mock_ack,
            mock_basic_publish_confirm):
        self.rabbitmq.connect()
        self.rabbitmq.exchange_declare(ALERT_EXCHANGE, "topic", False, True,
                                       False, False)

        type(mock_cannot_access_github_page_alert.return_value).alert_data = \
            mock.PropertyMock(return_value={})
        mock_ack.return_value = self.none
        try:
            self.test_github_alerter._initialise_rabbitmq()
            blocking_channel = self.test_github_alerter.rabbitmq.channel

            method_chains = pika.spec.Basic.Deliver(
                routing_key=GITHUB_ALERTER_INPUT_ROUTING_KEY)

            properties = pika.spec.BasicProperties()
            self.test_github_alerter._process_data(
                blocking_channel,
                method_chains,
                properties,
                json.dumps(self.github_data_error).encode()
            )

            mock_cannot_access_github_page_alert.assert_called_once_with(
                self.repo_name, self.error, self.last_monitored,
                self.parent_id, self.repo_id
            )

            self.assertEqual(2, mock_basic_publish_confirm.call_count)
        except Exception as e:
            self.fail("Test failed: {}".format(e))

    @mock.patch(
        "src.alerter.alerters.alerter.RabbitMQApi.basic_publish_confirm",
        autospec=True)
    @mock.patch("src.alerter.alerters.alerter.RabbitMQApi.basic_ack",
                autospec=True)
    @mock.patch("src.alerter.alerters.github.ReceivedUnexpectedDataException",
                autospec=True)
    def test_received_unexpected_data_error(
            self, mock_received_unexpected_data_error, mock_ack,
            mock_basic_publish_confirm):
        self.rabbitmq.connect()
        self.rabbitmq.exchange_declare(ALERT_EXCHANGE, "topic", False, True,
                                       False, False)

        mock_ack.return_value = self.none
        try:
            self.test_github_alerter._initialise_rabbitmq()
            blocking_channel = self.test_github_alerter.rabbitmq.channel

            method_chains = pika.spec.Basic.Deliver(
                routing_key=GITHUB_ALERTER_INPUT_ROUTING_KEY)

            properties = pika.spec.BasicProperties()
            github_data_error = "unknown"
            self.test_github_alerter._process_data(
                blocking_channel,
                method_chains,
                properties,
                json.dumps(github_data_error).encode()
            )

            mock_received_unexpected_data_error.assert_called_once()
            self.assertEqual(0, mock_basic_publish_confirm.call_count)
        except Exception as e:
            self.fail("Test failed: {}".format(e))

    # Same test that is in monitors tests
    def test_send_heartbeat_sends_a_heartbeat_correctly(self) -> None:
        try:
            self.test_rabbit_manager.connect()
            self.test_github_alerter._initialise_rabbitmq()
            self.test_github_alerter.rabbitmq.queue_delete(self.heartbeat_queue)
            res = self.test_rabbit_manager.queue_declare(
                queue=self.heartbeat_queue, durable=True, exclusive=False,
                auto_delete=False, passive=False
            )
            self.assertEqual(0, res.method.message_count)
            self.test_rabbit_manager.queue_bind(
                queue=self.heartbeat_queue, exchange=HEALTH_CHECK_EXCHANGE,
                routing_key='heartbeat.worker')
            self.test_github_alerter._send_heartbeat(self.heartbeat_test)

            res = self.test_rabbit_manager.queue_declare(
                queue=self.heartbeat_queue, durable=True, exclusive=False,
                auto_delete=False, passive=True
            )
            self.assertEqual(1, res.method.message_count)

            _, _, body = self.test_rabbit_manager.basic_get(
                self.heartbeat_queue)
            self.assertEqual(self.heartbeat_test, json.loads(body))
        except Exception as e:
            self.fail("Test failed: {}".format(e))

    @freeze_time("2012-01-01")
    @mock.patch(
        "src.alerter.alerters.alerter.RabbitMQApi.basic_publish_confirm",
        autospec=True)
    @mock.patch("src.alerter.alerters.alerter.RabbitMQApi.basic_ack",
                autospec=True)
    @mock.patch("src.alerter.alerters.github.Alerter._send_heartbeat",
                autospec=True)
    def test_heartbeat_is_being_sent_no_errors(
            self, mock_send_heartbeat, mock_ack, mock_basic_publish_confirm):
        self.rabbitmq.connect()
        self.rabbitmq.exchange_declare(ALERT_EXCHANGE, "topic", False, True,
                                       False, False)

        mock_ack.return_value = self.none
        try:
            self.test_github_alerter._initialise_rabbitmq()
            blocking_channel = self.test_github_alerter.rabbitmq.channel

            method_chains = pika.spec.Basic.Deliver(
                routing_key=GITHUB_ALERTER_INPUT_ROUTING_KEY)

            properties = pika.spec.BasicProperties()
            self.test_github_alerter._process_data(
                blocking_channel,
                method_chains,
                properties,
                self.github_json
            )

            args, _ = mock_send_heartbeat.call_args
            self.assertEqual(args[1]['component_name'], self.alerter_name)
            self.assertEqual(args[1]['timestamp'],
                             datetime.datetime(2012, 1, 1).timestamp())
            mock_basic_publish_confirm.assert_called()
        except Exception as e:
            self.fail("Test failed: {}".format(e))

    @mock.patch(
        "src.alerter.alerters.alerter.RabbitMQApi.basic_publish_confirm",
        autospec=True)
    @mock.patch("src.alerter.alerters.alerter.RabbitMQApi.basic_ack",
                autospec=True)
    @mock.patch(
        "src.alerter.alerters.github.GithubAlerter._place_latest_data_on_queue",
        autospec=True)
    def test_place_latest_data_on_queue_called_once_when_no_errors(
            self, mock_place_latest_data_on_queue,
            mock_ack, mock_basic_publish_confirm):
        self.rabbitmq.connect()
        self.rabbitmq.exchange_declare(ALERT_EXCHANGE, "topic", False, True,
                                       False, False)

        mock_ack.return_value = self.none
        try:
            self.test_github_alerter._initialise_rabbitmq()
            blocking_channel = self.test_github_alerter.rabbitmq.channel

            method_chains = pika.spec.Basic.Deliver(
                routing_key=GITHUB_ALERTER_INPUT_ROUTING_KEY)

            properties = pika.spec.BasicProperties()
            self.test_github_alerter._process_data(
                blocking_channel,
                method_chains,
                properties,
                self.github_json
            )

            mock_place_latest_data_on_queue.assert_called_once()
        except Exception as e:
            self.fail("Test failed: {}".format(e))

    @mock.patch(
        "src.alerter.alerters.alerter.RabbitMQApi.basic_publish_confirm",
        autospec=True)
    @mock.patch("src.alerter.alerters.alerter.RabbitMQApi.basic_ack",
                autospec=True)
    def test_send_data_works_correctly(
            self, mock_ack, mock_basic_publish_confirm):
        self.rabbitmq.connect()
        self.rabbitmq.exchange_declare(ALERT_EXCHANGE, "topic", False, True,
                                       False, False)

        mock_ack.return_value = self.none
        try:
            self.test_github_alerter._place_latest_data_on_queue(
                [self.alert.alert_data])
            self.test_github_alerter._send_data()
            mock_basic_publish_confirm.assert_called_once()
        except Exception as e:
            self.fail("Test failed: {}".format(e))<|MERGE_RESOLUTION|>--- conflicted
+++ resolved
@@ -129,18 +129,6 @@
         # Delete any queues and exchanges which are common across many tests
         try:
             self.test_rabbit_manager.connect()
-<<<<<<< HEAD
-            self.test_manager.rabbitmq.connect()
-            self.test_manager.rabbitmq.queue_purge(self.target_queue_used)
-            self.test_manager.rabbitmq.queue_purge(self.heartbeat_queue)
-            self.test_manager.rabbitmq.queue_purge(GITHUB_ALERTER_INPUT_QUEUE)
-            self.test_manager.rabbitmq.queue_delete(self.target_queue_used)
-            self.test_manager.rabbitmq.queue_delete(self.heartbeat_queue)
-            self.test_manager.rabbitmq.queue_delete(GITHUB_ALERTER_INPUT_QUEUE)
-            self.test_manager.rabbitmq.exchange_delete(HEALTH_CHECK_EXCHANGE)
-            self.test_manager.rabbitmq.exchange_delete(ALERT_EXCHANGE)
-            self.test_manager.rabbitmq.disconnect()
-=======
             self.test_github_alerter.rabbitmq.connect()
             self.test_github_alerter.rabbitmq.queue_purge(self.test_queue_name)
             self.test_github_alerter.rabbitmq.queue_purge(
@@ -158,7 +146,6 @@
                 HEALTH_CHECK_EXCHANGE)
             self.test_github_alerter.rabbitmq.exchange_delete(ALERT_EXCHANGE)
             self.test_github_alerter.rabbitmq.disconnect()
->>>>>>> 59aaa3d7
             self.rabbitmq.disconnect()
             self.test_rabbit_manager.disconnect()
         except Exception as e:
