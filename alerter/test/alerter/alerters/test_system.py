import copy
import datetime
import json
import logging
import unittest
from queue import Queue
from unittest import mock

import pika
from freezegun import freeze_time

from src.alerter.alerters.system import SystemAlerter
from src.alerter.alerts.system_alerts import (
    OpenFileDescriptorsIncreasedAboveThresholdAlert)
from src.configs.system_alerts import SystemAlertsConfig
from src.message_broker.rabbitmq import RabbitMQApi
from src.utils.constants import ALERT_EXCHANGE, HEALTH_CHECK_EXCHANGE
from src.utils.env import ALERTER_PUBLISHING_QUEUE_SIZE, RABBIT_IP


class TestSystemAlerter(unittest.TestCase):
    def setUp(self) -> None:
        self.dummy_logger = logging.getLogger('Dummy')
        self.dummy_logger.disabled = True
        self.rabbit_ip = RABBIT_IP
        self.alert_input_exchange = ALERT_EXCHANGE
        self.connection_check_time_interval = datetime.timedelta(seconds=0)

        self.rabbitmq = RabbitMQApi(
            self.dummy_logger, self.rabbit_ip,
            connection_check_time_interval=self.connection_check_time_interval)

        self.test_rabbit_manager = RabbitMQApi(
            self.dummy_logger, RABBIT_IP,
            connection_check_time_interval=self.connection_check_time_interval)

        self.alerter_name = 'test_alerter'
        self.system_id = 'test_system_id'
        self.parent_id = 'test_parent_id'
        self.system_name = 'test_system'
        self.last_monitored = 1611619200
        self.publishing_queue = Queue(ALERTER_PUBLISHING_QUEUE_SIZE)
        self.test_routing_key = 'test_alert_router.system'
        self.queue_used = "system_alerter_queue_" + self.parent_id
        self.target_queue_used = "alert_router_queue"
        self.routing_key = "alerter.system." + self.parent_id
        self.bad_routing_key = "alerter.system.not_real"
        self.alert_router_routing_key = 'alert_router.system'
        self.heartbeat_queue = 'heartbeat queue'

        self.heartbeat_test = {
            'component_name': self.alerter_name,
            'is_alive': True,
            'timestamp': datetime.datetime(2012, 1, 1).timestamp()
        }

        """
        ############# Alerts config base configuration ######################
        """
        self.enabled_alert = "True"
        self.critical_threshold_percentage = 95
        self.critical_threshold_seconds = 300
        self.critical_repeat_seconds = 300
        self.critical_enabled = "True"
        self.warning_threshold_percentage = 85
        self.warning_threshold_seconds = 200
        self.warning_enabled = "True"

        self.base_config = {
            "name": "base_percent_config",
            "enabled": self.enabled_alert,
            "parent_id": self.parent_id,
            "critical_threshold": self.critical_threshold_percentage,
            "critical_repeat": self.critical_repeat_seconds,
            "critical_enabled": self.critical_enabled,
            "warning_threshold": self.warning_threshold_percentage,
            "warning_enabled": self.warning_enabled
        }

        self.open_file_descriptors = copy.deepcopy(self.base_config)
        self.open_file_descriptors['name'] = "open_file_descriptors"

        self.system_cpu_usage = copy.deepcopy(self.base_config)
        self.system_cpu_usage['name'] = "system_cpu_usage"

        self.system_storage_usage = copy.deepcopy(self.base_config)
        self.system_storage_usage['name'] = "system_storage_usage"

        self.system_ram_usage = copy.deepcopy(self.base_config)
        self.system_ram_usage['name'] = "system_ram_usage"

        self.system_is_down = copy.deepcopy(self.base_config)
        self.system_is_down['name'] = "system_is_down"
        self.system_is_down['critical_threshold'] = \
            self.critical_threshold_seconds
        self.system_is_down['warning_threshold'] = \
            self.warning_threshold_seconds

        self.system_alerts_config = SystemAlertsConfig(
            self.parent_id,
            self.open_file_descriptors,
            self.system_cpu_usage,
            self.system_storage_usage,
            self.system_ram_usage,
            self.system_is_down
        )
        self.test_system_alerter = SystemAlerter(
            self.alerter_name,
            self.system_alerts_config,
            self.dummy_logger,
            self.rabbitmq,
            ALERTER_PUBLISHING_QUEUE_SIZE
        )

        """
        ############# Alerts config warning alerts disabled ######################
        """

        self.base_config['warning_enabled'] = str(
            not bool(self.warning_enabled))
        self.open_file_descriptors = copy.deepcopy(self.base_config)
        self.open_file_descriptors['name'] = "open_file_descriptors"

        self.system_cpu_usage = copy.deepcopy(self.base_config)
        self.system_cpu_usage['name'] = "system_cpu_usage"

        self.system_storage_usage = copy.deepcopy(self.base_config)
        self.system_storage_usage['name'] = "system_storage_usage"

        self.system_ram_usage = copy.deepcopy(self.base_config)
        self.system_ram_usage['name'] = "system_ram_usage"

        self.system_is_down = copy.deepcopy(self.base_config)
        self.system_is_down['name'] = "system_is_down"
        self.system_is_down['critical_threshold'] = \
            self.critical_threshold_seconds
        self.system_is_down['warning_threshold'] = \
            self.warning_threshold_seconds

        self.system_alerts_config_warnings_disabled = SystemAlertsConfig(
            self.parent_id,
            self.open_file_descriptors,
            self.system_cpu_usage,
            self.system_storage_usage,
            self.system_ram_usage,
            self.system_is_down
        )
        self.test_system_alerter_warnings_disabled = SystemAlerter(
            self.alerter_name,
            self.system_alerts_config_warnings_disabled,
            self.dummy_logger,
            self.rabbitmq,
            ALERTER_PUBLISHING_QUEUE_SIZE
        )

        """
        ############# Alerts config critical alerts disabled ######################
        """
        self.base_config['warning_enabled'] = self.warning_enabled
        self.base_config['critical_enabled'] = str(
            not bool(self.critical_enabled))
        self.open_file_descriptors = copy.deepcopy(self.base_config)
        self.open_file_descriptors['name'] = "open_file_descriptors"

        self.system_cpu_usage = copy.deepcopy(self.base_config)
        self.system_cpu_usage['name'] = "system_cpu_usage"

        self.system_storage_usage = copy.deepcopy(self.base_config)
        self.system_storage_usage['name'] = "system_storage_usage"

        self.system_ram_usage = copy.deepcopy(self.base_config)
        self.system_ram_usage['name'] = "system_ram_usage"

        self.system_is_down = copy.deepcopy(self.base_config)
        self.system_is_down['name'] = "system_is_down"
        self.system_is_down['critical_threshold'] = \
            self.critical_threshold_seconds
        self.system_is_down['warning_threshold'] = \
            self.warning_threshold_seconds

        self.system_alerts_config_critical_disabled = SystemAlertsConfig(
            self.parent_id,
            self.open_file_descriptors,
            self.system_cpu_usage,
            self.system_storage_usage,
            self.system_ram_usage,
            self.system_is_down
        )

        self.test_system_alerter_critical_disabled = SystemAlerter(
            self.alerter_name,
            self.system_alerts_config_critical_disabled,
            self.dummy_logger,
            self.rabbitmq,
            ALERTER_PUBLISHING_QUEUE_SIZE
        )

        """
        ############# Alerts config all alerts disabled ######################
        """
        self.base_config['warning_enabled'] = self.warning_enabled
        self.base_config['critical_enabled'] = self.critical_enabled
        self.base_config['enabled'] = str(not bool(self.enabled_alert))
        self.open_file_descriptors = copy.deepcopy(self.base_config)
        self.open_file_descriptors['name'] = "open_file_descriptors"

        self.system_cpu_usage = copy.deepcopy(self.base_config)
        self.system_cpu_usage['name'] = "system_cpu_usage"

        self.system_storage_usage = copy.deepcopy(self.base_config)
        self.system_storage_usage['name'] = "system_storage_usage"

        self.system_ram_usage = copy.deepcopy(self.base_config)
        self.system_ram_usage['name'] = "system_ram_usage"

        self.system_is_down = copy.deepcopy(self.base_config)
        self.system_is_down['name'] = "system_is_down"
        self.system_is_down['critical_threshold'] = \
            self.critical_threshold_seconds
        self.system_is_down['warning_threshold'] = \
            self.warning_threshold_seconds

        self.system_alerts_config_all_disabled = SystemAlertsConfig(
            self.parent_id,
            self.open_file_descriptors,
            self.system_cpu_usage,
            self.system_storage_usage,
            self.system_ram_usage,
            self.system_is_down
        )

        self.test_system_alerter_all_disabled = SystemAlerter(
            self.alerter_name,
            self.system_alerts_config_all_disabled,
            self.dummy_logger,
            self.rabbitmq,
            ALERTER_PUBLISHING_QUEUE_SIZE
        )

        """
        ################# Metrics Received from Data Transformer ############
        """
        self.warning = "WARNING"
        self.info = "INFO"
        self.critical = "CRITICAL"
        self.error = "ERROR"
        self.none = None
        # Process CPU Seconds Total
        self.current_cpu_sec = 42420.88
        self.previous_cpu_sec = 42400.42
        # Process Memory Usage
        self.current_mem_use = 20.00
        self.previous_mem_use = 10.23
        # Virtual Memory Usage
        self.current_v_mem_use = 735047680.0
        self.previous_v_mem_use = 723312578.0
        self.percent_usage = 40

        self.data_received_error_data = {
            "error": {
                "meta_data": {
                    "system_name": self.system_name,
                    "system_id": self.system_id,
                    "system_parent_id": self.parent_id,
                    "time": self.last_monitored
                },
                "data": {
                    "went_down_at": {
                        "current": self.last_monitored,
                        "previous": self.none
                    }
                },
                "message": "Error message",
                "code": 5004,
            }
        }

        self.data_received_initially_no_alert = {
            "result": {
                "meta_data": {
                    "system_name": self.system_name,
                    "system_id": self.system_id,
                    "system_parent_id": self.parent_id,
                    "last_monitored": self.last_monitored
                },
                "data": {
                    "process_cpu_seconds_total": {
                        "current": self.current_cpu_sec,
                        "previous": self.none
                    },
                    "process_memory_usage": {
                        "current": self.current_mem_use,
                        "previous": self.none
                    },
                    "virtual_memory_usage": {
                        "current": self.current_v_mem_use,
                        "previous": self.none
                    },
                    "open_file_descriptors": {
                        "current": self.percent_usage,
                        "previous": self.none
                    },
                    "system_cpu_usage": {
                        "current": self.percent_usage,
                        "previous": self.none
                    },
                    "system_ram_usage": {
                        "current": self.percent_usage,
                        "previous": self.none
                    },
                    "system_storage_usage": {
                        "current": self.percent_usage,
                        "previous": self.none
                    },
                    "network_receive_bytes_total": {
                        "current": self.none,
                        "previous": self.none,
                    },
                    "network_transmit_bytes_total": {
                        "current": self.none,
                        "previous": self.none
                    },
                    "disk_io_time_seconds_total": {
                        "current": self.none,
                        "previous": self.none,
                    },
                    "network_transmit_bytes_per_second": {
                        "current": self.none,
                        "previous": self.none,
                    },
                    "network_receive_bytes_per_second": {
                        "current": self.none,
                        "previous": self.none
                    },
                    "disk_io_time_seconds_in_interval": {
                        "current": self.none,
                        "previous": self.none,
                    },
                    "went_down_at": {
                        "current": self.none,
                        "previous": self.none
                    }
                }
            }
        }

        self.data_received_initially_warning_alert = \
            copy.deepcopy(self.data_received_initially_no_alert)

        self.data_received_initially_warning_alert[
            'result']['data']['open_file_descriptors']['current'] = \
            self.percent_usage + 46
        self.data_received_initially_warning_alert[
            'result']['data']['system_cpu_usage']['current'] = \
            self.percent_usage + 46
        self.data_received_initially_warning_alert[
            'result']['data']['system_ram_usage']['current'] = \
            self.percent_usage + 46
        self.data_received_initially_warning_alert[
            'result']['data']['system_storage_usage']['current'] = \
            self.percent_usage + 46

        self.data_received_below_warning_threshold = \
            copy.deepcopy(self.data_received_initially_no_alert)

        self.data_received_below_warning_threshold[
            'result']['data']['open_file_descriptors']['previous'] = \
            self.percent_usage + 46
        self.data_received_below_warning_threshold[
            'result']['data']['system_cpu_usage']['previous'] = \
            self.percent_usage + 46
        self.data_received_below_warning_threshold[
            'result']['data']['system_ram_usage']['previous'] = \
            self.percent_usage + 46
        self.data_received_below_warning_threshold[
            'result']['data']['system_storage_usage']['previous'] = \
            self.percent_usage + 46

        self.data_received_initially_critical_alert = \
            copy.deepcopy(self.data_received_initially_no_alert)

        self.data_received_initially_critical_alert[
            'result']['data']['open_file_descriptors']['current'] = \
            self.percent_usage + 56
        self.data_received_initially_critical_alert[
            'result']['data']['system_cpu_usage']['current'] = \
            self.percent_usage + 56
        self.data_received_initially_critical_alert[
            'result']['data']['system_ram_usage']['current'] = \
            self.percent_usage + 56
        self.data_received_initially_critical_alert[
            'result']['data']['system_storage_usage']['current'] = \
            self.percent_usage + 56

        self.data_received_below_critical_above_warning = \
            copy.deepcopy(self.data_received_initially_warning_alert)

        self.data_received_below_critical_above_warning[
            'result']['data']['open_file_descriptors']['previous'] = \
            self.percent_usage + 56
        self.data_received_below_critical_above_warning[
            'result']['data']['system_cpu_usage']['previous'] = \
            self.percent_usage + 56
        self.data_received_below_critical_above_warning[
            'result']['data']['system_ram_usage']['previous'] = \
            self.percent_usage + 56
        self.data_received_below_critical_above_warning[
            'result']['data']['system_storage_usage']['previous'] = \
            self.percent_usage + 56

        # Alert used for rabbitMQ testing
        self.alert = OpenFileDescriptorsIncreasedAboveThresholdAlert(
            self.system_name, self.percent_usage + 46, self.warning,
            self.last_monitored, self.warning, self.parent_id,
            self.system_id
        )
        try:
            self.test_system_alerter.rabbitmq.connect()
            self.test_system_alerter.rabbitmq.exchange_declare(
                HEALTH_CHECK_EXCHANGE, 'topic', False, True, False, False)
            self.test_system_alerter.rabbitmq.exchange_declare(
                    ALERT_EXCHANGE, 'topic', False, True, False, False)
        except Exception as e:
            print("Setup failed: {}".format(e))

    def tearDown(self) -> None:
        # Delete any queues and exchanges which are common across many tests
        try:
            self.test_system_alerter.rabbitmq.connect()
            self.test_rabbit_manager.connect()
<<<<<<< HEAD
=======

>>>>>>> 732a1be2
            # Declare the queues incase they aren't there, not to error
            self.test_system_alerter.rabbitmq.queue_declare(
                queue=self.target_queue_used, durable=True, exclusive=False,
                auto_delete=False, passive=False
            )
            self.test_system_alerter.rabbitmq.queue_declare(
                queue=self.queue_used, durable=True, exclusive=False,
                auto_delete=False, passive=False
            )

            self.test_system_alerter.rabbitmq.queue_purge(self.queue_used)
            self.test_system_alerter.rabbitmq.queue_purge(
                self.target_queue_used)
            self.test_system_alerter.rabbitmq.queue_delete(self.queue_used)
            self.test_system_alerter.rabbitmq.queue_delete(
                self.target_queue_used)
            self.test_system_alerter.rabbitmq.exchange_delete(
                HEALTH_CHECK_EXCHANGE)
            self.test_system_alerter.rabbitmq.exchange_delete(ALERT_EXCHANGE)
            self.test_system_alerter.rabbitmq.disconnect()
            self.test_rabbit_manager.disconnect()
        except Exception as e:
            print("Test failed: {}".format(e))

        self.dummy_logger = None
        self.rabbitmq = None
        self.publishing_queue = None
        self.test_system_alerter = None
        self.test_system_alerter_warnings_disabled = None
        self.test_system_alerter_critical_disabled = None
        self.test_system_alerter_all_disabled = None
        self.system_alerts_config = None
        self.system_alerts_config_warnings_disabled = None
        self.system_alerts_config_critical_disabled = None
        self.system_alerts_config_all_disabled = None
        self.test_system_alerter = None

    def test_returns_alerter_name_as_str(self) -> None:
        self.assertEqual(self.alerter_name, self.test_system_alerter.__str__())

    def test_returns_alerter_name(self) -> None:
        self.assertEqual(self.alerter_name,
                         self.test_system_alerter.alerter_name)

    def test_returns_logger(self) -> None:
        self.assertEqual(self.dummy_logger, self.test_system_alerter.logger)

    def test_returns_publishing_queue_size(self) -> None:
        self.assertEqual(self.publishing_queue.qsize(),
                         self.test_system_alerter.publishing_queue.qsize())

    def test_returns_alerts_configs_from_alerter(self) -> None:
        self.assertEqual(self.system_alerts_config,
                         self.test_system_alerter.alerts_configs)

    """
    ###################### Tests without using RabbitMQ #######################
    """

    @mock.patch.object(SystemAlerter, "_classify_alert")
    def test_alerts_initial_run_no_alerts_count_classify_alert(
            self, mock_classify_alert) -> None:
        data_for_alerting = []
        data = self.data_received_initially_no_alert['result']['data']
        meta_data = self.data_received_initially_no_alert['result']['meta_data']
        self.test_system_alerter._create_state_for_system(self.system_id)
        self.test_system_alerter._process_results(
            data, meta_data, data_for_alerting)
        try:
            self.assertEqual(4, mock_classify_alert.call_count)
        except AssertionError as e:
            self.fail("Test failed: {}".format(e))

    """
    ############## 1st run no increase/decrease alerts
    """

    @mock.patch(
        "src.alerter.alerters.system.OpenFileDescriptorsIncreasedAboveThresholdAlert",
        autospec=True)
    def test_open_file_descriptors_initial_run_no_increase_alerts(
            self, mock_percentage_usage) -> None:
        data_for_alerting = []
        data = self.data_received_initially_no_alert['result']['data']
        meta_data = self.data_received_initially_no_alert['result']['meta_data']
        self.test_system_alerter._create_state_for_system(self.system_id)
        self.test_system_alerter._process_results(
            data, meta_data, data_for_alerting)
        try:
            mock_percentage_usage.assert_not_called()
            self.assertEqual(0, len(data_for_alerting))
        except AssertionError as e:
            self.fail("Test failed: {}".format(e))

    @mock.patch(
        "src.alerter.alerters.system.OpenFileDescriptorsDecreasedBelowThresholdAlert",
        autospec=True)
    def test_open_file_descriptors_initial_run_no_decrease_alerts(
            self, mock_percentage_usage) -> None:
        data_for_alerting = []
        data = self.data_received_initially_no_alert['result']['data']
        meta_data = self.data_received_initially_no_alert['result']['meta_data']
        self.test_system_alerter._create_state_for_system(self.system_id)
        self.test_system_alerter._process_results(
            data, meta_data, data_for_alerting)
        try:
            mock_percentage_usage.assert_not_called()
            self.assertEqual(0, len(data_for_alerting))
        except AssertionError as e:
            self.fail("Test failed: {}".format(e))

    @mock.patch(
        "src.alerter.alerters.system.SystemCPUUsageIncreasedAboveThresholdAlert",
        autospec=True)
    def test_system_cpu_usage_initial_run_no_increase_alerts(
            self, mock_percentage_usage) -> None:
        data_for_alerting = []
        data = self.data_received_initially_no_alert['result']['data']
        meta_data = self.data_received_initially_no_alert['result']['meta_data']
        self.test_system_alerter._create_state_for_system(self.system_id)
        self.test_system_alerter._process_results(
            data, meta_data, data_for_alerting)
        try:
            mock_percentage_usage.assert_not_called()
            self.assertEqual(0, len(data_for_alerting))
        except AssertionError as e:
            self.fail("Test failed: {}".format(e))

    @mock.patch(
        "src.alerter.alerters.system.SystemCPUUsageDecreasedBelowThresholdAlert",
        autospec=True)
    def test_system_cpu_usage_initial_run_no_decrease_alerts(
            self, mock_percentage_usage) -> None:
        data_for_alerting = []
        data = self.data_received_initially_no_alert['result']['data']
        meta_data = self.data_received_initially_no_alert['result']['meta_data']
        self.test_system_alerter._create_state_for_system(self.system_id)
        self.test_system_alerter._process_results(
            data, meta_data, data_for_alerting)
        try:
            mock_percentage_usage.assert_not_called()
            self.assertEqual(0, len(data_for_alerting))
        except AssertionError as e:
            self.fail("Test failed: {}".format(e))

    @mock.patch(
        "src.alerter.alerters.system.SystemRAMUsageIncreasedAboveThresholdAlert",
        autospec=True)
    def test_system_ram_usage_initial_run_no_increase_alerts(
            self, mock_percentage_usage) -> None:
        data_for_alerting = []
        data = self.data_received_initially_no_alert['result']['data']
        meta_data = self.data_received_initially_no_alert['result']['meta_data']
        self.test_system_alerter._create_state_for_system(self.system_id)
        self.test_system_alerter._process_results(
            data, meta_data, data_for_alerting)
        try:
            mock_percentage_usage.assert_not_called()
            self.assertEqual(0, len(data_for_alerting))
        except AssertionError as e:
            self.fail("Test failed: {}".format(e))

    @mock.patch(
        "src.alerter.alerters.system.SystemRAMUsageDecreasedBelowThresholdAlert",
        autospec=True)
    def test_system_ram_usage_initial_run_no_decrease_alerts(
            self, mock_percentage_usage) -> None:
        data_for_alerting = []
        data = self.data_received_initially_no_alert['result']['data']
        meta_data = self.data_received_initially_no_alert['result']['meta_data']
        self.test_system_alerter._create_state_for_system(self.system_id)
        self.test_system_alerter._process_results(
            data, meta_data, data_for_alerting)
        try:
            mock_percentage_usage.assert_not_called()
            self.assertEqual(0, len(data_for_alerting))
        except AssertionError as e:
            self.fail("Test failed: {}".format(e))

    @mock.patch(
        "src.alerter.alerters.system.SystemStorageUsageIncreasedAboveThresholdAlert",
        autospec=True)
    def test_system_storage_usage_initial_run_no_increase_alerts(
            self, mock_percentage_usage) -> None:
        data_for_alerting = []
        data = self.data_received_initially_no_alert['result']['data']
        meta_data = self.data_received_initially_no_alert['result']['meta_data']
        self.test_system_alerter._create_state_for_system(self.system_id)
        self.test_system_alerter._process_results(
            data, meta_data, data_for_alerting)
        try:
            mock_percentage_usage.assert_not_called()
            self.assertEqual(0, len(data_for_alerting))
        except AssertionError as e:
            self.fail("Test failed: {}".format(e))

    @mock.patch(
        "src.alerter.alerters.system.SystemStorageUsageDecreasedBelowThresholdAlert",
        autospec=True)
    def test_system_storage_usage_initial_run_no_decrease_alerts(
            self, mock_percentage_usage) -> None:
        data_for_alerting = []
        data = self.data_received_initially_no_alert['result']['data']
        meta_data = self.data_received_initially_no_alert['result']['meta_data']
        self.test_system_alerter._create_state_for_system(self.system_id)
        self.test_system_alerter._process_results(
            data, meta_data, data_for_alerting)
        try:
            mock_percentage_usage.assert_not_called()
            self.assertEqual(0, len(data_for_alerting))
        except AssertionError as e:
            self.fail("Test failed: {}".format(e))

    """
    ########### 1st run increase/decrease alerts, 2nd run no increase/decrease alerts
    """

    @mock.patch(
        "src.alerter.alerters.system.OpenFileDescriptorsIncreasedAboveThresholdAlert",
        autospec=True)
    def test_open_file_descriptors_initial_run_no_increase_alerts_then_no_increase_alerts(
            self, mock_percentage_usage) -> None:
        data_for_alerting = []
        data = self.data_received_initially_no_alert['result']['data']
        meta_data = self.data_received_initially_no_alert['result']['meta_data']
        self.test_system_alerter._create_state_for_system(self.system_id)
        self.test_system_alerter._process_results(
            data, meta_data, data_for_alerting)
        try:
            mock_percentage_usage.assert_not_called()
            self.assertEqual(0, len(data_for_alerting))
        except AssertionError as e:
            self.fail("Test failed: {}".format(e))

        self.test_system_alerter._create_state_for_system(self.system_id)
        self.test_system_alerter._process_results(
            data, meta_data, data_for_alerting)
        try:
            mock_percentage_usage.assert_not_called()
            self.assertEqual(0, len(data_for_alerting))
        except AssertionError as e:
            self.fail("Test failed: {}".format(e))

    @mock.patch(
        "src.alerter.alerters.system.OpenFileDescriptorsDecreasedBelowThresholdAlert",
        autospec=True)
    def test_open_file_descriptors_initial_run_no_decrease_alerts_then_no_decrease_alerts(
            self, mock_percentage_usage) -> None:
        data_for_alerting = []
        data = self.data_received_initially_no_alert['result']['data']
        meta_data = self.data_received_initially_no_alert['result']['meta_data']
        self.test_system_alerter._create_state_for_system(self.system_id)
        self.test_system_alerter._process_results(
            data, meta_data, data_for_alerting)
        try:
            mock_percentage_usage.assert_not_called()
            self.assertEqual(0, len(data_for_alerting))
        except AssertionError as e:
            self.fail("Test failed: {}".format(e))

        self.test_system_alerter._create_state_for_system(self.system_id)
        self.test_system_alerter._process_results(
            data, meta_data, data_for_alerting)
        try:
            mock_percentage_usage.assert_not_called()
            self.assertEqual(0, len(data_for_alerting))
        except AssertionError as e:
            self.fail("Test failed: {}".format(e))

    @mock.patch(
        "src.alerter.alerters.system.SystemCPUUsageIncreasedAboveThresholdAlert",
        autospec=True)
    def test_system_cpu_usage_initial_run_no_increase_alerts_then_no_increase_alerts(
            self, mock_percentage_usage) -> None:
        data_for_alerting = []
        data = self.data_received_initially_no_alert['result']['data']
        meta_data = self.data_received_initially_no_alert['result']['meta_data']
        self.test_system_alerter._create_state_for_system(self.system_id)
        self.test_system_alerter._process_results(
            data, meta_data, data_for_alerting)
        try:
            mock_percentage_usage.assert_not_called()
            self.assertEqual(0, len(data_for_alerting))
        except AssertionError as e:
            self.fail("Test failed: {}".format(e))

        self.test_system_alerter._create_state_for_system(self.system_id)
        self.test_system_alerter._process_results(
            data, meta_data, data_for_alerting)
        try:
            mock_percentage_usage.assert_not_called()
            self.assertEqual(0, len(data_for_alerting))
        except AssertionError as e:
            self.fail("Test failed: {}".format(e))

    @mock.patch(
        "src.alerter.alerters.system.SystemCPUUsageDecreasedBelowThresholdAlert",
        autospec=True)
    def test_system_cpu_usage_initial_run_no_decrease_then_no_decrease_alerts(
            self, mock_percentage_usage) -> None:
        data_for_alerting = []
        data = self.data_received_initially_no_alert['result']['data']
        meta_data = self.data_received_initially_no_alert['result']['meta_data']
        self.test_system_alerter._create_state_for_system(self.system_id)
        self.test_system_alerter._process_results(
            data, meta_data, data_for_alerting)
        try:
            mock_percentage_usage.assert_not_called()
            self.assertEqual(0, len(data_for_alerting))
        except AssertionError as e:
            self.fail("Test failed: {}".format(e))

        self.test_system_alerter._create_state_for_system(self.system_id)
        self.test_system_alerter._process_results(
            data, meta_data, data_for_alerting)
        try:
            mock_percentage_usage.assert_not_called()
            self.assertEqual(0, len(data_for_alerting))
        except AssertionError as e:
            self.fail("Test failed: {}".format(e))

    @mock.patch(
        "src.alerter.alerters.system.SystemRAMUsageIncreasedAboveThresholdAlert",
        autospec=True)
    def test_system_ram_usage_initial_run_no_increase_alerts_then_no_increase_alerts(
            self, mock_percentage_usage) -> None:
        data_for_alerting = []
        data = self.data_received_initially_no_alert['result']['data']
        meta_data = self.data_received_initially_no_alert['result']['meta_data']
        self.test_system_alerter._create_state_for_system(self.system_id)
        self.test_system_alerter._process_results(
            data, meta_data, data_for_alerting)
        try:
            mock_percentage_usage.assert_not_called()
            self.assertEqual(0, len(data_for_alerting))
        except AssertionError as e:
            self.fail("Test failed: {}".format(e))

        self.test_system_alerter._create_state_for_system(self.system_id)
        self.test_system_alerter._process_results(
            data, meta_data, data_for_alerting)
        try:
            mock_percentage_usage.assert_not_called()
            self.assertEqual(0, len(data_for_alerting))
        except AssertionError as e:
            self.fail("Test failed: {}".format(e))

    @mock.patch(
        "src.alerter.alerters.system.SystemRAMUsageDecreasedBelowThresholdAlert",
        autospec=True)
    def test_system_ram_usage_initial_run_no_decrease_alerts_then_no_decrease_alerts(
            self, mock_percentage_usage) -> None:
        data_for_alerting = []
        data = self.data_received_initially_no_alert['result']['data']
        meta_data = self.data_received_initially_no_alert['result']['meta_data']
        self.test_system_alerter._create_state_for_system(self.system_id)
        self.test_system_alerter._process_results(
            data, meta_data, data_for_alerting)
        try:
            mock_percentage_usage.assert_not_called()
            self.assertEqual(0, len(data_for_alerting))
        except AssertionError as e:
            self.fail("Test failed: {}".format(e))

        self.test_system_alerter._create_state_for_system(self.system_id)
        self.test_system_alerter._process_results(
            data, meta_data, data_for_alerting)
        try:
            mock_percentage_usage.assert_not_called()
            self.assertEqual(0, len(data_for_alerting))
        except AssertionError as e:
            self.fail("Test failed: {}".format(e))

    @mock.patch(
        "src.alerter.alerters.system.SystemStorageUsageIncreasedAboveThresholdAlert",
        autospec=True)
    def test_system_storage_usage_initial_run_no_increase_alerts_then_no_increase_alerts(
            self, mock_percentage_usage) -> None:
        data_for_alerting = []
        data = self.data_received_initially_no_alert['result']['data']
        meta_data = self.data_received_initially_no_alert['result']['meta_data']
        self.test_system_alerter._create_state_for_system(self.system_id)
        self.test_system_alerter._process_results(
            data, meta_data, data_for_alerting)
        try:
            mock_percentage_usage.assert_not_called()
            self.assertEqual(0, len(data_for_alerting))
        except AssertionError as e:
            self.fail("Test failed: {}".format(e))

        self.test_system_alerter._create_state_for_system(self.system_id)
        self.test_system_alerter._process_results(
            data, meta_data, data_for_alerting)
        try:
            mock_percentage_usage.assert_not_called()
            self.assertEqual(0, len(data_for_alerting))
        except AssertionError as e:
            self.fail("Test failed: {}".format(e))

    @mock.patch(
        "src.alerter.alerters.system.SystemStorageUsageDecreasedBelowThresholdAlert",
        autospec=True)
    def test_system_storage_usage_initial_run_no_decrease_alerts_then_no_decrease_alerts(
            self, mock_percentage_usage) -> None:
        data_for_alerting = []
        data = self.data_received_initially_no_alert['result']['data']
        meta_data = self.data_received_initially_no_alert['result']['meta_data']
        self.test_system_alerter._create_state_for_system(self.system_id)
        self.test_system_alerter._process_results(
            data, meta_data, data_for_alerting)
        try:
            mock_percentage_usage.assert_not_called()
            self.assertEqual(0, len(data_for_alerting))
        except AssertionError as e:
            self.fail("Test failed: {}".format(e))

        self.test_system_alerter._create_state_for_system(self.system_id)
        self.test_system_alerter._process_results(
            data, meta_data, data_for_alerting)
        try:
            mock_percentage_usage.assert_not_called()
            self.assertEqual(0, len(data_for_alerting))
        except AssertionError as e:
            self.fail("Test failed: {}".format(e))

    @mock.patch(
        "src.alerter.alerters.system.OpenFileDescriptorsIncreasedAboveThresholdAlert",
        autospec=True)
    @mock.patch(
        "src.alerter.alerters.system.SystemCPUUsageIncreasedAboveThresholdAlert",
        autospec=True)
    @mock.patch(
        "src.alerter.alerters.system.SystemRAMUsageIncreasedAboveThresholdAlert",
        autospec=True)
    @mock.patch(
        "src.alerter.alerters.system.SystemStorageUsageIncreasedAboveThresholdAlert",
        autospec=True)
    @mock.patch(
        "src.alerter.alerters.system.OpenFileDescriptorsDecreasedBelowThresholdAlert",
        autospec=True)
    @mock.patch(
        "src.alerter.alerters.system.SystemCPUUsageDecreasedBelowThresholdAlert",
        autospec=True)
    @mock.patch(
        "src.alerter.alerters.system.SystemRAMUsageDecreasedBelowThresholdAlert",
        autospec=True)
    @mock.patch(
        "src.alerter.alerters.system.SystemStorageUsageDecreasedBelowThresholdAlert",
        autospec=True)
    def test_all_alerts_classification_no_alerts_then_no_alerts(
            self, mock_system_storage_usage_decrease,
            mock_system_ram_usage_decrease, mock_cpu_usage_decrease,
            mock_open_file_usage_decrease, mock_system_storage_usage_increase,
            mock_system_ram_usage_increase, mock_cpu_usage_increase,
            mock_open_file_usage_increase) -> None:
        data_for_alerting = []
        data = self.data_received_initially_no_alert['result']['data']
        meta_data = self.data_received_initially_no_alert['result']['meta_data']
        self.test_system_alerter._create_state_for_system(self.system_id)
        self.test_system_alerter._process_results(
            data, meta_data, data_for_alerting)
        try:
            mock_system_storage_usage_increase.assert_not_called()
            mock_system_ram_usage_increase.assert_not_called()
            mock_cpu_usage_increase.assert_not_called()
            mock_open_file_usage_increase.assert_not_called()
            mock_system_storage_usage_decrease.assert_not_called()
            mock_system_ram_usage_decrease.assert_not_called()
            mock_cpu_usage_decrease.assert_not_called()
            mock_open_file_usage_decrease.assert_not_called()
            self.assertEqual(0, len(data_for_alerting))
        except AssertionError as e:
            self.fail("Test failed: {}".format(e))

        self.test_system_alerter._create_state_for_system(self.system_id)
        self.test_system_alerter._process_results(
            data, meta_data, data_for_alerting)
        try:
            mock_system_storage_usage_increase.assert_not_called()
            mock_system_ram_usage_increase.assert_not_called()
            mock_cpu_usage_increase.assert_not_called()
            mock_open_file_usage_increase.assert_not_called()
            mock_system_storage_usage_decrease.assert_not_called()
            mock_system_ram_usage_decrease.assert_not_called()
            mock_cpu_usage_decrease.assert_not_called()
            mock_open_file_usage_decrease.assert_not_called()
            self.assertEqual(0, len(data_for_alerting))
        except AssertionError as e:
            self.fail("Test failed: {}".format(e))

    """
    ####### 1st run no alerts on increase/decrease, 2nd run warning alert on increase
    """

    @mock.patch(
        "src.alerter.alerters.system.OpenFileDescriptorsIncreasedAboveThresholdAlert",
        autospec=True)
    def test_open_file_descriptors_initial_run_no_increase_alerts_then_warning_alert(
            self, mock_percentage_usage) -> None:
        data_for_alerting = []
        data = self.data_received_initially_no_alert['result']['data']
        meta_data = self.data_received_initially_no_alert['result']['meta_data']
        self.test_system_alerter._create_state_for_system(self.system_id)
        self.test_system_alerter._process_results(
            data, meta_data, data_for_alerting)
        try:
            mock_percentage_usage.assert_not_called()
            self.assertEqual(0, len(data_for_alerting))
        except AssertionError as e:
            self.fail("Test failed: {}".format(e))

        data['open_file_descriptors']['current'] = self.percent_usage + 46
        self.test_system_alerter._create_state_for_system(self.system_id)
        self.test_system_alerter._process_results(
            data, meta_data, data_for_alerting)
        try:
            mock_percentage_usage.assert_called_once_with(
                self.system_name, data['open_file_descriptors']['current'],
                self.warning, meta_data['last_monitored'], self.warning,
                self.parent_id, self.system_id
            )
            self.assertEqual(1, len(data_for_alerting))
        except AssertionError as e:
            self.fail("Test failed: {}".format(e))

    @mock.patch(
        "src.alerter.alerters.system.OpenFileDescriptorsDecreasedBelowThresholdAlert",
        autospec=True)
    def test_open_file_descriptors_initial_run_no_decrease_alerts_then_no_decrease_alerts_on_warning_alert(
            self, mock_percentage_usage) -> None:
        data_for_alerting = []
        data = self.data_received_initially_no_alert['result']['data']
        meta_data = self.data_received_initially_no_alert['result']['meta_data']
        self.test_system_alerter._create_state_for_system(self.system_id)
        self.test_system_alerter._process_results(
            data, meta_data, data_for_alerting)
        try:
            mock_percentage_usage.assert_not_called()
            self.assertEqual(0, len(data_for_alerting))
        except AssertionError as e:
            self.fail("Test failed: {}".format(e))

        data['open_file_descriptors']['current'] = self.percent_usage + 46
        self.test_system_alerter._create_state_for_system(self.system_id)
        self.test_system_alerter._process_results(
            data, meta_data, data_for_alerting)
        try:
            mock_percentage_usage.assert_not_called()
            self.assertEqual(1, len(data_for_alerting))
        except AssertionError as e:
            self.fail("Test failed: {}".format(e))

    @mock.patch(
        "src.alerter.alerters.system.SystemCPUUsageIncreasedAboveThresholdAlert",
        autospec=True)
    def test_system_cpu_usage_initial_run_no_increase_alerts_then_warning_alert(
            self, mock_percentage_usage) -> None:
        data_for_alerting = []
        data = self.data_received_initially_no_alert['result']['data']
        meta_data = self.data_received_initially_no_alert['result']['meta_data']
        self.test_system_alerter._create_state_for_system(self.system_id)
        self.test_system_alerter._process_results(
            data, meta_data, data_for_alerting)
        try:
            mock_percentage_usage.assert_not_called()
            self.assertEqual(0, len(data_for_alerting))
        except AssertionError as e:
            self.fail("Test failed: {}".format(e))

        data['system_cpu_usage']['current'] = self.percent_usage + 46
        self.test_system_alerter._create_state_for_system(self.system_id)
        self.test_system_alerter._process_results(
            data, meta_data, data_for_alerting)
        try:
            mock_percentage_usage.assert_called_once_with(
                self.system_name, data['system_cpu_usage']['current'],
                self.warning, meta_data['last_monitored'], self.warning,
                self.parent_id, self.system_id
            )
            self.assertEqual(1, len(data_for_alerting))
        except AssertionError as e:
            self.fail("Test failed: {}".format(e))

    @mock.patch(
        "src.alerter.alerters.system.SystemCPUUsageDecreasedBelowThresholdAlert",
        autospec=True)
    def test_system_cpu_usage_initial_run_no_decrease_then_no_decrease_alerts_on_warning_alert(
            self, mock_percentage_usage) -> None:
        data_for_alerting = []
        data = self.data_received_initially_no_alert['result']['data']
        meta_data = self.data_received_initially_no_alert['result']['meta_data']
        self.test_system_alerter._create_state_for_system(self.system_id)
        self.test_system_alerter._process_results(
            data, meta_data, data_for_alerting)
        try:
            mock_percentage_usage.assert_not_called()
            self.assertEqual(0, len(data_for_alerting))
        except AssertionError as e:
            self.fail("Test failed: {}".format(e))

        data['system_cpu_usage']['current'] = self.percent_usage + 46
        self.test_system_alerter._create_state_for_system(self.system_id)
        self.test_system_alerter._process_results(
            data, meta_data, data_for_alerting)
        try:
            mock_percentage_usage.assert_not_called()
            self.assertEqual(1, len(data_for_alerting))
        except AssertionError as e:
            self.fail("Test failed: {}".format(e))

    @mock.patch(
        "src.alerter.alerters.system.SystemRAMUsageIncreasedAboveThresholdAlert",
        autospec=True)
    def test_system_ram_usage_initial_run_no_increase_alerts_then_warning_alert(
            self, mock_percentage_usage) -> None:
        data_for_alerting = []
        data = self.data_received_initially_no_alert['result']['data']
        meta_data = self.data_received_initially_no_alert['result']['meta_data']
        self.test_system_alerter._create_state_for_system(self.system_id)
        self.test_system_alerter._process_results(
            data, meta_data, data_for_alerting)
        try:
            mock_percentage_usage.assert_not_called()
            self.assertEqual(0, len(data_for_alerting))
        except AssertionError as e:
            self.fail("Test failed: {}".format(e))

        data['system_ram_usage']['current'] = self.percent_usage + 46
        self.test_system_alerter._create_state_for_system(self.system_id)
        self.test_system_alerter._process_results(
            data, meta_data, data_for_alerting)
        try:
            mock_percentage_usage.assert_called_once_with(
                self.system_name, data['system_ram_usage']['current'],
                self.warning, meta_data['last_monitored'], self.warning,
                self.parent_id, self.system_id
            )
            self.assertEqual(1, len(data_for_alerting))
        except AssertionError as e:
            self.fail("Test failed: {}".format(e))

    @mock.patch(
        "src.alerter.alerters.system.SystemRAMUsageDecreasedBelowThresholdAlert",
        autospec=True)
    def test_system_ram_usage_initial_run_no_decrease_alerts_then_no_decrease_alerts_on_warning_alert(
            self, mock_percentage_usage) -> None:
        data_for_alerting = []
        data = self.data_received_initially_no_alert['result']['data']
        meta_data = self.data_received_initially_no_alert['result']['meta_data']
        self.test_system_alerter._create_state_for_system(self.system_id)
        self.test_system_alerter._process_results(
            data, meta_data, data_for_alerting)
        try:
            mock_percentage_usage.assert_not_called()
            self.assertEqual(0, len(data_for_alerting))
        except AssertionError as e:
            self.fail("Test failed: {}".format(e))

        data['system_ram_usage']['current'] = self.percent_usage + 46
        self.test_system_alerter._create_state_for_system(self.system_id)
        self.test_system_alerter._process_results(
            data, meta_data, data_for_alerting)
        try:
            mock_percentage_usage.assert_not_called()
            self.assertEqual(1, len(data_for_alerting))
        except AssertionError as e:
            self.fail("Test failed: {}".format(e))

    @mock.patch(
        "src.alerter.alerters.system.SystemStorageUsageIncreasedAboveThresholdAlert",
        autospec=True)
    def test_system_storage_usage_initial_run_no_increase_alerts_then_warning_alert(
            self, mock_percentage_usage) -> None:
        data_for_alerting = []
        data = self.data_received_initially_no_alert['result']['data']
        meta_data = self.data_received_initially_no_alert['result']['meta_data']
        self.test_system_alerter._create_state_for_system(self.system_id)
        self.test_system_alerter._process_results(
            data, meta_data, data_for_alerting)
        try:
            mock_percentage_usage.assert_not_called()
            self.assertEqual(0, len(data_for_alerting))
        except AssertionError as e:
            self.fail("Test failed: {}".format(e))

        data['system_storage_usage']['current'] = self.percent_usage + 46
        self.test_system_alerter._create_state_for_system(self.system_id)
        self.test_system_alerter._process_results(
            data, meta_data, data_for_alerting)
        try:
            mock_percentage_usage.assert_called_once_with(
                self.system_name, data['system_storage_usage']['current'],
                self.warning, meta_data['last_monitored'], self.warning,
                self.parent_id, self.system_id
            )
            self.assertEqual(1, len(data_for_alerting))
        except AssertionError as e:
            self.fail("Test failed: {}".format(e))

    @mock.patch(
        "src.alerter.alerters.system.SystemStorageUsageDecreasedBelowThresholdAlert",
        autospec=True)
    def test_system_storage_usage_initial_run_no_decrease_alerts_then_no_decrease_alerts_on_warning_alert(
            self, mock_percentage_usage) -> None:
        data_for_alerting = []
        data = self.data_received_initially_no_alert['result']['data']
        meta_data = self.data_received_initially_no_alert['result']['meta_data']
        self.test_system_alerter._create_state_for_system(self.system_id)
        self.test_system_alerter._process_results(
            data, meta_data, data_for_alerting)
        try:
            mock_percentage_usage.assert_not_called()
            self.assertEqual(0, len(data_for_alerting))
        except AssertionError as e:
            self.fail("Test failed: {}".format(e))

        data['system_storage_usage']['current'] = self.percent_usage + 46
        self.test_system_alerter._create_state_for_system(self.system_id)
        self.test_system_alerter._process_results(
            data, meta_data, data_for_alerting)
        try:
            mock_percentage_usage.assert_not_called()
            self.assertEqual(1, len(data_for_alerting))
        except AssertionError as e:
            self.fail("Test failed: {}".format(e))

    @mock.patch(
        "src.alerter.alerters.system.OpenFileDescriptorsIncreasedAboveThresholdAlert",
        autospec=True)
    @mock.patch(
        "src.alerter.alerters.system.SystemCPUUsageIncreasedAboveThresholdAlert",
        autospec=True)
    @mock.patch(
        "src.alerter.alerters.system.SystemRAMUsageIncreasedAboveThresholdAlert",
        autospec=True)
    @mock.patch(
        "src.alerter.alerters.system.SystemStorageUsageIncreasedAboveThresholdAlert",
        autospec=True)
    @mock.patch(
        "src.alerter.alerters.system.OpenFileDescriptorsDecreasedBelowThresholdAlert",
        autospec=True)
    @mock.patch(
        "src.alerter.alerters.system.SystemCPUUsageDecreasedBelowThresholdAlert",
        autospec=True)
    @mock.patch(
        "src.alerter.alerters.system.SystemRAMUsageDecreasedBelowThresholdAlert",
        autospec=True)
    @mock.patch(
        "src.alerter.alerters.system.SystemStorageUsageDecreasedBelowThresholdAlert",
        autospec=True)
    def test_alerts_classification_run_no_alerts_then_warning_alerts(
            self, mock_system_storage_usage_decrease,
            mock_system_ram_usage_decrease, mock_cpu_usage_decrease,
            mock_open_file_usage_decrease, mock_system_storage_usage_increase,
            mock_system_ram_usage_increase, mock_cpu_usage_increase,
            mock_open_file_usage_increase) -> None:

        data_for_alerting = []
        data = self.data_received_initially_no_alert['result']['data']
        meta_data = self.data_received_initially_no_alert['result']['meta_data']
        self.test_system_alerter._create_state_for_system(self.system_id)
        self.test_system_alerter._process_results(
            data, meta_data, data_for_alerting)
        try:
            mock_system_storage_usage_increase.assert_not_called()
            mock_system_ram_usage_increase.assert_not_called()
            mock_cpu_usage_increase.assert_not_called()
            mock_open_file_usage_increase.assert_not_called()
            mock_system_storage_usage_decrease.assert_not_called()
            mock_system_ram_usage_decrease.assert_not_called()
            mock_cpu_usage_decrease.assert_not_called()
            mock_open_file_usage_decrease.assert_not_called()
            self.assertEqual(0, len(data_for_alerting))
        except AssertionError as e:
            self.fail("Test failed: {}".format(e))

        data = self.data_received_initially_warning_alert['result']['data']
        meta_data = self.data_received_initially_warning_alert['result'][
            'meta_data']
        self.test_system_alerter._create_state_for_system(self.system_id)
        self.test_system_alerter._process_results(
            data, meta_data, data_for_alerting)
        try:
            mock_system_storage_usage_increase.assert_called_once_with(
                self.system_name, data['system_storage_usage']['current'],
                self.warning, meta_data['last_monitored'], self.warning,
                self.parent_id, self.system_id
            )
            mock_system_ram_usage_increase.assert_called_once_with(
                self.system_name, data['system_ram_usage']['current'],
                self.warning, meta_data['last_monitored'], self.warning,
                self.parent_id, self.system_id
            )
            mock_cpu_usage_increase.assert_called_once_with(
                self.system_name, data['system_cpu_usage']['current'],
                self.warning, meta_data['last_monitored'], self.warning,
                self.parent_id, self.system_id
            )
            mock_open_file_usage_increase.assert_called_once_with(
                self.system_name, data['open_file_descriptors']['current'],
                self.warning, meta_data['last_monitored'], self.warning,
                self.parent_id, self.system_id
            )
            mock_system_storage_usage_decrease.assert_not_called()
            mock_system_ram_usage_decrease.assert_not_called()
            mock_cpu_usage_decrease.assert_not_called()
            mock_open_file_usage_decrease.assert_not_called()
            self.assertEqual(4, len(data_for_alerting))
        except AssertionError as e:
            self.fail("Test failed: {}".format(e))

    """
    1st run no increase/decrease alerts, 2nd run critical increase alerts
    """

    @mock.patch(
        "src.alerter.alerters.system.OpenFileDescriptorsIncreasedAboveThresholdAlert",
        autospec=True)
    def test_open_file_descriptors_initial_run_no_increase_alerts_then_critical_alert(
            self, mock_percentage_usage) -> None:
        data_for_alerting = []
        data = self.data_received_initially_no_alert['result']['data']
        meta_data = self.data_received_initially_no_alert['result']['meta_data']
        self.test_system_alerter._create_state_for_system(self.system_id)
        self.test_system_alerter._process_results(
            data, meta_data, data_for_alerting)
        try:
            mock_percentage_usage.assert_not_called()
            self.assertEqual(0, len(data_for_alerting))
        except AssertionError as e:
            self.fail("Test failed: {}".format(e))

        data['open_file_descriptors']['current'] = self.percent_usage + 56
        self.test_system_alerter._create_state_for_system(self.system_id)
        self.test_system_alerter._process_results(
            data, meta_data, data_for_alerting)
        try:
            mock_percentage_usage.assert_called_once_with(
                self.system_name, data['open_file_descriptors']['current'],
                self.critical, meta_data['last_monitored'], self.critical,
                self.parent_id, self.system_id
            )
            self.assertEqual(1, len(data_for_alerting))
        except AssertionError as e:
            self.fail("Test failed: {}".format(e))

    @mock.patch(
        "src.alerter.alerters.system.OpenFileDescriptorsDecreasedBelowThresholdAlert",
        autospec=True)
    def test_open_file_descriptors_initial_run_no_decrease_alerts_then_no_decrease_alerts_on_critical_alert(
            self, mock_percentage_usage) -> None:
        data_for_alerting = []
        data = self.data_received_initially_no_alert['result']['data']
        meta_data = self.data_received_initially_no_alert['result']['meta_data']
        self.test_system_alerter._create_state_for_system(self.system_id)
        self.test_system_alerter._process_results(
            data, meta_data, data_for_alerting)
        try:
            mock_percentage_usage.assert_not_called()
            self.assertEqual(0, len(data_for_alerting))
        except AssertionError as e:
            self.fail("Test failed: {}".format(e))

        data['open_file_descriptors']['current'] = self.percent_usage + 56
        self.test_system_alerter._create_state_for_system(self.system_id)
        self.test_system_alerter._process_results(
            data, meta_data, data_for_alerting)
        try:
            mock_percentage_usage.assert_not_called()
            self.assertEqual(1, len(data_for_alerting))
        except AssertionError as e:
            self.fail("Test failed: {}".format(e))

    @mock.patch(
        "src.alerter.alerters.system.SystemCPUUsageIncreasedAboveThresholdAlert",
        autospec=True)
    def test_system_cpu_usage_initial_run_no_increase_alerts_then_critical_alert(
            self, mock_percentage_usage) -> None:
        data_for_alerting = []
        data = self.data_received_initially_no_alert['result']['data']
        meta_data = self.data_received_initially_no_alert['result']['meta_data']
        self.test_system_alerter._create_state_for_system(self.system_id)
        self.test_system_alerter._process_results(
            data, meta_data, data_for_alerting)
        try:
            mock_percentage_usage.assert_not_called()
            self.assertEqual(0, len(data_for_alerting))
        except AssertionError as e:
            self.fail("Test failed: {}".format(e))

        data['system_cpu_usage']['current'] = self.percent_usage + 56
        self.test_system_alerter._create_state_for_system(self.system_id)
        self.test_system_alerter._process_results(
            data, meta_data, data_for_alerting)
        try:
            mock_percentage_usage.assert_called_once_with(
                self.system_name, data['system_cpu_usage']['current'],
                self.critical, meta_data['last_monitored'], self.critical,
                self.parent_id, self.system_id
            )
            self.assertEqual(1, len(data_for_alerting))
        except AssertionError as e:
            self.fail("Test failed: {}".format(e))

    @mock.patch(
        "src.alerter.alerters.system.SystemCPUUsageDecreasedBelowThresholdAlert",
        autospec=True)
    def test_system_cpu_usage_initial_run_no_decrease_then_no_decrease_alerts_on_critical_alert(
            self, mock_percentage_usage) -> None:
        data_for_alerting = []
        data = self.data_received_initially_no_alert['result']['data']
        meta_data = self.data_received_initially_no_alert['result']['meta_data']
        self.test_system_alerter._create_state_for_system(self.system_id)
        self.test_system_alerter._process_results(
            data, meta_data, data_for_alerting)
        try:
            mock_percentage_usage.assert_not_called()
            self.assertEqual(0, len(data_for_alerting))
        except AssertionError as e:
            self.fail("Test failed: {}".format(e))

        data['system_cpu_usage']['current'] = self.percent_usage + 56
        self.test_system_alerter._create_state_for_system(self.system_id)
        self.test_system_alerter._process_results(
            data, meta_data, data_for_alerting)
        try:
            mock_percentage_usage.assert_not_called()
            self.assertEqual(1, len(data_for_alerting))
        except AssertionError as e:
            self.fail("Test failed: {}".format(e))

    @mock.patch(
        "src.alerter.alerters.system.SystemRAMUsageIncreasedAboveThresholdAlert",
        autospec=True)
    def test_system_ram_usage_initial_run_no_increase_alerts_then_critical_alert(
            self, mock_percentage_usage) -> None:
        data_for_alerting = []
        data = self.data_received_initially_no_alert['result']['data']
        meta_data = self.data_received_initially_no_alert['result']['meta_data']
        self.test_system_alerter._create_state_for_system(self.system_id)
        self.test_system_alerter._process_results(
            data, meta_data, data_for_alerting)
        try:
            mock_percentage_usage.assert_not_called()
            self.assertEqual(0, len(data_for_alerting))
        except AssertionError as e:
            self.fail("Test failed: {}".format(e))

        data['system_ram_usage']['current'] = self.percent_usage + 56
        self.test_system_alerter._create_state_for_system(self.system_id)
        self.test_system_alerter._process_results(
            data, meta_data, data_for_alerting)
        try:
            mock_percentage_usage.assert_called_once_with(
                self.system_name, data['system_ram_usage']['current'],
                self.critical, meta_data['last_monitored'], self.critical,
                self.parent_id, self.system_id
            )
            self.assertEqual(1, len(data_for_alerting))
        except AssertionError as e:
            self.fail("Test failed: {}".format(e))

    @mock.patch(
        "src.alerter.alerters.system.SystemRAMUsageDecreasedBelowThresholdAlert",
        autospec=True)
    def test_system_ram_usage_initial_run_no_decrease_alerts_then_no_decrease_alerts_on_critical_alert(
            self, mock_percentage_usage) -> None:
        data_for_alerting = []
        data = self.data_received_initially_no_alert['result']['data']
        meta_data = self.data_received_initially_no_alert['result']['meta_data']
        self.test_system_alerter._create_state_for_system(self.system_id)
        self.test_system_alerter._process_results(
            data, meta_data, data_for_alerting)
        try:
            mock_percentage_usage.assert_not_called()
            self.assertEqual(0, len(data_for_alerting))
        except AssertionError as e:
            self.fail("Test failed: {}".format(e))

        data['system_ram_usage']['current'] = self.percent_usage + 56
        self.test_system_alerter._create_state_for_system(self.system_id)
        self.test_system_alerter._process_results(
            data, meta_data, data_for_alerting)
        try:
            mock_percentage_usage.assert_not_called()
            self.assertEqual(1, len(data_for_alerting))
        except AssertionError as e:
            self.fail("Test failed: {}".format(e))

    @mock.patch(
        "src.alerter.alerters.system.SystemStorageUsageIncreasedAboveThresholdAlert",
        autospec=True)
    def test_system_storage_usage_initial_run_no_increase_alerts_then_critical_alert(
            self, mock_percentage_usage) -> None:
        data_for_alerting = []
        data = self.data_received_initially_no_alert['result']['data']
        meta_data = self.data_received_initially_no_alert['result']['meta_data']
        self.test_system_alerter._create_state_for_system(self.system_id)
        self.test_system_alerter._process_results(
            data, meta_data, data_for_alerting)
        try:
            mock_percentage_usage.assert_not_called()
            self.assertEqual(0, len(data_for_alerting))
        except AssertionError as e:
            self.fail("Test failed: {}".format(e))

        data['system_storage_usage']['current'] = self.percent_usage + 56
        self.test_system_alerter._create_state_for_system(self.system_id)
        self.test_system_alerter._process_results(
            data, meta_data, data_for_alerting)
        try:
            mock_percentage_usage.assert_called_once_with(
                self.system_name, data['system_storage_usage']['current'],
                self.critical, meta_data['last_monitored'], self.critical,
                self.parent_id, self.system_id
            )
            self.assertEqual(1, len(data_for_alerting))
        except AssertionError as e:
            self.fail("Test failed: {}".format(e))

    @mock.patch(
        "src.alerter.alerters.system.SystemStorageUsageDecreasedBelowThresholdAlert",
        autospec=True)
    def test_system_storage_usage_initial_run_no_decrease_alerts_then_no_decrease_alerts_on_critical_alert(
            self, mock_percentage_usage) -> None:
        data_for_alerting = []
        data = self.data_received_initially_no_alert['result']['data']
        meta_data = self.data_received_initially_no_alert['result']['meta_data']
        self.test_system_alerter._create_state_for_system(self.system_id)
        self.test_system_alerter._process_results(
            data, meta_data, data_for_alerting)
        try:
            mock_percentage_usage.assert_not_called()
            self.assertEqual(0, len(data_for_alerting))
        except AssertionError as e:
            self.fail("Test failed: {}".format(e))

        data['system_storage_usage']['current'] = self.percent_usage + 56
        self.test_system_alerter._create_state_for_system(self.system_id)
        self.test_system_alerter._process_results(
            data, meta_data, data_for_alerting)
        try:
            mock_percentage_usage.assert_not_called()
            self.assertEqual(1, len(data_for_alerting))
        except AssertionError as e:
            self.fail("Test failed: {}".format(e))

    @mock.patch(
        "src.alerter.alerters.system.OpenFileDescriptorsIncreasedAboveThresholdAlert",
        autospec=True)
    @mock.patch(
        "src.alerter.alerters.system.SystemCPUUsageIncreasedAboveThresholdAlert",
        autospec=True)
    @mock.patch(
        "src.alerter.alerters.system.SystemRAMUsageIncreasedAboveThresholdAlert",
        autospec=True)
    @mock.patch(
        "src.alerter.alerters.system.SystemStorageUsageIncreasedAboveThresholdAlert",
        autospec=True)
    @mock.patch(
        "src.alerter.alerters.system.OpenFileDescriptorsDecreasedBelowThresholdAlert",
        autospec=True)
    @mock.patch(
        "src.alerter.alerters.system.SystemCPUUsageDecreasedBelowThresholdAlert",
        autospec=True)
    @mock.patch(
        "src.alerter.alerters.system.SystemRAMUsageDecreasedBelowThresholdAlert",
        autospec=True)
    @mock.patch(
        "src.alerter.alerters.system.SystemStorageUsageDecreasedBelowThresholdAlert",
        autospec=True)
    def test_alerts_classification_run_no_alerts_then_critical_alerts(
            self, mock_system_storage_usage_decrease,
            mock_system_ram_usage_decrease, mock_cpu_usage_decrease,
            mock_open_file_usage_decrease, mock_system_storage_usage_increase,
            mock_system_ram_usage_increase, mock_cpu_usage_increase,
            mock_open_file_usage_increase) -> None:
        data_for_alerting = []
        data = self.data_received_initially_no_alert['result']['data']
        meta_data = self.data_received_initially_no_alert['result']['meta_data']
        self.test_system_alerter._create_state_for_system(self.system_id)
        self.test_system_alerter._process_results(
            data, meta_data, data_for_alerting)
        try:
            mock_system_storage_usage_increase.assert_not_called()
            mock_system_ram_usage_increase.assert_not_called()
            mock_cpu_usage_increase.assert_not_called()
            mock_open_file_usage_increase.assert_not_called()
            mock_system_storage_usage_decrease.assert_not_called()
            mock_system_ram_usage_decrease.assert_not_called()
            mock_cpu_usage_decrease.assert_not_called()
            mock_open_file_usage_decrease.assert_not_called()
            self.assertEqual(0, len(data_for_alerting))
        except AssertionError as e:
            self.fail("Test failed: {}".format(e))

        data = self.data_received_initially_critical_alert['result']['data']
        meta_data = self.data_received_initially_critical_alert['result'][
            'meta_data']
        self.test_system_alerter._create_state_for_system(self.system_id)
        self.test_system_alerter._process_results(
            data, meta_data, data_for_alerting)
        try:
            mock_system_storage_usage_increase.assert_called_once_with(
                self.system_name, data['system_storage_usage']['current'],
                self.critical, meta_data['last_monitored'], self.critical,
                self.parent_id, self.system_id
            )
            mock_system_ram_usage_increase.assert_called_once_with(
                self.system_name, data['system_ram_usage']['current'],
                self.critical, meta_data['last_monitored'], self.critical,
                self.parent_id, self.system_id
            )
            mock_cpu_usage_increase.assert_called_once_with(
                self.system_name, data['system_cpu_usage']['current'],
                self.critical, meta_data['last_monitored'], self.critical,
                self.parent_id, self.system_id
            )
            mock_open_file_usage_increase.assert_called_once_with(
                self.system_name, data['open_file_descriptors']['current'],
                self.critical, meta_data['last_monitored'], self.critical,
                self.parent_id, self.system_id
            )
            mock_system_storage_usage_decrease.assert_not_called()
            mock_system_ram_usage_decrease.assert_not_called()
            mock_cpu_usage_decrease.assert_not_called()
            mock_open_file_usage_decrease.assert_not_called()
            self.assertEqual(4, len(data_for_alerting))
        except AssertionError as e:
            self.fail("Test failed: {}".format(e))

    """
    1st run warning alerts on increase
    """

    @mock.patch.object(SystemAlerter, "_classify_alert")
    def test_alerts_initial_run_warning_alerts_count_classify_alert(
            self, mock_classify_alert) -> None:
        data_for_alerting = []
        data = self.data_received_initially_warning_alert['result']['data']
        meta_data = self.data_received_initially_warning_alert['result'][
            'meta_data']
        self.test_system_alerter._create_state_for_system(self.system_id)
        self.test_system_alerter._process_results(
            data, meta_data, data_for_alerting)
        try:
            self.assertEqual(4, mock_classify_alert.call_count)
            self.assertEqual(0, len(data_for_alerting))
        except AssertionError as e:
            self.fail("Test failed: {}".format(e))

    @mock.patch(
        "src.alerter.alerters.system.OpenFileDescriptorsIncreasedAboveThresholdAlert",
        autospec=True)
    def test_open_file_descriptors_initial_run_warning_alert(
            self, mock_percentage_usage) -> None:
        data_for_alerting = []
        data = self.data_received_initially_no_alert['result']['data']
        data['open_file_descriptors']['current'] = self.percent_usage + 46
        meta_data = self.data_received_initially_no_alert['result']['meta_data']
        self.test_system_alerter._create_state_for_system(self.system_id)
        self.test_system_alerter._process_results(
            data, meta_data, data_for_alerting)
        try:
            mock_percentage_usage.assert_called_once_with(
                self.system_name, data['open_file_descriptors']['current'],
                self.warning, meta_data['last_monitored'], self.warning,
                self.parent_id, self.system_id
            )
            self.assertEqual(1, len(data_for_alerting))
        except AssertionError as e:
            self.fail("Test failed: {}".format(e))

    @mock.patch(
        "src.alerter.alerters.system.OpenFileDescriptorsDecreasedBelowThresholdAlert",
        autospec=True)
    def test_open_file_descriptors_initial_run_no_decrease_alerts_on_warning_alert(
            self, mock_percentage_usage) -> None:
        data_for_alerting = []
        data = self.data_received_initially_no_alert['result']['data']
        data['open_file_descriptors']['current'] = self.percent_usage + 46
        meta_data = self.data_received_initially_no_alert['result']['meta_data']
        self.test_system_alerter._create_state_for_system(self.system_id)
        self.test_system_alerter._process_results(
            data, meta_data, data_for_alerting)
        try:
            mock_percentage_usage.assert_not_called()
            self.assertEqual(1, len(data_for_alerting))
        except AssertionError as e:
            self.fail("Test failed: {}".format(e))

    @mock.patch(
        "src.alerter.alerters.system.SystemCPUUsageIncreasedAboveThresholdAlert",
        autospec=True)
    def test_system_cpu_usage_initial_run_warning_alert(
            self, mock_percentage_usage) -> None:
        data_for_alerting = []
        data = self.data_received_initially_no_alert['result']['data']
        data['system_cpu_usage']['current'] = self.percent_usage + 46
        meta_data = self.data_received_initially_no_alert['result']['meta_data']
        self.test_system_alerter._create_state_for_system(self.system_id)
        self.test_system_alerter._process_results(
            data, meta_data, data_for_alerting)
        try:
            mock_percentage_usage.assert_called_once_with(
                self.system_name, data['system_cpu_usage']['current'],
                self.warning, meta_data['last_monitored'], self.warning,
                self.parent_id, self.system_id
            )
            self.assertEqual(1, len(data_for_alerting))
        except AssertionError as e:
            self.fail("Test failed: {}".format(e))

    @mock.patch(
        "src.alerter.alerters.system.SystemCPUUsageDecreasedBelowThresholdAlert",
        autospec=True)
    def test_system_cpu_usage_initial_run_no_decrease_alerts_on_warning_alert(
            self, mock_percentage_usage) -> None:
        data_for_alerting = []
        data = self.data_received_initially_no_alert['result']['data']
        data['system_cpu_usage']['current'] = self.percent_usage + 46
        meta_data = self.data_received_initially_no_alert['result']['meta_data']
        self.test_system_alerter._create_state_for_system(self.system_id)
        self.test_system_alerter._process_results(
            data, meta_data, data_for_alerting)
        try:
            mock_percentage_usage.assert_not_called()
            self.assertEqual(1, len(data_for_alerting))
        except AssertionError as e:
            self.fail("Test failed: {}".format(e))

    @mock.patch(
        "src.alerter.alerters.system.SystemRAMUsageIncreasedAboveThresholdAlert",
        autospec=True)
    def test_system_ram_usage_initial_run_warning_alert(
            self, mock_percentage_usage) -> None:
        data_for_alerting = []
        data = self.data_received_initially_no_alert['result']['data']
        data['system_ram_usage']['current'] = self.percent_usage + 46
        meta_data = self.data_received_initially_no_alert['result']['meta_data']
        self.test_system_alerter._create_state_for_system(self.system_id)
        self.test_system_alerter._process_results(
            data, meta_data, data_for_alerting)
        try:
            mock_percentage_usage.assert_called_once_with(
                self.system_name, data['system_ram_usage']['current'],
                self.warning, meta_data['last_monitored'], self.warning,
                self.parent_id, self.system_id
            )
            self.assertEqual(1, len(data_for_alerting))
        except AssertionError as e:
            self.fail("Test failed: {}".format(e))

    @mock.patch(
        "src.alerter.alerters.system.SystemRAMUsageDecreasedBelowThresholdAlert",
        autospec=True)
    def test_system_ram_usage_initial_run_no_decrease_alerts_on_warning_alert(
            self, mock_percentage_usage) -> None:
        data_for_alerting = []
        data = self.data_received_initially_no_alert['result']['data']
        data['system_ram_usage']['current'] = self.percent_usage + 46
        meta_data = self.data_received_initially_no_alert['result']['meta_data']
        self.test_system_alerter._create_state_for_system(self.system_id)
        self.test_system_alerter._process_results(
            data, meta_data, data_for_alerting)
        try:
            mock_percentage_usage.assert_not_called()
            self.assertEqual(1, len(data_for_alerting))
        except AssertionError as e:
            self.fail("Test failed: {}".format(e))

    @mock.patch(
        "src.alerter.alerters.system.SystemStorageUsageIncreasedAboveThresholdAlert",
        autospec=True)
    def test_system_storage_usage_initial_run_warning_alert(
            self, mock_percentage_usage) -> None:
        data_for_alerting = []
        data = self.data_received_initially_no_alert['result']['data']
        data['system_storage_usage']['current'] = self.percent_usage + 46
        meta_data = self.data_received_initially_no_alert['result']['meta_data']
        self.test_system_alerter._create_state_for_system(self.system_id)
        self.test_system_alerter._process_results(
            data, meta_data, data_for_alerting)
        try:
            mock_percentage_usage.assert_called_once_with(
                self.system_name, data['system_storage_usage']['current'],
                self.warning, meta_data['last_monitored'], self.warning,
                self.parent_id, self.system_id
            )
            self.assertEqual(1, len(data_for_alerting))
        except AssertionError as e:
            self.fail("Test failed: {}".format(e))

    @mock.patch(
        "src.alerter.alerters.system.SystemStorageUsageDecreasedBelowThresholdAlert",
        autospec=True)
    def test_system_storage_usage_initial_run_no_decrease_alerts_on_warning_alert(
            self, mock_percentage_usage) -> None:
        data_for_alerting = []
        data = self.data_received_initially_no_alert['result']['data']
        data['system_storage_usage']['current'] = self.percent_usage + 46
        meta_data = self.data_received_initially_no_alert['result']['meta_data']
        self.test_system_alerter._create_state_for_system(self.system_id)
        self.test_system_alerter._process_results(
            data, meta_data, data_for_alerting)
        try:
            mock_percentage_usage.assert_not_called()
            self.assertEqual(1, len(data_for_alerting))
        except AssertionError as e:
            self.fail("Test failed: {}".format(e))

    @mock.patch(
        "src.alerter.alerters.system.OpenFileDescriptorsIncreasedAboveThresholdAlert",
        autospec=True)
    @mock.patch(
        "src.alerter.alerters.system.SystemCPUUsageIncreasedAboveThresholdAlert",
        autospec=True)
    @mock.patch(
        "src.alerter.alerters.system.SystemRAMUsageIncreasedAboveThresholdAlert",
        autospec=True)
    @mock.patch(
        "src.alerter.alerters.system.SystemStorageUsageIncreasedAboveThresholdAlert",
        autospec=True)
    @mock.patch(
        "src.alerter.alerters.system.OpenFileDescriptorsDecreasedBelowThresholdAlert",
        autospec=True)
    @mock.patch(
        "src.alerter.alerters.system.SystemCPUUsageDecreasedBelowThresholdAlert",
        autospec=True)
    @mock.patch(
        "src.alerter.alerters.system.SystemRAMUsageDecreasedBelowThresholdAlert",
        autospec=True)
    @mock.patch(
        "src.alerter.alerters.system.SystemStorageUsageDecreasedBelowThresholdAlert",
        autospec=True)
    def test_alerts_initial_run_warning_alerts_count_alerts(
            self, mock_system_storage_usage_decrease,
            mock_system_ram_usage_decrease, mock_cpu_usage_decrease,
            mock_open_file_usage_decrease, mock_system_storage_usage_increase,
            mock_system_ram_usage_increase, mock_cpu_usage_increase,
            mock_open_file_usage_increase) -> None:
        data_for_alerting = []
        data = self.data_received_initially_warning_alert['result']['data']
        meta_data = self.data_received_initially_warning_alert['result'][
            'meta_data']
        self.test_system_alerter._create_state_for_system(self.system_id)
        self.test_system_alerter._process_results(
            data, meta_data, data_for_alerting)
        try:
            mock_system_storage_usage_increase.assert_called_once_with(
                self.system_name, data['system_storage_usage']['current'],
                self.warning, meta_data['last_monitored'], self.warning,
                self.parent_id, self.system_id
            )
            mock_system_ram_usage_increase.assert_called_once_with(
                self.system_name, data['system_ram_usage']['current'],
                self.warning, meta_data['last_monitored'], self.warning,
                self.parent_id, self.system_id
            )
            mock_cpu_usage_increase.assert_called_once_with(
                self.system_name, data['system_cpu_usage']['current'],
                self.warning, meta_data['last_monitored'], self.warning,
                self.parent_id, self.system_id
            )
            mock_open_file_usage_increase.assert_called_once_with(
                self.system_name, data['open_file_descriptors']['current'],
                self.warning, meta_data['last_monitored'], self.warning,
                self.parent_id, self.system_id
            )
            mock_system_storage_usage_decrease.assert_not_called()
            mock_system_ram_usage_decrease.assert_not_called()
            mock_cpu_usage_decrease.assert_not_called()
            mock_open_file_usage_decrease.assert_not_called()
            self.assertEqual(4, len(data_for_alerting))
        except AssertionError as e:
            self.fail("Test failed: {}".format(e))

    """
    ########## 1st run warning alert on increase, 2nd run info alerts on decrease 
    """

    @mock.patch(
        "src.alerter.alerters.system.OpenFileDescriptorsIncreasedAboveThresholdAlert",
        autospec=True)
    def test_open_file_descriptors_initial_run_warning_alert_then_no_alert(
            self, mock_percentage_usage) -> None:
        data_for_alerting = []
        data = self.data_received_initially_no_alert['result']['data']
        data['open_file_descriptors']['current'] = self.percent_usage + 46
        meta_data = self.data_received_initially_no_alert['result']['meta_data']
        self.test_system_alerter._create_state_for_system(self.system_id)
        self.test_system_alerter._process_results(
            data, meta_data, data_for_alerting)
        try:
            mock_percentage_usage.assert_called_once_with(
                self.system_name, data['open_file_descriptors']['current'],
                self.warning, meta_data['last_monitored'], self.warning,
                self.parent_id, self.system_id
            )
            self.assertEqual(1, len(data_for_alerting))
        except AssertionError as e:
            self.fail("Test failed: {}".format(e))

        data['open_file_descriptors']['current'] = self.percent_usage + 36
        data['open_file_descriptors']['previous'] = self.percent_usage + 46
        self.test_system_alerter._create_state_for_system(self.system_id)
        self.test_system_alerter._process_results(
            data, meta_data, data_for_alerting)
        try:
            mock_percentage_usage.assert_called_once_with(
                self.system_name, data['open_file_descriptors']['previous'],
                self.warning, meta_data['last_monitored'], self.warning,
                self.parent_id, self.system_id
            )
            self.assertEqual(2, len(data_for_alerting))
        except AssertionError as e:
            self.fail("Test failed: {}".format(e))

    @mock.patch(
        "src.alerter.alerters.system.OpenFileDescriptorsDecreasedBelowThresholdAlert",
        autospec=True)
    def test_open_file_descriptors_initial_run_warning_alert_then_info_alert_on_decrease(
            self, mock_percentage_usage) -> None:
        data_for_alerting = []
        data = self.data_received_initially_no_alert['result']['data']
        data['open_file_descriptors']['current'] = self.percent_usage + 46
        meta_data = self.data_received_initially_no_alert['result']['meta_data']
        self.test_system_alerter._create_state_for_system(self.system_id)
        self.test_system_alerter._process_results(
            data, meta_data, data_for_alerting)
        try:
            mock_percentage_usage.assert_not_called()
            self.assertEqual(1, len(data_for_alerting))
        except AssertionError as e:
            self.fail("Test failed: {}".format(e))

        data['open_file_descriptors']['current'] = self.percent_usage + 36
        data['open_file_descriptors']['previous'] = self.percent_usage + 46
        self.test_system_alerter._create_state_for_system(self.system_id)
        self.test_system_alerter._process_results(
            data, meta_data, data_for_alerting)
        try:
            mock_percentage_usage.assert_called_once_with(
                self.system_name, data['open_file_descriptors']['current'],
                self.info, meta_data['last_monitored'], self.warning,
                self.parent_id, self.system_id
            )
            self.assertEqual(2, len(data_for_alerting))
        except AssertionError as e:
            self.fail("Test failed: {}".format(e))

    @mock.patch(
        "src.alerter.alerters.system.SystemCPUUsageIncreasedAboveThresholdAlert",
        autospec=True)
    def test_system_cpu_usage_initial_run_warning_alert_then_no_alert(
            self, mock_percentage_usage) -> None:
        data_for_alerting = []
        data = self.data_received_initially_no_alert['result']['data']
        data['system_cpu_usage']['current'] = self.percent_usage + 46
        meta_data = self.data_received_initially_no_alert['result']['meta_data']
        self.test_system_alerter._create_state_for_system(self.system_id)
        self.test_system_alerter._process_results(
            data, meta_data, data_for_alerting)
        try:
            mock_percentage_usage.assert_called_once_with(
                self.system_name, data['system_cpu_usage']['current'],
                self.warning, meta_data['last_monitored'], self.warning,
                self.parent_id, self.system_id
            )
            self.assertEqual(1, len(data_for_alerting))
        except AssertionError as e:
            self.fail("Test failed: {}".format(e))

        data['system_cpu_usage']['current'] = self.percent_usage + 36
        data['system_cpu_usage']['previous'] = self.percent_usage + 46
        self.test_system_alerter._create_state_for_system(self.system_id)
        self.test_system_alerter._process_results(
            data, meta_data, data_for_alerting)
        try:
            mock_percentage_usage.assert_called_once_with(
                self.system_name, data['system_cpu_usage']['previous'],
                self.warning, meta_data['last_monitored'], self.warning,
                self.parent_id, self.system_id
            )
            self.assertEqual(2, len(data_for_alerting))
        except AssertionError as e:
            self.fail("Test failed: {}".format(e))

    @mock.patch(
        "src.alerter.alerters.system.SystemCPUUsageDecreasedBelowThresholdAlert",
        autospec=True)
    def test_system_cpu_usage_initial_run_warning_alert_then_info_alert_on_decrease(
            self, mock_percentage_usage) -> None:
        data_for_alerting = []
        data = self.data_received_initially_no_alert['result']['data']
        data['system_cpu_usage']['current'] = self.percent_usage + 46
        meta_data = self.data_received_initially_no_alert['result']['meta_data']
        self.test_system_alerter._create_state_for_system(self.system_id)
        self.test_system_alerter._process_results(
            data, meta_data, data_for_alerting)
        try:
            mock_percentage_usage.assert_not_called()
            self.assertEqual(1, len(data_for_alerting))
        except AssertionError as e:
            self.fail("Test failed: {}".format(e))

        data['system_cpu_usage']['current'] = self.percent_usage + 36
        data['system_cpu_usage']['previous'] = self.percent_usage + 46
        self.test_system_alerter._create_state_for_system(self.system_id)
        self.test_system_alerter._process_results(
            data, meta_data, data_for_alerting)
        try:
            mock_percentage_usage.assert_called_once_with(
                self.system_name, data['system_cpu_usage']['current'],
                self.info, meta_data['last_monitored'], self.warning,
                self.parent_id, self.system_id
            )
            self.assertEqual(2, len(data_for_alerting))
        except AssertionError as e:
            self.fail("Test failed: {}".format(e))

    @mock.patch(
        "src.alerter.alerters.system.SystemRAMUsageIncreasedAboveThresholdAlert",
        autospec=True)
    def test_system_ram_usage_initial_run_warning_alert_then_no_alert(
            self, mock_percentage_usage) -> None:
        data_for_alerting = []
        data = self.data_received_initially_no_alert['result']['data']
        data['system_ram_usage']['current'] = self.percent_usage + 46
        meta_data = self.data_received_initially_no_alert['result']['meta_data']
        self.test_system_alerter._create_state_for_system(self.system_id)
        self.test_system_alerter._process_results(
            data, meta_data, data_for_alerting)
        try:
            mock_percentage_usage.assert_called_once_with(
                self.system_name, data['system_ram_usage']['current'],
                self.warning, meta_data['last_monitored'], self.warning,
                self.parent_id, self.system_id
            )
            self.assertEqual(1, len(data_for_alerting))
        except AssertionError as e:
            self.fail("Test failed: {}".format(e))

        data['system_ram_usage']['current'] = self.percent_usage + 36
        data['system_ram_usage']['previous'] = self.percent_usage + 46
        self.test_system_alerter._create_state_for_system(self.system_id)
        self.test_system_alerter._process_results(
            data, meta_data, data_for_alerting)
        try:
            mock_percentage_usage.assert_called_once_with(
                self.system_name, data['system_ram_usage']['previous'],
                self.warning, meta_data['last_monitored'], self.warning,
                self.parent_id, self.system_id
            )
            self.assertEqual(2, len(data_for_alerting))
        except AssertionError as e:
            self.fail("Test failed: {}".format(e))

    @mock.patch(
        "src.alerter.alerters.system.SystemRAMUsageDecreasedBelowThresholdAlert",
        autospec=True)
    def test_system_ram_usage_initial_run_warning_alert_then_info_alerts_on_decrease(
            self, mock_percentage_usage) -> None:
        data_for_alerting = []
        data = self.data_received_initially_no_alert['result']['data']
        data['system_ram_usage']['current'] = self.percent_usage + 46
        meta_data = self.data_received_initially_no_alert['result']['meta_data']
        self.test_system_alerter._create_state_for_system(self.system_id)
        self.test_system_alerter._process_results(
            data, meta_data, data_for_alerting)
        try:
            mock_percentage_usage.assert_not_called()
            self.assertEqual(1, len(data_for_alerting))
        except AssertionError as e:
            self.fail("Test failed: {}".format(e))

        data['system_ram_usage']['current'] = self.percent_usage + 36
        data['system_ram_usage']['previous'] = self.percent_usage + 46
        self.test_system_alerter._create_state_for_system(self.system_id)
        self.test_system_alerter._process_results(
            data, meta_data, data_for_alerting)
        try:
            mock_percentage_usage.assert_called_once_with(
                self.system_name, data['system_ram_usage']['current'],
                self.info, meta_data['last_monitored'], self.warning,
                self.parent_id, self.system_id
            )
            self.assertEqual(2, len(data_for_alerting))
        except AssertionError as e:
            self.fail("Test failed: {}".format(e))

    @mock.patch(
        "src.alerter.alerters.system.SystemStorageUsageIncreasedAboveThresholdAlert",
        autospec=True)
    def test_system_storage_usage_initial_run_warning_alert_then_no_alert(
            self, mock_percentage_usage) -> None:
        data_for_alerting = []
        data = self.data_received_initially_no_alert['result']['data']
        data['system_storage_usage']['current'] = self.percent_usage + 46
        meta_data = self.data_received_initially_no_alert['result']['meta_data']
        self.test_system_alerter._create_state_for_system(self.system_id)
        self.test_system_alerter._process_results(
            data, meta_data, data_for_alerting)
        try:
            mock_percentage_usage.assert_called_once_with(
                self.system_name, data['system_storage_usage']['current'],
                self.warning, meta_data['last_monitored'], self.warning,
                self.parent_id, self.system_id
            )
            self.assertEqual(1, len(data_for_alerting))
        except AssertionError as e:
            self.fail("Test failed: {}".format(e))

        data['system_storage_usage']['current'] = self.percent_usage + 36
        data['system_storage_usage']['previous'] = self.percent_usage + 46
        self.test_system_alerter._create_state_for_system(self.system_id)
        self.test_system_alerter._process_results(
            data, meta_data, data_for_alerting)
        try:
            mock_percentage_usage.assert_called_once_with(
                self.system_name, data['system_storage_usage']['previous'],
                self.warning, meta_data['last_monitored'], self.warning,
                self.parent_id, self.system_id
            )
            self.assertEqual(2, len(data_for_alerting))
        except AssertionError as e:
            self.fail("Test failed: {}".format(e))

    @mock.patch(
        "src.alerter.alerters.system.SystemStorageUsageDecreasedBelowThresholdAlert",
        autospec=True)
    def test_system_storage_usage_initial_run_warning_alert_then_info_alert_on_decrease(
            self, mock_percentage_usage) -> None:
        data_for_alerting = []
        data = self.data_received_initially_no_alert['result']['data']
        data['system_storage_usage']['current'] = self.percent_usage + 46
        meta_data = self.data_received_initially_no_alert['result']['meta_data']
        self.test_system_alerter._create_state_for_system(self.system_id)
        self.test_system_alerter._process_results(
            data, meta_data, data_for_alerting)
        try:
            mock_percentage_usage.assert_not_called()
            self.assertEqual(1, len(data_for_alerting))
        except AssertionError as e:
            self.fail("Test failed: {}".format(e))

        data['system_storage_usage']['current'] = self.percent_usage + 36
        data['system_storage_usage']['previous'] = self.percent_usage + 46
        self.test_system_alerter._create_state_for_system(self.system_id)
        self.test_system_alerter._process_results(
            data, meta_data, data_for_alerting)
        try:
            mock_percentage_usage.assert_called_once_with(
                self.system_name, data['system_storage_usage']['current'],
                self.info, meta_data['last_monitored'], self.warning,
                self.parent_id, self.system_id
            )
            self.assertEqual(2, len(data_for_alerting))
        except AssertionError as e:
            self.fail("Test failed: {}".format(e))

    @mock.patch(
        "src.alerter.alerters.system.OpenFileDescriptorsIncreasedAboveThresholdAlert",
        autospec=True)
    @mock.patch(
        "src.alerter.alerters.system.SystemCPUUsageIncreasedAboveThresholdAlert",
        autospec=True)
    @mock.patch(
        "src.alerter.alerters.system.SystemRAMUsageIncreasedAboveThresholdAlert",
        autospec=True)
    @mock.patch(
        "src.alerter.alerters.system.SystemStorageUsageIncreasedAboveThresholdAlert",
        autospec=True)
    @mock.patch(
        "src.alerter.alerters.system.OpenFileDescriptorsDecreasedBelowThresholdAlert",
        autospec=True)
    @mock.patch(
        "src.alerter.alerters.system.SystemCPUUsageDecreasedBelowThresholdAlert",
        autospec=True)
    @mock.patch(
        "src.alerter.alerters.system.SystemRAMUsageDecreasedBelowThresholdAlert",
        autospec=True)
    @mock.patch(
        "src.alerter.alerters.system.SystemStorageUsageDecreasedBelowThresholdAlert",
        autospec=True)
    def test_all_alerts_above_warning_threshold_then_below_warning(
            self, mock_system_storage_usage_decrease,
            mock_system_ram_usage_decrease, mock_cpu_usage_decrease,
            mock_open_file_usage_decrease, mock_system_storage_usage_increase,
            mock_system_ram_usage_increase, mock_cpu_usage_increase,
            mock_open_file_usage_increase) -> None:
        data_for_alerting = []
        data = self.data_received_initially_warning_alert['result']['data']
        meta_data = self.data_received_initially_warning_alert['result'][
            'meta_data']
        self.test_system_alerter._create_state_for_system(self.system_id)
        self.test_system_alerter._process_results(
            data, meta_data, data_for_alerting)
        try:
            mock_system_storage_usage_increase.assert_called_once_with(
                self.system_name, data['system_storage_usage']['current'],
                self.warning, meta_data['last_monitored'], self.warning,
                self.parent_id, self.system_id
            )
            mock_system_ram_usage_increase.assert_called_once_with(
                self.system_name, data['system_ram_usage']['current'],
                self.warning, meta_data['last_monitored'], self.warning,
                self.parent_id, self.system_id
            )
            mock_cpu_usage_increase.assert_called_once_with(
                self.system_name, data['system_cpu_usage']['current'],
                self.warning, meta_data['last_monitored'], self.warning,
                self.parent_id, self.system_id
            )
            mock_open_file_usage_increase.assert_called_once_with(
                self.system_name, data['open_file_descriptors']['current'],
                self.warning, meta_data['last_monitored'], self.warning,
                self.parent_id, self.system_id
            )
            self.assertEqual(4, len(data_for_alerting))
        except AssertionError as e:
            self.fail("Test failed: {}".format(e))

        data_for_alerting = []
        data = self.data_received_below_warning_threshold['result']['data']
        meta_data = self.data_received_below_warning_threshold['result'][
            'meta_data']
        self.test_system_alerter._create_state_for_system(self.system_id)
        self.test_system_alerter._process_results(
            data, meta_data, data_for_alerting)
        try:
            mock_system_storage_usage_decrease.assert_called_once_with(
                self.system_name, data['system_storage_usage']['current'],
                self.info, meta_data['last_monitored'], self.warning,
                self.parent_id, self.system_id
            )
            mock_system_ram_usage_decrease.assert_called_once_with(
                self.system_name, data['system_ram_usage']['current'],
                self.info, meta_data['last_monitored'], self.warning,
                self.parent_id, self.system_id
            )
            mock_cpu_usage_decrease.assert_called_once_with(
                self.system_name, data['system_cpu_usage']['current'],
                self.info, meta_data['last_monitored'], self.warning,
                self.parent_id, self.system_id
            )
            mock_open_file_usage_decrease.assert_called_once_with(
                self.system_name, data['open_file_descriptors']['current'],
                self.info, meta_data['last_monitored'], self.warning,
                self.parent_id, self.system_id
            )
            self.assertEqual(4, len(data_for_alerting))
        except AssertionError as e:
            self.fail("Test failed: {}".format(e))

    """
    #### 1st run warning alerts on increase, 2nd run critical alerts on increase
    """

    @mock.patch(
        "src.alerter.alerters.system.OpenFileDescriptorsIncreasedAboveThresholdAlert",
        autospec=True)
    def test_open_file_descriptors_initial_run_warning_alerts_then_critical_alert(
            self, mock_percentage_usage) -> None:
        data_for_alerting = []
        data = self.data_received_initially_no_alert['result']['data']
        data['open_file_descriptors']['current'] = self.percent_usage + 46
        meta_data = self.data_received_initially_no_alert['result']['meta_data']
        self.test_system_alerter._create_state_for_system(self.system_id)
        self.test_system_alerter._process_results(
            data, meta_data, data_for_alerting)
        try:
            mock_percentage_usage.assert_called_once_with(
                self.system_name, data['open_file_descriptors']['current'],
                self.warning, meta_data['last_monitored'], self.warning,
                self.parent_id, self.system_id
            )
            self.assertEqual(1, len(data_for_alerting))
        except AssertionError as e:
            self.fail("Test failed: {}".format(e))

        data['open_file_descriptors']['current'] = self.percent_usage + 56
        data['open_file_descriptors']['previous'] = self.percent_usage + 46
        self.test_system_alerter._create_state_for_system(self.system_id)
        self.test_system_alerter._process_results(
            data, meta_data, data_for_alerting)
        try:
            mock_percentage_usage.assert_called_with(
                self.system_name, data['open_file_descriptors']['current'],
                self.critical, meta_data['last_monitored'], self.critical,
                self.parent_id, self.system_id
            )
            self.assertEqual(2, len(data_for_alerting))
        except AssertionError as e:
            self.fail("Test failed: {}".format(e))

    @mock.patch(
        "src.alerter.alerters.system.OpenFileDescriptorsDecreasedBelowThresholdAlert",
        autospec=True)
    def test_open_file_descriptors_initial_run_no_decrease_alerts_on_warning_alert_then_no_decrease_alerts_on_critical_alert(
            self, mock_percentage_usage) -> None:
        data_for_alerting = []
        data = self.data_received_initially_no_alert['result']['data']
        data['open_file_descriptors']['current'] = self.percent_usage + 46
        meta_data = self.data_received_initially_no_alert['result']['meta_data']
        self.test_system_alerter._create_state_for_system(self.system_id)
        self.test_system_alerter._process_results(
            data, meta_data, data_for_alerting)
        try:
            mock_percentage_usage.assert_not_called()
            self.assertEqual(1, len(data_for_alerting))
        except AssertionError as e:
            self.fail("Test failed: {}".format(e))

        data['open_file_descriptors']['current'] = self.percent_usage + 56
        self.test_system_alerter._create_state_for_system(self.system_id)
        self.test_system_alerter._process_results(
            data, meta_data, data_for_alerting)
        try:
            mock_percentage_usage.assert_not_called()
            self.assertEqual(2, len(data_for_alerting))
        except AssertionError as e:
            self.fail("Test failed: {}".format(e))

    @mock.patch(
        "src.alerter.alerters.system.SystemCPUUsageIncreasedAboveThresholdAlert",
        autospec=True)
    def test_system_cpu_usage_initial_run_warning_alert_then_critical_alert(
            self, mock_percentage_usage) -> None:
        data_for_alerting = []
        data = self.data_received_initially_no_alert['result']['data']
        data['system_cpu_usage']['current'] = self.percent_usage + 46
        meta_data = self.data_received_initially_no_alert['result']['meta_data']
        self.test_system_alerter._create_state_for_system(self.system_id)
        self.test_system_alerter._process_results(
            data, meta_data, data_for_alerting)
        try:
            mock_percentage_usage.assert_called_once_with(
                self.system_name, data['system_cpu_usage']['current'],
                self.warning, meta_data['last_monitored'], self.warning,
                self.parent_id, self.system_id
            )
            self.assertEqual(1, len(data_for_alerting))
        except AssertionError as e:
            self.fail("Test failed: {}".format(e))

        data['system_cpu_usage']['current'] = self.percent_usage + 56
        data['system_cpu_usage']['previous'] = self.percent_usage + 46
        self.test_system_alerter._create_state_for_system(self.system_id)
        self.test_system_alerter._process_results(
            data, meta_data, data_for_alerting)
        try:
            mock_percentage_usage.assert_called_with(
                self.system_name, data['system_cpu_usage']['current'],
                self.critical, meta_data['last_monitored'], self.critical,
                self.parent_id, self.system_id
            )
            self.assertEqual(2, len(data_for_alerting))
        except AssertionError as e:
            self.fail("Test failed: {}".format(e))

    @mock.patch(
        "src.alerter.alerters.system.SystemCPUUsageDecreasedBelowThresholdAlert",
        autospec=True)
    def test_system_cpu_usage_initial_run_no_decrease_on_warning_then_no_decrease_alerts_on_critical_alert(
            self, mock_percentage_usage) -> None:
        data_for_alerting = []
        data = self.data_received_initially_no_alert['result']['data']
        data['system_cpu_usage']['current'] = self.percent_usage + 46
        meta_data = self.data_received_initially_no_alert['result']['meta_data']
        self.test_system_alerter._create_state_for_system(self.system_id)
        self.test_system_alerter._process_results(
            data, meta_data, data_for_alerting)
        try:
            mock_percentage_usage.assert_not_called()
            self.assertEqual(1, len(data_for_alerting))
        except AssertionError as e:
            self.fail("Test failed: {}".format(e))

        data['system_cpu_usage']['current'] = self.percent_usage + 56
        self.test_system_alerter._create_state_for_system(self.system_id)
        self.test_system_alerter._process_results(
            data, meta_data, data_for_alerting)
        try:
            mock_percentage_usage.assert_not_called()
            self.assertEqual(2, len(data_for_alerting))
        except AssertionError as e:
            self.fail("Test failed: {}".format(e))

    @mock.patch(
        "src.alerter.alerters.system.SystemRAMUsageIncreasedAboveThresholdAlert",
        autospec=True)
    def test_system_ram_usage_initial_run_warning_alert_then_critical_alert(
            self, mock_percentage_usage) -> None:
        data_for_alerting = []
        data = self.data_received_initially_no_alert['result']['data']
        data['system_ram_usage']['current'] = self.percent_usage + 46
        meta_data = self.data_received_initially_no_alert['result']['meta_data']
        self.test_system_alerter._create_state_for_system(self.system_id)
        self.test_system_alerter._process_results(
            data, meta_data, data_for_alerting)
        try:
            mock_percentage_usage.assert_called_once_with(
                self.system_name, data['system_ram_usage']['current'],
                self.warning, meta_data['last_monitored'], self.warning,
                self.parent_id, self.system_id
            )
            self.assertEqual(1, len(data_for_alerting))
        except AssertionError as e:
            self.fail("Test failed: {}".format(e))

        data['system_ram_usage']['current'] = self.percent_usage + 56
        data['system_ram_usage']['previous'] = self.percent_usage + 46
        self.test_system_alerter._create_state_for_system(self.system_id)
        self.test_system_alerter._process_results(
            data, meta_data, data_for_alerting)
        try:
            mock_percentage_usage.assert_called_with(
                self.system_name, data['system_ram_usage']['current'],
                self.critical, meta_data['last_monitored'], self.critical,
                self.parent_id, self.system_id
            )
            self.assertEqual(2, len(data_for_alerting))
        except AssertionError as e:
            self.fail("Test failed: {}".format(e))

    @mock.patch(
        "src.alerter.alerters.system.SystemRAMUsageDecreasedBelowThresholdAlert",
        autospec=True)
    def test_system_ram_usage_initial_run_no_decrease_alerts_on_warning_then_no_decrease_alerts_on_critical_alert(
            self, mock_percentage_usage) -> None:
        data_for_alerting = []
        data = self.data_received_initially_no_alert['result']['data']
        data['system_ram_usage']['current'] = self.percent_usage + 46
        meta_data = self.data_received_initially_no_alert['result']['meta_data']
        self.test_system_alerter._create_state_for_system(self.system_id)
        self.test_system_alerter._process_results(
            data, meta_data, data_for_alerting)
        try:
            mock_percentage_usage.assert_not_called()
            self.assertEqual(1, len(data_for_alerting))
        except AssertionError as e:
            self.fail("Test failed: {}".format(e))

        data['system_ram_usage']['current'] = self.percent_usage + 56
        self.test_system_alerter._create_state_for_system(self.system_id)
        self.test_system_alerter._process_results(
            data, meta_data, data_for_alerting)
        try:
            mock_percentage_usage.assert_not_called()
            self.assertEqual(2, len(data_for_alerting))
        except AssertionError as e:
            self.fail("Test failed: {}".format(e))

    @mock.patch(
        "src.alerter.alerters.system.SystemStorageUsageIncreasedAboveThresholdAlert",
        autospec=True)
    def test_system_storage_usage_initial_run_warning_alert_then_critical_alert(
            self, mock_percentage_usage) -> None:
        data_for_alerting = []
        data = self.data_received_initially_no_alert['result']['data']
        data['system_storage_usage']['current'] = self.percent_usage + 46
        meta_data = self.data_received_initially_no_alert['result']['meta_data']
        self.test_system_alerter._create_state_for_system(self.system_id)
        self.test_system_alerter._process_results(
            data, meta_data, data_for_alerting)
        try:
            mock_percentage_usage.assert_called_once_with(
                self.system_name, data['system_storage_usage']['current'],
                self.warning, meta_data['last_monitored'], self.warning,
                self.parent_id, self.system_id
            )
            self.assertEqual(1, len(data_for_alerting))
        except AssertionError as e:
            self.fail("Test failed: {}".format(e))

        data['system_storage_usage']['current'] = self.percent_usage + 56
        data['system_storage_usage']['previous'] = self.percent_usage + 46
        self.test_system_alerter._create_state_for_system(self.system_id)
        self.test_system_alerter._process_results(
            data, meta_data, data_for_alerting)
        try:
            mock_percentage_usage.assert_called_with(
                self.system_name, data['system_storage_usage']['current'],
                self.critical, meta_data['last_monitored'], self.critical,
                self.parent_id, self.system_id
            )
            self.assertEqual(2, len(data_for_alerting))
        except AssertionError as e:
            self.fail("Test failed: {}".format(e))

    @mock.patch(
        "src.alerter.alerters.system.SystemStorageUsageDecreasedBelowThresholdAlert",
        autospec=True)
    def test_system_storage_usage_initial_run_no_decrease_alerts_on_warning_then_no_decrease_alerts_on_critical_alert(
            self, mock_percentage_usage) -> None:
        data_for_alerting = []
        data = self.data_received_initially_no_alert['result']['data']
        data['system_storage_usage']['current'] = self.percent_usage + 46
        meta_data = self.data_received_initially_no_alert['result']['meta_data']
        self.test_system_alerter._create_state_for_system(self.system_id)
        self.test_system_alerter._process_results(
            data, meta_data, data_for_alerting)
        try:
            mock_percentage_usage.assert_not_called()
            self.assertEqual(1, len(data_for_alerting))
        except AssertionError as e:
            self.fail("Test failed: {}".format(e))

        data['system_storage_usage']['current'] = self.percent_usage + 56
        self.test_system_alerter._create_state_for_system(self.system_id)
        self.test_system_alerter._process_results(
            data, meta_data, data_for_alerting)
        try:
            mock_percentage_usage.assert_not_called()
            self.assertEqual(2, len(data_for_alerting))
        except AssertionError as e:
            self.fail("Test failed: {}".format(e))

    @mock.patch(
        "src.alerter.alerters.system.OpenFileDescriptorsIncreasedAboveThresholdAlert",
        autospec=True)
    @mock.patch(
        "src.alerter.alerters.system.SystemCPUUsageIncreasedAboveThresholdAlert",
        autospec=True)
    @mock.patch(
        "src.alerter.alerters.system.SystemRAMUsageIncreasedAboveThresholdAlert",
        autospec=True)
    @mock.patch(
        "src.alerter.alerters.system.SystemStorageUsageIncreasedAboveThresholdAlert",
        autospec=True)
    def test_all_alerts_above_warning_threshold_then_above_critical(
            self, mock_system_storage_usage_increase,
            mock_system_ram_usage_increase, mock_cpu_usage_increase,
            mock_open_file_usage_increase) -> None:
        data_for_alerting = []
        data = self.data_received_initially_warning_alert['result']['data']
        meta_data = self.data_received_initially_warning_alert['result'][
            'meta_data']
        self.test_system_alerter._create_state_for_system(self.system_id)
        self.test_system_alerter._process_results(
            data, meta_data, data_for_alerting)
        try:
            mock_system_storage_usage_increase.assert_called_once_with(
                self.system_name, data['system_storage_usage']['current'],
                self.warning, meta_data['last_monitored'], self.warning,
                self.parent_id, self.system_id
            )
            mock_system_ram_usage_increase.assert_called_once_with(
                self.system_name, data['system_ram_usage']['current'],
                self.warning, meta_data['last_monitored'], self.warning,
                self.parent_id, self.system_id
            )
            mock_cpu_usage_increase.assert_called_once_with(
                self.system_name, data['system_cpu_usage']['current'],
                self.warning, meta_data['last_monitored'], self.warning,
                self.parent_id, self.system_id
            )
            mock_open_file_usage_increase.assert_called_once_with(
                self.system_name, data['open_file_descriptors']['current'],
                self.warning, meta_data['last_monitored'], self.warning,
                self.parent_id, self.system_id
            )
            self.assertEqual(4, len(data_for_alerting))
        except AssertionError as e:
            self.fail("Test failed: {}".format(e))

        data_for_alerting = []
        data = self.data_received_initially_critical_alert['result']['data']
        meta_data = self.data_received_initially_critical_alert['result'][
            'meta_data']
        self.test_system_alerter._create_state_for_system(self.system_id)
        self.test_system_alerter._process_results(
            data, meta_data, data_for_alerting)
        try:
            mock_system_storage_usage_increase.assert_called_with(
                self.system_name, data['system_storage_usage']['current'],
                self.critical, meta_data['last_monitored'], self.critical,
                self.parent_id, self.system_id
            )
            mock_system_ram_usage_increase.assert_called_with(
                self.system_name, data['system_ram_usage']['current'],
                self.critical, meta_data['last_monitored'], self.critical,
                self.parent_id, self.system_id
            )
            mock_cpu_usage_increase.assert_called_with(
                self.system_name, data['system_cpu_usage']['current'],
                self.critical, meta_data['last_monitored'], self.critical,
                self.parent_id, self.system_id
            )
            mock_open_file_usage_increase.assert_called_with(
                self.system_name, data['open_file_descriptors']['current'],
                self.critical, meta_data['last_monitored'], self.critical,
                self.parent_id, self.system_id
            )
            self.assertEqual(4, len(data_for_alerting))
        except AssertionError as e:
            self.fail("Test failed: {}".format(e))

    """
    ####### 1st run warning alert on increase, 2nd run no alert on increase in warning
    """

    @mock.patch(
        "src.alerter.alerters.system.OpenFileDescriptorsIncreasedAboveThresholdAlert",
        autospec=True)
    def test_open_file_descriptors_initial_run_warning_alerts_then_increase_in_warning_no_alert(
            self, mock_percentage_usage) -> None:
        data_for_alerting = []
        data = self.data_received_initially_no_alert['result']['data']
        data['open_file_descriptors']['current'] = self.percent_usage + 46
        meta_data = self.data_received_initially_no_alert['result']['meta_data']
        self.test_system_alerter._create_state_for_system(self.system_id)
        self.test_system_alerter._process_results(
            data, meta_data, data_for_alerting)
        try:
            mock_percentage_usage.assert_called_once_with(
                self.system_name, data['open_file_descriptors']['current'],
                self.warning, meta_data['last_monitored'], self.warning,
                self.parent_id, self.system_id
            )
            self.assertEqual(1, len(data_for_alerting))
        except AssertionError as e:
            self.fail("Test failed: {}".format(e))

        data['open_file_descriptors']['current'] = self.percent_usage + 47
        data['open_file_descriptors']['previous'] = self.percent_usage + 46
        self.test_system_alerter._create_state_for_system(self.system_id)
        self.test_system_alerter._process_results(
            data, meta_data, data_for_alerting)
        try:
            mock_percentage_usage.assert_called_once_with(
                self.system_name, data['open_file_descriptors']['previous'],
                self.warning, meta_data['last_monitored'], self.warning,
                self.parent_id, self.system_id
            )
            self.assertEqual(1, len(data_for_alerting))
        except AssertionError as e:
            self.fail("Test failed: {}".format(e))

    @mock.patch(
        "src.alerter.alerters.system.OpenFileDescriptorsDecreasedBelowThresholdAlert",
        autospec=True)
    def test_open_file_descriptors_initial_run_no_decrease_alerts_on_warning_alert_then_no_decrease_alerts_on_warning_increase(
            self, mock_percentage_usage) -> None:
        data_for_alerting = []
        data = self.data_received_initially_no_alert['result']['data']
        data['open_file_descriptors']['current'] = self.percent_usage + 46
        meta_data = self.data_received_initially_no_alert['result']['meta_data']
        self.test_system_alerter._create_state_for_system(self.system_id)
        self.test_system_alerter._process_results(
            data, meta_data, data_for_alerting)
        try:
            mock_percentage_usage.assert_not_called()
            self.assertEqual(1, len(data_for_alerting))
        except AssertionError as e:
            self.fail("Test failed: {}".format(e))

        data['open_file_descriptors']['current'] = self.percent_usage + 47
        data['open_file_descriptors']['previous'] = self.percent_usage + 46
        self.test_system_alerter._create_state_for_system(self.system_id)
        self.test_system_alerter._process_results(
            data, meta_data, data_for_alerting)
        try:
            mock_percentage_usage.assert_not_called()
            self.assertEqual(1, len(data_for_alerting))
        except AssertionError as e:
            self.fail("Test failed: {}".format(e))

    @mock.patch(
        "src.alerter.alerters.system.SystemCPUUsageIncreasedAboveThresholdAlert",
        autospec=True)
    def test_system_cpu_usage_initial_run_warning_alert_then_no_alert_on_warning_increase(
            self, mock_percentage_usage) -> None:
        data_for_alerting = []
        data = self.data_received_initially_no_alert['result']['data']
        data['system_cpu_usage']['current'] = self.percent_usage + 46
        meta_data = self.data_received_initially_no_alert['result']['meta_data']
        self.test_system_alerter._create_state_for_system(self.system_id)
        self.test_system_alerter._process_results(
            data, meta_data, data_for_alerting)
        try:
            mock_percentage_usage.assert_called_once_with(
                self.system_name, data['system_cpu_usage']['current'],
                self.warning, meta_data['last_monitored'], self.warning,
                self.parent_id, self.system_id
            )
            self.assertEqual(1, len(data_for_alerting))
        except AssertionError as e:
            self.fail("Test failed: {}".format(e))

        data['system_cpu_usage']['current'] = self.percent_usage + 47
        data['system_cpu_usage']['previous'] = self.percent_usage + 46
        self.test_system_alerter._create_state_for_system(self.system_id)
        self.test_system_alerter._process_results(
            data, meta_data, data_for_alerting)
        try:
            mock_percentage_usage.assert_called_with(
                self.system_name, data['system_cpu_usage']['previous'],
                self.warning, meta_data['last_monitored'], self.warning,
                self.parent_id, self.system_id
            )
            self.assertEqual(1, len(data_for_alerting))
        except AssertionError as e:
            self.fail("Test failed: {}".format(e))

    @mock.patch(
        "src.alerter.alerters.system.SystemCPUUsageDecreasedBelowThresholdAlert",
        autospec=True)
    def test_system_cpu_usage_initial_run_no_decrease_on_warning_then_no_decrease_alerts_on_warning_increase(
            self, mock_percentage_usage) -> None:
        data_for_alerting = []
        data = self.data_received_initially_no_alert['result']['data']
        data['system_cpu_usage']['current'] = self.percent_usage + 46
        meta_data = self.data_received_initially_no_alert['result']['meta_data']
        self.test_system_alerter._create_state_for_system(self.system_id)
        self.test_system_alerter._process_results(
            data, meta_data, data_for_alerting)
        try:
            mock_percentage_usage.assert_not_called()
            self.assertEqual(1, len(data_for_alerting))
        except AssertionError as e:
            self.fail("Test failed: {}".format(e))

        data['system_cpu_usage']['current'] = self.percent_usage + 47
        data['system_cpu_usage']['previous'] = self.percent_usage + 46
        self.test_system_alerter._create_state_for_system(self.system_id)
        self.test_system_alerter._process_results(
            data, meta_data, data_for_alerting)
        try:
            mock_percentage_usage.assert_not_called()
            self.assertEqual(1, len(data_for_alerting))
        except AssertionError as e:
            self.fail("Test failed: {}".format(e))

    @mock.patch(
        "src.alerter.alerters.system.SystemRAMUsageIncreasedAboveThresholdAlert",
        autospec=True)
    def test_system_ram_usage_initial_run_warning_alert_then_no_alert_in_warning(
            self, mock_percentage_usage) -> None:
        data_for_alerting = []
        data = self.data_received_initially_no_alert['result']['data']
        data['system_ram_usage']['current'] = self.percent_usage + 46
        meta_data = self.data_received_initially_no_alert['result']['meta_data']
        self.test_system_alerter._create_state_for_system(self.system_id)
        self.test_system_alerter._process_results(
            data, meta_data, data_for_alerting)
        try:
            mock_percentage_usage.assert_called_once_with(
                self.system_name, data['system_ram_usage']['current'],
                self.warning, meta_data['last_monitored'], self.warning,
                self.parent_id, self.system_id
            )
            self.assertEqual(1, len(data_for_alerting))
        except AssertionError as e:
            self.fail("Test failed: {}".format(e))

        data['system_ram_usage']['current'] = self.percent_usage + 47
        data['system_ram_usage']['previous'] = self.percent_usage + 46
        self.test_system_alerter._create_state_for_system(self.system_id)
        self.test_system_alerter._process_results(
            data, meta_data, data_for_alerting)
        try:
            mock_percentage_usage.assert_called_with(
                self.system_name, data['system_ram_usage']['previous'],
                self.warning, meta_data['last_monitored'], self.warning,
                self.parent_id, self.system_id
            )
            self.assertEqual(1, len(data_for_alerting))
        except AssertionError as e:
            self.fail("Test failed: {}".format(e))

    @mock.patch(
        "src.alerter.alerters.system.SystemRAMUsageDecreasedBelowThresholdAlert",
        autospec=True)
    def test_system_ram_usage_initial_run_no_decrease_alerts_on_warning_then_no_decrease_alerts_on_warning_increase(
            self, mock_percentage_usage) -> None:
        data_for_alerting = []
        data = self.data_received_initially_no_alert['result']['data']
        data['system_ram_usage']['current'] = self.percent_usage + 46
        meta_data = self.data_received_initially_no_alert['result']['meta_data']
        self.test_system_alerter._create_state_for_system(self.system_id)
        self.test_system_alerter._process_results(
            data, meta_data, data_for_alerting)
        try:
            mock_percentage_usage.assert_not_called()
            self.assertEqual(1, len(data_for_alerting))
        except AssertionError as e:
            self.fail("Test failed: {}".format(e))

        data['system_ram_usage']['current'] = self.percent_usage + 56
        self.test_system_alerter._create_state_for_system(self.system_id)
        self.test_system_alerter._process_results(
            data, meta_data, data_for_alerting)
        try:
            mock_percentage_usage.assert_not_called()
            self.assertEqual(2, len(data_for_alerting))
        except AssertionError as e:
            self.fail("Test failed: {}".format(e))

    @mock.patch(
        "src.alerter.alerters.system.SystemStorageUsageIncreasedAboveThresholdAlert",
        autospec=True)
    def test_system_storage_usage_initial_run_warning_alert_then_no_alert_on_warning_increase(
            self, mock_percentage_usage) -> None:
        data_for_alerting = []
        data = self.data_received_initially_no_alert['result']['data']
        data['system_storage_usage']['current'] = self.percent_usage + 46
        meta_data = self.data_received_initially_no_alert['result']['meta_data']
        self.test_system_alerter._create_state_for_system(self.system_id)
        self.test_system_alerter._process_results(
            data, meta_data, data_for_alerting)
        try:
            mock_percentage_usage.assert_called_once_with(
                self.system_name, data['system_storage_usage']['current'],
                self.warning, meta_data['last_monitored'], self.warning,
                self.parent_id, self.system_id
            )
            self.assertEqual(1, len(data_for_alerting))
        except AssertionError as e:
            self.fail("Test failed: {}".format(e))

        data['system_storage_usage']['current'] = self.percent_usage + 47
        data['system_storage_usage']['previous'] = self.percent_usage + 46
        self.test_system_alerter._create_state_for_system(self.system_id)
        self.test_system_alerter._process_results(
            data, meta_data, data_for_alerting)
        try:
            mock_percentage_usage.assert_called_with(
                self.system_name, data['system_storage_usage']['previous'],
                self.warning, meta_data['last_monitored'], self.warning,
                self.parent_id, self.system_id
            )
            self.assertEqual(1, len(data_for_alerting))
        except AssertionError as e:
            self.fail("Test failed: {}".format(e))

    @mock.patch(
        "src.alerter.alerters.system.SystemStorageUsageDecreasedBelowThresholdAlert",
        autospec=True)
    def test_system_storage_usage_initial_run_no_decrease_alerts_on_warning_then_no_decrease_alerts_on_warning_increase(
            self, mock_percentage_usage) -> None:
        data_for_alerting = []
        data = self.data_received_initially_no_alert['result']['data']
        data['system_storage_usage']['current'] = self.percent_usage + 46
        meta_data = self.data_received_initially_no_alert['result']['meta_data']
        self.test_system_alerter._create_state_for_system(self.system_id)
        self.test_system_alerter._process_results(
            data, meta_data, data_for_alerting)
        try:
            mock_percentage_usage.assert_not_called()
            self.assertEqual(1, len(data_for_alerting))
        except AssertionError as e:
            self.fail("Test failed: {}".format(e))

        data['system_storage_usage']['current'] = self.percent_usage + 47
        data['system_storage_usage']['current'] = self.percent_usage + 46
        self.test_system_alerter._create_state_for_system(self.system_id)
        self.test_system_alerter._process_results(
            data, meta_data, data_for_alerting)
        try:
            mock_percentage_usage.assert_not_called()
            self.assertEqual(2, len(data_for_alerting))
        except AssertionError as e:
            self.fail("Test failed: {}".format(e))

    """
    ###### 1st run critical alerts on increase
    """

    @mock.patch.object(SystemAlerter, "_classify_alert")
    def test_alerts_initial_run_critical_alerts_count_classify_alert(
            self, mock_classify_alert) -> None:
        data_for_alerting = []
        data = self.data_received_initially_critical_alert['result']['data']
        meta_data = self.data_received_initially_critical_alert['result'][
            'meta_data']
        self.test_system_alerter._create_state_for_system(self.system_id)
        self.test_system_alerter._process_results(
            data, meta_data, data_for_alerting)
        try:
            self.assertEqual(4, mock_classify_alert.call_count)
            self.assertEqual(0, len(data_for_alerting))
        except AssertionError as e:
            self.fail("Test failed: {}".format(e))

    @mock.patch(
        "src.alerter.alerters.system.OpenFileDescriptorsIncreasedAboveThresholdAlert",
        autospec=True)
    def test_open_file_descriptors_initial_run_critical_alert(
            self, mock_percentage_usage) -> None:
        data_for_alerting = []
        data = self.data_received_initially_no_alert['result']['data']
        data['open_file_descriptors']['current'] = self.percent_usage + 56
        meta_data = self.data_received_initially_no_alert['result']['meta_data']
        self.test_system_alerter._create_state_for_system(self.system_id)
        self.test_system_alerter._process_results(
            data, meta_data, data_for_alerting)
        try:
            mock_percentage_usage.assert_called_once_with(
                self.system_name, data['open_file_descriptors']['current'],
                self.critical, meta_data['last_monitored'], self.critical,
                self.parent_id, self.system_id
            )
            self.assertEqual(1, len(data_for_alerting))
        except AssertionError as e:
            self.fail("Test failed: {}".format(e))

    @mock.patch(
        "src.alerter.alerters.system.OpenFileDescriptorsDecreasedBelowThresholdAlert",
        autospec=True)
    def test_open_file_descriptors_initial_run_no_decrease_alerts_on_critical_alert(
            self, mock_percentage_usage) -> None:
        data_for_alerting = []
        data = self.data_received_initially_no_alert['result']['data']
        data['open_file_descriptors']['current'] = self.percent_usage + 56
        meta_data = self.data_received_initially_no_alert['result']['meta_data']
        self.test_system_alerter._create_state_for_system(self.system_id)
        self.test_system_alerter._process_results(
            data, meta_data, data_for_alerting)
        try:
            mock_percentage_usage.assert_not_called()
            self.assertEqual(1, len(data_for_alerting))
        except AssertionError as e:
            self.fail("Test failed: {}".format(e))

    @mock.patch(
        "src.alerter.alerters.system.SystemCPUUsageIncreasedAboveThresholdAlert",
        autospec=True)
    def test_system_cpu_usage_initial_run_critical_alert(
            self, mock_percentage_usage) -> None:
        data_for_alerting = []
        data = self.data_received_initially_no_alert['result']['data']
        data['system_cpu_usage']['current'] = self.percent_usage + 56
        meta_data = self.data_received_initially_no_alert['result']['meta_data']
        self.test_system_alerter._create_state_for_system(self.system_id)
        self.test_system_alerter._process_results(
            data, meta_data, data_for_alerting)
        try:
            mock_percentage_usage.assert_called_once_with(
                self.system_name, data['system_cpu_usage']['current'],
                self.critical, meta_data['last_monitored'], self.critical,
                self.parent_id, self.system_id
            )
            self.assertEqual(1, len(data_for_alerting))
        except AssertionError as e:
            self.fail("Test failed: {}".format(e))

    @mock.patch(
        "src.alerter.alerters.system.SystemCPUUsageDecreasedBelowThresholdAlert",
        autospec=True)
    def test_system_cpu_usage_initial_run_no_decrease_alerts_on_critical_alert(
            self, mock_percentage_usage) -> None:
        data_for_alerting = []
        data = self.data_received_initially_no_alert['result']['data']
        data['system_cpu_usage']['current'] = self.percent_usage + 56
        meta_data = self.data_received_initially_no_alert['result']['meta_data']
        self.test_system_alerter._create_state_for_system(self.system_id)
        self.test_system_alerter._process_results(
            data, meta_data, data_for_alerting)
        try:
            mock_percentage_usage.assert_not_called()
            self.assertEqual(1, len(data_for_alerting))
        except AssertionError as e:
            self.fail("Test failed: {}".format(e))

    @mock.patch(
        "src.alerter.alerters.system.SystemRAMUsageIncreasedAboveThresholdAlert",
        autospec=True)
    def test_system_ram_usage_initial_run_critical_alert(
            self, mock_percentage_usage) -> None:
        data_for_alerting = []
        data = self.data_received_initially_no_alert['result']['data']
        data['system_ram_usage']['current'] = self.percent_usage + 56
        meta_data = self.data_received_initially_no_alert['result']['meta_data']
        self.test_system_alerter._create_state_for_system(self.system_id)
        self.test_system_alerter._process_results(
            data, meta_data, data_for_alerting)
        try:
            mock_percentage_usage.assert_called_once_with(
                self.system_name, data['system_ram_usage']['current'],
                self.critical, meta_data['last_monitored'], self.critical,
                self.parent_id, self.system_id
            )
            self.assertEqual(1, len(data_for_alerting))
        except AssertionError as e:
            self.fail("Test failed: {}".format(e))

    @mock.patch(
        "src.alerter.alerters.system.SystemRAMUsageDecreasedBelowThresholdAlert",
        autospec=True)
    def test_system_ram_usage_initial_run_no_decrease_alerts_on_critical_alert(
            self, mock_percentage_usage) -> None:
        data_for_alerting = []
        data = self.data_received_initially_no_alert['result']['data']
        data['system_ram_usage']['current'] = self.percent_usage + 56
        meta_data = self.data_received_initially_no_alert['result']['meta_data']
        self.test_system_alerter._create_state_for_system(self.system_id)
        self.test_system_alerter._process_results(
            data, meta_data, data_for_alerting)
        try:
            mock_percentage_usage.assert_not_called()
            self.assertEqual(1, len(data_for_alerting))
        except AssertionError as e:
            self.fail("Test failed: {}".format(e))

    @mock.patch(
        "src.alerter.alerters.system.SystemStorageUsageIncreasedAboveThresholdAlert",
        autospec=True)
    def test_system_storage_usage_initial_run_critical_alert(
            self, mock_percentage_usage) -> None:
        data_for_alerting = []
        data = self.data_received_initially_no_alert['result']['data']
        data['system_storage_usage']['current'] = self.percent_usage + 56
        meta_data = self.data_received_initially_no_alert['result']['meta_data']
        self.test_system_alerter._create_state_for_system(self.system_id)
        self.test_system_alerter._process_results(
            data, meta_data, data_for_alerting)
        try:
            mock_percentage_usage.assert_called_once_with(
                self.system_name, data['system_storage_usage']['current'],
                self.critical, meta_data['last_monitored'], self.critical,
                self.parent_id, self.system_id
            )
            self.assertEqual(1, len(data_for_alerting))
        except AssertionError as e:
            self.fail("Test failed: {}".format(e))

    @mock.patch(
        "src.alerter.alerters.system.SystemStorageUsageDecreasedBelowThresholdAlert",
        autospec=True)
    def test_system_storage_usage_initial_run_no_decrease_alerts_on_critical_alert(
            self, mock_percentage_usage) -> None:
        data_for_alerting = []
        data = self.data_received_initially_no_alert['result']['data']
        data['system_storage_usage']['current'] = self.percent_usage + 56
        meta_data = self.data_received_initially_no_alert['result']['meta_data']
        self.test_system_alerter._create_state_for_system(self.system_id)
        self.test_system_alerter._process_results(
            data, meta_data, data_for_alerting)
        try:
            mock_percentage_usage.assert_not_called()
            self.assertEqual(1, len(data_for_alerting))
        except AssertionError as e:
            self.fail("Test failed: {}".format(e))

    @mock.patch(
        "src.alerter.alerters.system.OpenFileDescriptorsIncreasedAboveThresholdAlert",
        autospec=True)
    @mock.patch(
        "src.alerter.alerters.system.SystemCPUUsageIncreasedAboveThresholdAlert",
        autospec=True)
    @mock.patch(
        "src.alerter.alerters.system.SystemRAMUsageIncreasedAboveThresholdAlert",
        autospec=True)
    @mock.patch(
        "src.alerter.alerters.system.SystemStorageUsageIncreasedAboveThresholdAlert",
        autospec=True)
    @mock.patch(
        "src.alerter.alerters.system.OpenFileDescriptorsDecreasedBelowThresholdAlert",
        autospec=True)
    @mock.patch(
        "src.alerter.alerters.system.SystemCPUUsageDecreasedBelowThresholdAlert",
        autospec=True)
    @mock.patch(
        "src.alerter.alerters.system.SystemRAMUsageDecreasedBelowThresholdAlert",
        autospec=True)
    @mock.patch(
        "src.alerter.alerters.system.SystemStorageUsageDecreasedBelowThresholdAlert",
        autospec=True)
    def test_alerts_initial_run_critical_alerts_count_alerts(
            self, mock_system_storage_usage_decrease,
            mock_system_ram_usage_decrease, mock_cpu_usage_decrease,
            mock_open_file_usage_decrease, mock_system_storage_usage_increase,
            mock_system_ram_usage_increase, mock_cpu_usage_increase,
            mock_open_file_usage_increase) -> None:
        data_for_alerting = []
        data = self.data_received_initially_critical_alert['result']['data']
        meta_data = self.data_received_initially_critical_alert['result'][
            'meta_data']
        self.test_system_alerter._create_state_for_system(self.system_id)
        self.test_system_alerter._process_results(
            data, meta_data, data_for_alerting)
        try:
            mock_system_storage_usage_increase.assert_called_once_with(
                self.system_name, data['system_storage_usage']['current'],
                self.critical, meta_data['last_monitored'], self.critical,
                self.parent_id, self.system_id
            )
            mock_system_ram_usage_increase.assert_called_once_with(
                self.system_name, data['system_ram_usage']['current'],
                self.critical, meta_data['last_monitored'], self.critical,
                self.parent_id, self.system_id
            )
            mock_cpu_usage_increase.assert_called_once_with(
                self.system_name, data['system_cpu_usage']['current'],
                self.critical, meta_data['last_monitored'], self.critical,
                self.parent_id, self.system_id
            )
            mock_open_file_usage_increase.assert_called_once_with(
                self.system_name, data['open_file_descriptors']['current'],
                self.critical, meta_data['last_monitored'], self.critical,
                self.parent_id, self.system_id
            )
            mock_system_storage_usage_decrease.assert_not_called()
            mock_system_ram_usage_decrease.assert_not_called()
            mock_cpu_usage_decrease.assert_not_called()
            mock_open_file_usage_decrease.assert_not_called()
            self.assertEqual(4, len(data_for_alerting))
        except AssertionError as e:
            self.fail("Test failed: {}".format(e))

    """
    ######### 1st run above critical, second run between warning and critical
    """

    @mock.patch(
        "src.alerter.alerters.system.OpenFileDescriptorsIncreasedAboveThresholdAlert",
        autospec=True)
    def test_open_file_descriptors_critical_alerts_then_no_increase_alerts_on_decrease_between_critical_and_warning(
            self, mock_percentage_usage) -> None:
        data_for_alerting = []
        data = self.data_received_initially_no_alert['result']['data']
        data['open_file_descriptors']['current'] = self.percent_usage + 56
        meta_data = self.data_received_initially_no_alert['result']['meta_data']
        self.test_system_alerter._create_state_for_system(self.system_id)
        self.test_system_alerter._process_results(
            data, meta_data, data_for_alerting)
        try:
            mock_percentage_usage.assert_called_once_with(
                self.system_name, data['open_file_descriptors']['current'],
                self.critical, meta_data['last_monitored'], self.critical,
                self.parent_id, self.system_id
            )
            self.assertEqual(1, len(data_for_alerting))
        except AssertionError as e:
            self.fail("Test failed: {}".format(e))

        data['open_file_descriptors']['current'] = self.percent_usage + 50
        data['open_file_descriptors']['previous'] = self.percent_usage + 56
        self.test_system_alerter._create_state_for_system(self.system_id)
        self.test_system_alerter._process_results(
            data, meta_data, data_for_alerting)
        try:
            mock_percentage_usage.assert_called_once_with(
                self.system_name, data['open_file_descriptors']['previous'],
                self.critical, meta_data['last_monitored'], self.critical,
                self.parent_id, self.system_id
            )
            self.assertEqual(2, len(data_for_alerting))
        except AssertionError as e:
            self.fail("Test failed: {}".format(e))

    @mock.patch(
        "src.alerter.alerters.system.OpenFileDescriptorsDecreasedBelowThresholdAlert",
        autospec=True)
    def test_open_file_descriptors_critical_alerts_then_info_alerts_on_decrease_between_critical_warning(
            self, mock_percentage_usage) -> None:
        data_for_alerting = []
        data = self.data_received_initially_no_alert['result']['data']
        data['open_file_descriptors']['current'] = self.percent_usage + 56
        meta_data = self.data_received_initially_no_alert['result']['meta_data']
        self.test_system_alerter._create_state_for_system(self.system_id)
        self.test_system_alerter._process_results(
            data, meta_data, data_for_alerting)
        try:
            mock_percentage_usage.assert_not_called()
            self.assertEqual(1, len(data_for_alerting))
        except AssertionError as e:
            self.fail("Test failed: {}".format(e))

        self.test_system_alerter._create_state_for_system(self.system_id)
        data['open_file_descriptors']['current'] = self.percent_usage + 50
        data['open_file_descriptors']['previous'] = self.percent_usage + 56
        self.test_system_alerter._process_results(
            data, meta_data, data_for_alerting)
        try:
            mock_percentage_usage.assert_called_once_with(
                self.system_name, data['open_file_descriptors']['current'],
                self.info, meta_data['last_monitored'], self.critical,
                self.parent_id, self.system_id
            )
            self.assertEqual(2, len(data_for_alerting))
        except AssertionError as e:
            self.fail("Test failed: {}".format(e))

    @mock.patch(
        "src.alerter.alerters.system.SystemCPUUsageIncreasedAboveThresholdAlert",
        autospec=True)
    def test_system_cpu_usage_critical_alerts_then_no_increase_alerts_on_decrease_between_critical_and_warning(
            self, mock_percentage_usage) -> None:
        data_for_alerting = []
        data = self.data_received_initially_no_alert['result']['data']
        data['system_cpu_usage']['current'] = self.percent_usage + 56
        meta_data = self.data_received_initially_no_alert['result']['meta_data']
        self.test_system_alerter._create_state_for_system(self.system_id)
        self.test_system_alerter._process_results(
            data, meta_data, data_for_alerting)
        try:
            mock_percentage_usage.assert_called_once_with(
                self.system_name, data['system_cpu_usage']['current'],
                self.critical, meta_data['last_monitored'], self.critical,
                self.parent_id, self.system_id
            )
            self.assertEqual(1, len(data_for_alerting))
        except AssertionError as e:
            self.fail("Test failed: {}".format(e))

        data['system_cpu_usage']['current'] = self.percent_usage + 50
        data['system_cpu_usage']['previous'] = self.percent_usage + 56
        self.test_system_alerter._create_state_for_system(self.system_id)
        self.test_system_alerter._process_results(
            data, meta_data, data_for_alerting)
        try:
            mock_percentage_usage.assert_called_once_with(
                self.system_name, data['system_cpu_usage']['previous'],
                self.critical, meta_data['last_monitored'], self.critical,
                self.parent_id, self.system_id
            )
            self.assertEqual(2, len(data_for_alerting))
        except AssertionError as e:
            self.fail("Test failed: {}".format(e))

    @mock.patch(
        "src.alerter.alerters.system.SystemCPUUsageDecreasedBelowThresholdAlert",
        autospec=True)
    def test_system_cpu_usage_critical_alerts_then_info_alerts_on_decrease_between_critical_warning(
            self, mock_percentage_usage) -> None:
        data_for_alerting = []
        data = self.data_received_initially_no_alert['result']['data']
        data['system_cpu_usage']['current'] = self.percent_usage + 56
        meta_data = self.data_received_initially_no_alert['result']['meta_data']
        self.test_system_alerter._create_state_for_system(self.system_id)
        self.test_system_alerter._process_results(
            data, meta_data, data_for_alerting)
        try:
            mock_percentage_usage.assert_not_called()
            self.assertEqual(1, len(data_for_alerting))
        except AssertionError as e:
            self.fail("Test failed: {}".format(e))

        data['system_cpu_usage']['current'] = self.percent_usage + 50
        data['system_cpu_usage']['previous'] = self.percent_usage + 56
        self.test_system_alerter._create_state_for_system(self.system_id)
        self.test_system_alerter._process_results(
            data, meta_data, data_for_alerting)
        try:
            mock_percentage_usage.assert_called_once_with(
                self.system_name, data['system_cpu_usage']['current'],
                self.info, meta_data['last_monitored'], self.critical,
                self.parent_id, self.system_id
            )
            self.assertEqual(2, len(data_for_alerting))
        except AssertionError as e:
            self.fail("Test failed: {}".format(e))

    @mock.patch(
        "src.alerter.alerters.system.SystemRAMUsageIncreasedAboveThresholdAlert",
        autospec=True)
    def test_system_ram_usage_critical_alerts_then_no_increase_alerts_on_decrease_between_critical_and_warning(
            self, mock_percentage_usage) -> None:
        data_for_alerting = []
        data = self.data_received_initially_no_alert['result']['data']
        data['system_ram_usage']['current'] = self.percent_usage + 56
        meta_data = self.data_received_initially_no_alert['result']['meta_data']
        self.test_system_alerter._create_state_for_system(self.system_id)
        self.test_system_alerter._process_results(
            data, meta_data, data_for_alerting)
        try:
            mock_percentage_usage.assert_called_once_with(
                self.system_name, data['system_ram_usage']['current'],
                self.critical, meta_data['last_monitored'], self.critical,
                self.parent_id, self.system_id
            )
            self.assertEqual(1, len(data_for_alerting))
        except AssertionError as e:
            self.fail("Test failed: {}".format(e))

        data['system_ram_usage']['current'] = self.percent_usage + 50
        data['system_ram_usage']['previous'] = self.percent_usage + 56
        self.test_system_alerter._create_state_for_system(self.system_id)
        self.test_system_alerter._process_results(
            data, meta_data, data_for_alerting)
        try:
            mock_percentage_usage.assert_called_once_with(
                self.system_name, data['system_ram_usage']['previous'],
                self.critical, meta_data['last_monitored'], self.critical,
                self.parent_id, self.system_id
            )
            self.assertEqual(2, len(data_for_alerting))
        except AssertionError as e:
            self.fail("Test failed: {}".format(e))

    @mock.patch(
        "src.alerter.alerters.system.SystemRAMUsageDecreasedBelowThresholdAlert",
        autospec=True)
    def test_system_ram_usage_critical_alerts_then_info_alerts_on_decrease_between_critical_warning(
            self, mock_percentage_usage) -> None:
        data_for_alerting = []
        data = self.data_received_initially_no_alert['result']['data']
        data['system_ram_usage']['current'] = self.percent_usage + 56
        meta_data = self.data_received_initially_no_alert['result']['meta_data']
        self.test_system_alerter._create_state_for_system(self.system_id)
        self.test_system_alerter._process_results(
            data, meta_data, data_for_alerting)
        try:
            mock_percentage_usage.assert_not_called()
            self.assertEqual(1, len(data_for_alerting))
        except AssertionError as e:
            self.fail("Test failed: {}".format(e))

        data['system_ram_usage']['current'] = self.percent_usage + 50
        data['system_ram_usage']['previous'] = self.percent_usage + 56
        self.test_system_alerter._create_state_for_system(self.system_id)
        self.test_system_alerter._process_results(
            data, meta_data, data_for_alerting)
        try:
            mock_percentage_usage.assert_called_once_with(
                self.system_name, data['system_ram_usage']['current'],
                self.info, meta_data['last_monitored'], self.critical,
                self.parent_id, self.system_id
            )
            self.assertEqual(2, len(data_for_alerting))
        except AssertionError as e:
            self.fail("Test failed: {}".format(e))

    @mock.patch(
        "src.alerter.alerters.system.SystemStorageUsageIncreasedAboveThresholdAlert",
        autospec=True)
    def test_system_storage_usage_critical_alerts_then_no_increase_alerts_on_decrease_between_critical_and_warning(
            self, mock_percentage_usage) -> None:
        data_for_alerting = []
        data = self.data_received_initially_no_alert['result']['data']
        data['system_storage_usage']['current'] = self.percent_usage + 56
        meta_data = self.data_received_initially_no_alert['result']['meta_data']
        self.test_system_alerter._create_state_for_system(self.system_id)
        self.test_system_alerter._process_results(
            data, meta_data, data_for_alerting)
        try:
            mock_percentage_usage.assert_called_once_with(
                self.system_name, data['system_storage_usage']['current'],
                self.critical, meta_data['last_monitored'], self.critical,
                self.parent_id, self.system_id
            )
            self.assertEqual(1, len(data_for_alerting))
        except AssertionError as e:
            self.fail("Test failed: {}".format(e))

        data['system_storage_usage']['current'] = self.percent_usage + 50
        data['system_storage_usage']['previous'] = self.percent_usage + 56
        self.test_system_alerter._create_state_for_system(self.system_id)
        self.test_system_alerter._process_results(
            data, meta_data, data_for_alerting)
        try:
            mock_percentage_usage.assert_called_once_with(
                self.system_name, data['system_storage_usage']['previous'],
                self.critical, meta_data['last_monitored'], self.critical,
                self.parent_id, self.system_id
            )
            self.assertEqual(2, len(data_for_alerting))
        except AssertionError as e:
            self.fail("Test failed: {}".format(e))

    @mock.patch(
        "src.alerter.alerters.system.SystemStorageUsageDecreasedBelowThresholdAlert",
        autospec=True)
    def test_system_storage_usage_critical_alerts_then_info_alerts_on_decrease_between_critical_warning(
            self, mock_percentage_usage) -> None:
        data_for_alerting = []
        data = self.data_received_initially_no_alert['result']['data']
        data['system_storage_usage']['current'] = self.percent_usage + 56
        meta_data = self.data_received_initially_no_alert['result']['meta_data']
        self.test_system_alerter._create_state_for_system(self.system_id)
        self.test_system_alerter._process_results(
            data, meta_data, data_for_alerting)
        try:
            mock_percentage_usage.assert_not_called()
            self.assertEqual(1, len(data_for_alerting))
        except AssertionError as e:
            self.fail("Test failed: {}".format(e))

        data['system_storage_usage']['current'] = self.percent_usage + 50
        data['system_storage_usage']['previous'] = self.percent_usage + 56
        self.test_system_alerter._create_state_for_system(self.system_id)
        self.test_system_alerter._process_results(
            data, meta_data, data_for_alerting)
        try:
            mock_percentage_usage.assert_called_once_with(
                self.system_name, data['system_storage_usage']['current'],
                self.info, meta_data['last_monitored'], self.critical,
                self.parent_id, self.system_id
            )
            self.assertEqual(2, len(data_for_alerting))
        except AssertionError as e:
            self.fail("Test failed: {}".format(e))

    @mock.patch(
        "src.alerter.alerters.system.OpenFileDescriptorsIncreasedAboveThresholdAlert",
        autospec=True)
    @mock.patch(
        "src.alerter.alerters.system.SystemCPUUsageIncreasedAboveThresholdAlert",
        autospec=True)
    @mock.patch(
        "src.alerter.alerters.system.SystemRAMUsageIncreasedAboveThresholdAlert",
        autospec=True)
    @mock.patch(
        "src.alerter.alerters.system.SystemStorageUsageIncreasedAboveThresholdAlert",
        autospec=True)
    @mock.patch(
        "src.alerter.alerters.system.OpenFileDescriptorsDecreasedBelowThresholdAlert",
        autospec=True)
    @mock.patch(
        "src.alerter.alerters.system.SystemCPUUsageDecreasedBelowThresholdAlert",
        autospec=True)
    @mock.patch(
        "src.alerter.alerters.system.SystemRAMUsageDecreasedBelowThresholdAlert",
        autospec=True)
    @mock.patch(
        "src.alerter.alerters.system.SystemStorageUsageDecreasedBelowThresholdAlert",
        autospec=True)
    def test_alerts_above_critical_threshold_then_between_critical_and_warning(
            self, mock_system_storage_usage_decrease,
            mock_system_ram_usage_decrease, mock_cpu_usage_decrease,
            mock_open_file_usage_decrease, mock_system_storage_usage_increase,
            mock_system_ram_usage_increase, mock_cpu_usage_increase,
            mock_open_file_usage_increase) -> None:
        data_for_alerting = []
        data = self.data_received_initially_critical_alert['result']['data']
        meta_data = self.data_received_initially_critical_alert['result'][
            'meta_data']
        self.test_system_alerter._create_state_for_system(self.system_id)
        self.test_system_alerter._process_results(
            data, meta_data, data_for_alerting)
        try:
            mock_system_storage_usage_increase.assert_called_once_with(
                self.system_name, data['system_storage_usage']['current'],
                self.critical, meta_data['last_monitored'], self.critical,
                self.parent_id, self.system_id
            )
            mock_system_ram_usage_increase.assert_called_once_with(
                self.system_name, data['system_ram_usage']['current'],
                self.critical, meta_data['last_monitored'], self.critical,
                self.parent_id, self.system_id
            )
            mock_cpu_usage_increase.assert_called_once_with(
                self.system_name, data['system_cpu_usage']['current'],
                self.critical, meta_data['last_monitored'], self.critical,
                self.parent_id, self.system_id
            )
            mock_open_file_usage_increase.assert_called_once_with(
                self.system_name, data['open_file_descriptors']['current'],
                self.critical, meta_data['last_monitored'], self.critical,
                self.parent_id, self.system_id
            )
            self.assertEqual(4, len(data_for_alerting))
        except AssertionError as e:
            self.fail("Test failed: {}".format(e))

        data_for_alerting = []
        data = self.data_received_below_critical_above_warning['result']['data']
        meta_data = self.data_received_below_critical_above_warning['result'][
            'meta_data']
        self.test_system_alerter._create_state_for_system(self.system_id)
        self.test_system_alerter._process_results(
            data, meta_data, data_for_alerting)
        try:
            mock_system_storage_usage_decrease.assert_called_once_with(
                self.system_name, data['system_storage_usage']['current'],
                self.info, meta_data['last_monitored'], self.critical,
                self.parent_id, self.system_id
            )
            mock_system_ram_usage_decrease.assert_called_once_with(
                self.system_name, data['system_ram_usage']['current'],
                self.info, meta_data['last_monitored'], self.critical,
                self.parent_id, self.system_id
            )
            mock_cpu_usage_decrease.assert_called_once_with(
                self.system_name, data['system_cpu_usage']['current'],
                self.info, meta_data['last_monitored'], self.critical,
                self.parent_id, self.system_id
            )
            mock_open_file_usage_decrease.assert_called_once_with(
                self.system_name, data['open_file_descriptors']['current'],
                self.info, meta_data['last_monitored'], self.critical,
                self.parent_id, self.system_id
            )
            self.assertEqual(4, len(data_for_alerting))
        except AssertionError as e:
            self.fail("Test failed: {}".format(e))

    """
    1st run above critical, 2nd run above critical but repeat timer hasn't elapsed so no alerts
    """

    @mock.patch(
        "src.alerter.alerters.system.OpenFileDescriptorsIncreasedAboveThresholdAlert",
        autospec=True)
    @mock.patch(
        "src.alerter.alerters.system.TimedTaskLimiter.last_time_that_did_task",
        autospec=True)
    def test_open_file_descriptors_critical_alerts_then_no_alerts_on_increase_before_repeat_timer_elapsed(
            self, mock_last_time_that_did_task, mock_percentage_usage) -> None:
        mock_last_time_that_did_task.return_value = self.last_monitored
        data_for_alerting = []
        data = self.data_received_initially_no_alert['result']['data']
        data['open_file_descriptors']['current'] = self.percent_usage + 56
        meta_data = self.data_received_initially_no_alert['result']['meta_data']
        self.test_system_alerter._create_state_for_system(self.system_id)
        self.test_system_alerter._process_results(
            data, meta_data, data_for_alerting)
        try:
            mock_percentage_usage.assert_called_once_with(
                self.system_name, data['open_file_descriptors']['current'],
                self.critical, meta_data['last_monitored'], self.critical,
                self.parent_id, self.system_id
            )
            self.assertEqual(1, len(data_for_alerting))
        except AssertionError as e:
            self.fail("Test failed: {}".format(e))

        data['open_file_descriptors']['current'] = self.percent_usage + 58
        data['open_file_descriptors']['previous'] = self.percent_usage + 56
        meta_data[
            'last_monitored'] = self.last_monitored + self.critical_repeat_seconds - 1
        self.test_system_alerter._create_state_for_system(self.system_id)
        self.test_system_alerter._process_results(
            data, meta_data, data_for_alerting)
        try:
            mock_percentage_usage.assert_called_once_with(
                self.system_name, data['open_file_descriptors']['previous'],
                self.critical, self.last_monitored, self.critical,
                self.parent_id, self.system_id
            )
            self.assertEqual(1, len(data_for_alerting))
        except AssertionError as e:
            self.fail("Test failed: {}".format(e))

    @mock.patch(
        "src.alerter.alerters.system.SystemCPUUsageIncreasedAboveThresholdAlert",
        autospec=True)
    @mock.patch(
        "src.alerter.alerters.system.TimedTaskLimiter.last_time_that_did_task",
        autospec=True)
    def test_system_cpu_usage_critical_alerts_then_no_alerts_on_increase_before_repeat_timer_elapsed(
            self, mock_last_time_that_did_task, mock_percentage_usage) -> None:
        mock_last_time_that_did_task.return_value = self.last_monitored
        data_for_alerting = []
        data = self.data_received_initially_no_alert['result']['data']
        data['system_cpu_usage']['current'] = self.percent_usage + 56
        meta_data = self.data_received_initially_no_alert['result']['meta_data']
        self.test_system_alerter._create_state_for_system(self.system_id)
        self.test_system_alerter._process_results(
            data, meta_data, data_for_alerting)
        try:
            mock_percentage_usage.assert_called_once_with(
                self.system_name, data['system_cpu_usage']['current'],
                self.critical, meta_data['last_monitored'], self.critical,
                self.parent_id, self.system_id
            )
            self.assertEqual(1, len(data_for_alerting))
        except AssertionError as e:
            self.fail("Test failed: {}".format(e))

        data['system_cpu_usage']['current'] = self.percent_usage + 58
        data['system_cpu_usage']['previous'] = self.percent_usage + 56
        meta_data[
            'last_monitored'] = self.last_monitored + self.critical_repeat_seconds - 1
        self.test_system_alerter._create_state_for_system(self.system_id)
        self.test_system_alerter._process_results(
            data, meta_data, data_for_alerting)
        try:
            mock_percentage_usage.assert_called_once_with(
                self.system_name, data['system_cpu_usage']['previous'],
                self.critical, self.last_monitored, self.critical,
                self.parent_id, self.system_id
            )
            self.assertEqual(1, len(data_for_alerting))
        except AssertionError as e:
            self.fail("Test failed: {}".format(e))

    @mock.patch(
        "src.alerter.alerters.system.SystemRAMUsageIncreasedAboveThresholdAlert",
        autospec=True)
    @mock.patch(
        "src.alerter.alerters.system.TimedTaskLimiter.last_time_that_did_task",
        autospec=True)
    def test_system_ram_usage_critical_alerts_then_no_alerts_on_increase_before_repeat_timer_elapsed(
            self, mock_last_time_that_did_task, mock_percentage_usage) -> None:
        mock_last_time_that_did_task.return_value = self.last_monitored
        data_for_alerting = []
        data = self.data_received_initially_no_alert['result']['data']
        data['system_ram_usage']['current'] = self.percent_usage + 56
        meta_data = self.data_received_initially_no_alert['result']['meta_data']
        self.test_system_alerter._create_state_for_system(self.system_id)
        self.test_system_alerter._process_results(
            data, meta_data, data_for_alerting)
        try:
            mock_percentage_usage.assert_called_once_with(
                self.system_name, data['system_ram_usage']['current'],
                self.critical, meta_data['last_monitored'], self.critical,
                self.parent_id, self.system_id
            )
            self.assertEqual(1, len(data_for_alerting))
        except AssertionError as e:
            self.fail("Test failed: {}".format(e))

        data['system_ram_usage']['current'] = self.percent_usage + 58
        data['system_ram_usage']['previous'] = self.percent_usage + 56
        meta_data[
            'last_monitored'] = self.last_monitored + self.critical_repeat_seconds - 1
        self.test_system_alerter._create_state_for_system(self.system_id)
        self.test_system_alerter._process_results(
            data, meta_data, data_for_alerting)
        try:
            mock_percentage_usage.assert_called_once_with(
                self.system_name, data['system_ram_usage']['previous'],
                self.critical, self.last_monitored, self.critical,
                self.parent_id, self.system_id
            )
            self.assertEqual(1, len(data_for_alerting))
        except AssertionError as e:
            self.fail("Test failed: {}".format(e))

    @mock.patch(
        "src.alerter.alerters.system.SystemStorageUsageIncreasedAboveThresholdAlert",
        autospec=True)
    @mock.patch(
        "src.alerter.alerters.system.TimedTaskLimiter.last_time_that_did_task",
        autospec=True)
    def test_system_storage_usage_critical_alerts_then_no_alerts_on_increase_before_repeat_timer_elapsed(
            self, mock_last_time_that_did_task, mock_percentage_usage) -> None:
        mock_last_time_that_did_task.return_value = self.last_monitored
        data_for_alerting = []
        data = self.data_received_initially_no_alert['result']['data']
        data['system_storage_usage']['current'] = self.percent_usage + 56
        meta_data = self.data_received_initially_no_alert['result']['meta_data']
        self.test_system_alerter._create_state_for_system(self.system_id)
        self.test_system_alerter._process_results(
            data, meta_data, data_for_alerting)
        try:
            mock_percentage_usage.assert_called_once_with(
                self.system_name, data['system_storage_usage']['current'],
                self.critical, meta_data['last_monitored'], self.critical,
                self.parent_id, self.system_id
            )
            self.assertEqual(1, len(data_for_alerting))
        except AssertionError as e:
            self.fail("Test failed: {}".format(e))

        data['system_storage_usage']['current'] = self.percent_usage + 58
        data['system_storage_usage']['previous'] = self.percent_usage + 56
        meta_data[
            'last_monitored'] = self.last_monitored + self.critical_repeat_seconds - 1
        self.test_system_alerter._create_state_for_system(self.system_id)
        self.test_system_alerter._process_results(
            data, meta_data, data_for_alerting)
        try:
            mock_percentage_usage.assert_called_once_with(
                self.system_name, data['system_storage_usage']['previous'],
                self.critical, self.last_monitored, self.critical,
                self.parent_id, self.system_id
            )
            self.assertEqual(1, len(data_for_alerting))
        except AssertionError as e:
            self.fail("Test failed: {}".format(e))

    """
    1st run above critical, 2nd run above critical and repeat timer has elapsed so a critical alert is sent
    """

    @mock.patch(
        "src.alerter.alerters.system.OpenFileDescriptorsIncreasedAboveThresholdAlert",
        autospec=True)
    @mock.patch(
        "src.alerter.alerters.system.TimedTaskLimiter.last_time_that_did_task",
        autospec=True)
    def test_open_file_descriptors_critical_alerts_then_critical_alert_on_same_value_after_repeat_timer_elapsed(
            self, mock_last_time_that_did_task, mock_percentage_usage) -> None:

        mock_last_time_that_did_task.return_value = self.last_monitored
        data_for_alerting = []
        data = self.data_received_initially_no_alert['result']['data']
        data['open_file_descriptors']['current'] = self.percent_usage + 56
        meta_data = self.data_received_initially_no_alert['result']['meta_data']
        self.test_system_alerter._create_state_for_system(self.system_id)
        self.test_system_alerter._process_results(
            data, meta_data, data_for_alerting)
        try:
            mock_percentage_usage.assert_called_once_with(
                self.system_name, data['open_file_descriptors']['current'],
                self.critical, meta_data['last_monitored'], self.critical,
                self.parent_id, self.system_id
            )
            self.assertEqual(1, len(data_for_alerting))
        except AssertionError as e:
            self.fail("Test failed: {}".format(e))

        meta_data[
            'last_monitored'] = self.last_monitored + self.critical_repeat_seconds
        data['open_file_descriptors']['current'] = self.percent_usage + 56
        data['open_file_descriptors']['previous'] = self.percent_usage + 56
        self.test_system_alerter._create_state_for_system(self.system_id)
        self.test_system_alerter._process_results(
            data, meta_data, data_for_alerting)
        try:
            mock_percentage_usage.assert_called_with(
                self.system_name, data['open_file_descriptors']['current'],
                self.critical, meta_data['last_monitored'], self.critical,
                self.parent_id, self.system_id
            )
            self.assertEqual(2, len(data_for_alerting))
        except AssertionError as e:
            self.fail("Test failed: {}".format(e))

    @mock.patch(
        "src.alerter.alerters.system.SystemCPUUsageIncreasedAboveThresholdAlert",
        autospec=True)
    @mock.patch(
        "src.alerter.alerters.system.TimedTaskLimiter.last_time_that_did_task",
        autospec=True)
    def test_system_cpu_usage_critical_alerts_then_critical_alert_on_same_value_after_repeat_timer_elapsed(
            self, mock_last_time_that_did_task, mock_percentage_usage) -> None:

        mock_last_time_that_did_task.return_value = self.last_monitored
        data_for_alerting = []
        data = self.data_received_initially_no_alert['result']['data']
        data['system_cpu_usage']['current'] = self.percent_usage + 56
        meta_data = self.data_received_initially_no_alert['result']['meta_data']
        self.test_system_alerter._create_state_for_system(self.system_id)
        self.test_system_alerter._process_results(
            data, meta_data, data_for_alerting)
        try:
            mock_percentage_usage.assert_called_once_with(
                self.system_name, data['system_cpu_usage']['current'],
                self.critical, meta_data['last_monitored'], self.critical,
                self.parent_id, self.system_id
            )
            self.assertEqual(1, len(data_for_alerting))
        except AssertionError as e:
            self.fail("Test failed: {}".format(e))

        meta_data[
            'last_monitored'] = self.last_monitored + self.critical_repeat_seconds
        data['system_cpu_usage']['current'] = self.percent_usage + 56
        data['system_cpu_usage']['previous'] = self.percent_usage + 56
        self.test_system_alerter._create_state_for_system(self.system_id)
        self.test_system_alerter._process_results(
            data, meta_data, data_for_alerting)
        try:
            mock_percentage_usage.assert_called_with(
                self.system_name, data['system_cpu_usage']['current'],
                self.critical, meta_data['last_monitored'], self.critical,
                self.parent_id, self.system_id
            )
            self.assertEqual(2, len(data_for_alerting))
        except AssertionError as e:
            self.fail("Test failed: {}".format(e))

    @mock.patch(
        "src.alerter.alerters.system.SystemRAMUsageIncreasedAboveThresholdAlert",
        autospec=True)
    @mock.patch(
        "src.alerter.alerters.system.TimedTaskLimiter.last_time_that_did_task",
        autospec=True)
    def test_system_ram_usage_critical_alerts_then_critical_alert_on_same_value_after_repeat_timer_elapsed(
            self, mock_last_time_that_did_task, mock_percentage_usage) -> None:

        mock_last_time_that_did_task.return_value = self.last_monitored
        data_for_alerting = []
        data = self.data_received_initially_no_alert['result']['data']
        data['system_ram_usage']['current'] = self.percent_usage + 56
        meta_data = self.data_received_initially_no_alert['result']['meta_data']
        self.test_system_alerter._create_state_for_system(self.system_id)
        self.test_system_alerter._process_results(
            data, meta_data, data_for_alerting)
        try:
            mock_percentage_usage.assert_called_once_with(
                self.system_name, data['system_ram_usage']['current'],
                self.critical, meta_data['last_monitored'], self.critical,
                self.parent_id, self.system_id
            )
            self.assertEqual(1, len(data_for_alerting))
        except AssertionError as e:
            self.fail("Test failed: {}".format(e))

        meta_data[
            'last_monitored'] = self.last_monitored + self.critical_repeat_seconds
        data['system_ram_usage']['current'] = self.percent_usage + 56
        data['system_ram_usage']['previous'] = self.percent_usage + 56
        self.test_system_alerter._create_state_for_system(self.system_id)
        self.test_system_alerter._process_results(
            data, meta_data, data_for_alerting)
        try:
            mock_percentage_usage.assert_called_with(
                self.system_name, data['system_ram_usage']['current'],
                self.critical, meta_data['last_monitored'], self.critical,
                self.parent_id, self.system_id
            )
            self.assertEqual(2, len(data_for_alerting))
        except AssertionError as e:
            self.fail("Test failed: {}".format(e))

    @mock.patch(
        "src.alerter.alerters.system.SystemStorageUsageIncreasedAboveThresholdAlert",
        autospec=True)
    @mock.patch(
        "src.alerter.alerters.system.TimedTaskLimiter.last_time_that_did_task",
        autospec=True)
    def test_system_storage_usage_critical_alerts_then_critical_alert_on_same_value_after_repeat_timer_elapsed(
            self, mock_last_time_that_did_task, mock_percentage_usage) -> None:

        mock_last_time_that_did_task.return_value = self.last_monitored
        data_for_alerting = []
        data = self.data_received_initially_no_alert['result']['data']
        data['system_storage_usage']['current'] = self.percent_usage + 56
        meta_data = self.data_received_initially_no_alert['result']['meta_data']
        self.test_system_alerter._create_state_for_system(self.system_id)
        self.test_system_alerter._process_results(
            data, meta_data, data_for_alerting)
        try:
            mock_percentage_usage.assert_called_once_with(
                self.system_name, data['system_storage_usage']['current'],
                self.critical, meta_data['last_monitored'], self.critical,
                self.parent_id, self.system_id
            )
            self.assertEqual(1, len(data_for_alerting))
        except AssertionError as e:
            self.fail("Test failed: {}".format(e))

        meta_data[
            'last_monitored'] = self.last_monitored + self.critical_repeat_seconds
        data['system_storage_usage']['current'] = self.percent_usage + 56
        data['system_storage_usage']['previous'] = self.percent_usage + 56
        self.test_system_alerter._create_state_for_system(self.system_id)
        self.test_system_alerter._process_results(
            data, meta_data, data_for_alerting)
        try:
            mock_percentage_usage.assert_called_with(
                self.system_name, data['system_storage_usage']['current'],
                self.critical, meta_data['last_monitored'], self.critical,
                self.parent_id, self.system_id
            )
            self.assertEqual(2, len(data_for_alerting))
        except AssertionError as e:
            self.fail("Test failed: {}".format(e))

    """
    1st run above critical, 2nd run above critical but below previous and
    repeat timer has elapsed so a critical alert is sent
    """

    @mock.patch(
        "src.alerter.alerters.system.OpenFileDescriptorsIncreasedAboveThresholdAlert",
        autospec=True)
    @mock.patch(
        "src.alerter.alerters.system.TimedTaskLimiter.last_time_that_did_task",
        autospec=True)
    def test_open_file_descriptors_critical_alerts_then_critical_alert_on_lower_value_after_repeat_timer_elapsed(
            self, mock_last_time_that_did_task, mock_percentage_usage) -> None:

        mock_last_time_that_did_task.return_value = self.last_monitored
        data_for_alerting = []
        data = self.data_received_initially_no_alert['result']['data']
        data['open_file_descriptors']['current'] = self.percent_usage + 57
        meta_data = self.data_received_initially_no_alert['result']['meta_data']
        self.test_system_alerter._create_state_for_system(self.system_id)
        self.test_system_alerter._process_results(
            data, meta_data, data_for_alerting)
        try:
            mock_percentage_usage.assert_called_once_with(
                self.system_name, data['open_file_descriptors']['current'],
                self.critical, meta_data['last_monitored'], self.critical,
                self.parent_id, self.system_id
            )
            self.assertEqual(1, len(data_for_alerting))
        except AssertionError as e:
            self.fail("Test failed: {}".format(e))

        meta_data[
            'last_monitored'] = self.last_monitored + self.critical_repeat_seconds
        data['open_file_descriptors']['current'] = self.percent_usage + 56
        data['open_file_descriptors']['previous'] = self.percent_usage + 57
        self.test_system_alerter._create_state_for_system(self.system_id)
        self.test_system_alerter._process_results(
            data, meta_data, data_for_alerting)
        try:
            mock_percentage_usage.assert_called_with(
                self.system_name, data['open_file_descriptors']['current'],
                self.critical, meta_data['last_monitored'], self.critical,
                self.parent_id, self.system_id
            )
            self.assertEqual(2, len(data_for_alerting))
        except AssertionError as e:
            self.fail("Test failed: {}".format(e))

    @mock.patch(
        "src.alerter.alerters.system.SystemCPUUsageIncreasedAboveThresholdAlert",
        autospec=True)
    @mock.patch(
        "src.alerter.alerters.system.TimedTaskLimiter.last_time_that_did_task",
        autospec=True)
    def test_system_cpu_usage_critical_alerts_then_critical_alert_on_lower_value_after_repeat_timer_elapsed(
            self, mock_last_time_that_did_task, mock_percentage_usage) -> None:

        mock_last_time_that_did_task.return_value = self.last_monitored
        data_for_alerting = []
        data = self.data_received_initially_no_alert['result']['data']
        data['system_cpu_usage']['current'] = self.percent_usage + 57
        meta_data = self.data_received_initially_no_alert['result']['meta_data']
        self.test_system_alerter._create_state_for_system(self.system_id)
        self.test_system_alerter._process_results(
            data, meta_data, data_for_alerting)
        try:
            mock_percentage_usage.assert_called_once_with(
                self.system_name, data['system_cpu_usage']['current'],
                self.critical, meta_data['last_monitored'], self.critical,
                self.parent_id, self.system_id
            )
            self.assertEqual(1, len(data_for_alerting))
        except AssertionError as e:
            self.fail("Test failed: {}".format(e))

        meta_data[
            'last_monitored'] = self.last_monitored + self.critical_repeat_seconds
        data['system_cpu_usage']['current'] = self.percent_usage + 56
        data['system_cpu_usage']['previous'] = self.percent_usage + 57
        self.test_system_alerter._create_state_for_system(self.system_id)
        self.test_system_alerter._process_results(
            data, meta_data, data_for_alerting)
        try:
            mock_percentage_usage.assert_called_with(
                self.system_name, data['system_cpu_usage']['current'],
                self.critical, meta_data['last_monitored'], self.critical,
                self.parent_id, self.system_id
            )
            self.assertEqual(2, len(data_for_alerting))
        except AssertionError as e:
            self.fail("Test failed: {}".format(e))

    @mock.patch(
        "src.alerter.alerters.system.SystemRAMUsageIncreasedAboveThresholdAlert",
        autospec=True)
    @mock.patch(
        "src.alerter.alerters.system.TimedTaskLimiter.last_time_that_did_task",
        autospec=True)
    def test_system_ram_usage_critical_alerts_then_critical_alert_on_lower_value_after_repeat_timer_elapsed(
            self, mock_last_time_that_did_task, mock_percentage_usage) -> None:

        mock_last_time_that_did_task.return_value = self.last_monitored
        data_for_alerting = []
        data = self.data_received_initially_no_alert['result']['data']
        data['system_ram_usage']['current'] = self.percent_usage + 57
        meta_data = self.data_received_initially_no_alert['result']['meta_data']
        self.test_system_alerter._create_state_for_system(self.system_id)
        self.test_system_alerter._process_results(
            data, meta_data, data_for_alerting)
        try:
            mock_percentage_usage.assert_called_once_with(
                self.system_name, data['system_ram_usage']['current'],
                self.critical, meta_data['last_monitored'], self.critical,
                self.parent_id, self.system_id
            )
            self.assertEqual(1, len(data_for_alerting))
        except AssertionError as e:
            self.fail("Test failed: {}".format(e))

        meta_data[
            'last_monitored'] = self.last_monitored + self.critical_repeat_seconds
        data['system_ram_usage']['current'] = self.percent_usage + 56
        data['system_ram_usage']['previous'] = self.percent_usage + 57
        self.test_system_alerter._create_state_for_system(self.system_id)
        self.test_system_alerter._process_results(
            data, meta_data, data_for_alerting)
        try:
            mock_percentage_usage.assert_called_with(
                self.system_name, data['system_ram_usage']['current'],
                self.critical, meta_data['last_monitored'], self.critical,
                self.parent_id, self.system_id
            )
            self.assertEqual(2, len(data_for_alerting))
        except AssertionError as e:
            self.fail("Test failed: {}".format(e))

    @mock.patch(
        "src.alerter.alerters.system.SystemStorageUsageIncreasedAboveThresholdAlert",
        autospec=True)
    @mock.patch(
        "src.alerter.alerters.system.TimedTaskLimiter.last_time_that_did_task",
        autospec=True)
    def test_system_storage_usage_critical_alerts_then_critical_alert_on_lower_value_after_repeat_timer_elapsed(
            self, mock_last_time_that_did_task, mock_percentage_usage) -> None:

        mock_last_time_that_did_task.return_value = self.last_monitored
        data_for_alerting = []
        data = self.data_received_initially_no_alert['result']['data']
        data['system_storage_usage']['current'] = self.percent_usage + 57
        meta_data = self.data_received_initially_no_alert['result']['meta_data']
        self.test_system_alerter._create_state_for_system(self.system_id)
        self.test_system_alerter._process_results(
            data, meta_data, data_for_alerting)
        try:
            mock_percentage_usage.assert_called_once_with(
                self.system_name, data['system_storage_usage']['current'],
                self.critical, meta_data['last_monitored'], self.critical,
                self.parent_id, self.system_id
            )
            self.assertEqual(1, len(data_for_alerting))
        except AssertionError as e:
            self.fail("Test failed: {}".format(e))

        meta_data[
            'last_monitored'] = self.last_monitored + self.critical_repeat_seconds
        data['system_storage_usage']['current'] = self.percent_usage + 56
        data['system_storage_usage']['previous'] = self.percent_usage + 57
        self.test_system_alerter._create_state_for_system(self.system_id)
        self.test_system_alerter._process_results(
            data, meta_data, data_for_alerting)
        try:
            mock_percentage_usage.assert_called_with(
                self.system_name, data['system_storage_usage']['current'],
                self.critical, meta_data['last_monitored'], self.critical,
                self.parent_id, self.system_id
            )
            self.assertEqual(2, len(data_for_alerting))
        except AssertionError as e:
            self.fail("Test failed: {}".format(e))

    """
    Testing System back up alerts 
    """

    @mock.patch("src.alerter.alerters.system.SystemBackUpAgainAlert",
                autospec=True)
    def test_system_back_up_no_alert(self, mock_system_back_up) -> None:
        data_for_alerting = []
        data = self.data_received_initially_no_alert['result']['data']
        meta_data = self.data_received_initially_no_alert['result']['meta_data']
        self.test_system_alerter._create_state_for_system(self.system_id)
        self.test_system_alerter._process_results(
            data, meta_data, data_for_alerting)
        try:
            mock_system_back_up.assert_not_called()
        except AssertionError as e:
            self.fail("Test failed: {}".format(e))

    @mock.patch("src.alerter.alerters.system.SystemBackUpAgainAlert",
                autospec=True)
    def test_system_back_up_alert(self, mock_system_back_up) -> None:
        data_for_alerting = []
        self.test_system_alerter._system_initial_downtime_alert_sent[
            self.system_id] = True
        data = self.data_received_initially_no_alert['result']['data']
        data['went_down_at']['previous'] = self.last_monitored
        meta_data = self.data_received_initially_no_alert['result']['meta_data']
        self.test_system_alerter._create_state_for_system(self.system_id)
        self.test_system_alerter._process_results(
            data, meta_data, data_for_alerting)
        try:
            mock_system_back_up.assert_called_once_with(
                self.system_name, self.info, self.last_monitored,
                self.parent_id, self.system_id
            )
            self.assertEqual(1, len(data_for_alerting))
        except AssertionError as e:
            self.fail("Test failed: {}".format(e))

    @mock.patch("src.alerter.alerters.system.TimedTaskLimiter.reset",
                autospec=True)
    def test_system_back_up_timed_task_limiter_reset(self, mock_reset) -> None:
        data_for_alerting = []
        # Set that the initial downtime alert was sent already
        self.test_system_alerter._system_initial_downtime_alert_sent[
            self.system_id] = True
        data = self.data_received_initially_no_alert['result']['data']
        data['went_down_at']['previous'] = self.last_monitored
        meta_data = self.data_received_initially_no_alert['result']['meta_data']
        self.test_system_alerter._create_state_for_system(self.system_id)
        self.test_system_alerter._process_results(
            data, meta_data, data_for_alerting)
        try:
            mock_reset.assert_called_once()
        except AssertionError as e:
            self.fail("Test failed: {}".format(e))

    """
    Testing System went down at alerts
    """

    @mock.patch("src.alerter.alerters.system.SystemWentDownAtAlert",
                autospec=True)
    def test_system_went_down_at_no_alert_below_warning_threshold(self,
                                                                  mock_system_is_down) -> None:
        data_for_alerting = []
        data = self.data_received_error_data['error']
        self.test_system_alerter._create_state_for_system(self.system_id)
        self.test_system_alerter._process_errors(
            data, data_for_alerting)
        try:
            mock_system_is_down.assert_not_called()
            self.assertEqual(0, len(data_for_alerting))
        except AssertionError as e:
            self.fail("Test failed: {}".format(e))

    """
    These tests assume that critical_threshold_seconds > warning_threshold_seconds
    """

    @mock.patch("src.alerter.alerters.system.SystemWentDownAtAlert",
                autospec=True)
    def test_system_went_down_at_alert_above_warning_threshold(
            self, mock_system_is_down) -> None:
        data_for_alerting = []
        data = self.data_received_error_data['error']
        data['meta_data'][
            'time'] = self.last_monitored + self.warning_threshold_seconds
        self.test_system_alerter._create_state_for_system(self.system_id)
        self.test_system_alerter._process_errors(
            data, data_for_alerting)
        try:
            mock_system_is_down.assert_called_once_with(
                self.system_name, self.warning, data['meta_data']['time'],
                self.parent_id, self.system_id
            )
            self.assertEqual(1, len(data_for_alerting))
        except AssertionError as e:
            self.fail("Test failed: {}".format(e))

    @mock.patch("src.alerter.alerters.system.SystemWentDownAtAlert",
                autospec=True)
    def test_system_went_down_at_alert_above_critical_threshold(
            self, mock_system_is_down) -> None:
        data_for_alerting = []
        data = self.data_received_error_data['error']
        data['meta_data'][
            'time'] = self.last_monitored + self.critical_threshold_seconds
        self.test_system_alerter._create_state_for_system(self.system_id)
        self.test_system_alerter._process_errors(
            data, data_for_alerting)
        try:
            mock_system_is_down.assert_called_once_with(
                self.system_name, self.critical, data['meta_data']['time'],
                self.parent_id, self.system_id
            )
            self.assertEqual(1, len(data_for_alerting))
        except AssertionError as e:
            self.fail("Test failed: {}".format(e))

    @mock.patch("src.alerter.alerters.system.SystemStillDownAlert",
                autospec=True)
    @mock.patch("src.alerter.alerters.system.SystemWentDownAtAlert",
                autospec=True)
    @mock.patch(
        "src.alerter.alerters.system.TimedTaskLimiter.last_time_that_did_task",
        autospec=True)
    def test_system_went_down_at_alert_above_warning_threshold_then_no_critical_repeat(
            self, mock_last_time_did_task, mock_system_is_down,
            mock_system_still_down) -> None:
        data_for_alerting = []
        data = self.data_received_error_data['error']
        past_warning_time = self.last_monitored + self.warning_threshold_seconds
        mock_last_time_did_task.return_value = past_warning_time
        data['meta_data']['time'] = past_warning_time
        self.test_system_alerter._create_state_for_system(self.system_id)
        self.test_system_alerter._process_errors(
            data, data_for_alerting)
        try:
            mock_system_is_down.assert_called_once_with(
                self.system_name, self.warning, past_warning_time,
                self.parent_id, self.system_id
            )
            self.assertEqual(1, len(data_for_alerting))
        except AssertionError as e:
            self.fail("Test failed: {}".format(e))

        data['meta_data'][
            'time'] = past_warning_time + self.critical_repeat_seconds - 1
        self.test_system_alerter._create_state_for_system(self.system_id)
        self.test_system_alerter._process_errors(
            data, data_for_alerting)
        try:
            mock_system_is_down.assert_called_once_with(
                self.system_name, self.warning, past_warning_time,
                self.parent_id, self.system_id
            )
            mock_system_still_down.assert_not_called()
            self.assertEqual(1, len(data_for_alerting))
        except AssertionError as e:
            self.fail("Test failed: {}".format(e))

    @mock.patch("src.alerter.alerters.system.SystemStillDownAlert",
                autospec=True)
    @mock.patch("src.alerter.alerters.system.SystemWentDownAtAlert",
                autospec=True)
    @mock.patch(
        "src.alerter.alerters.system.TimedTaskLimiter.last_time_that_did_task",
        autospec=True)
    def test_system_went_down_at_alert_above_warning_threshold_then_critical_repeat(
            self, mock_last_time_did_task, mock_system_is_down,
            mock_system_still_down) -> None:
        data_for_alerting = []
        data = self.data_received_error_data['error']
        past_warning_time = self.last_monitored + self.warning_threshold_seconds
        mock_last_time_did_task.return_value = past_warning_time
        data['meta_data']['time'] = past_warning_time
        self.test_system_alerter._create_state_for_system(self.system_id)
        self.test_system_alerter._process_errors(
            data, data_for_alerting)
        try:
            mock_system_is_down.assert_called_once_with(
                self.system_name, self.warning, past_warning_time,
                self.parent_id, self.system_id
            )
            self.assertEqual(1, len(data_for_alerting))
        except AssertionError as e:
            self.fail("Test failed: {}".format(e))

        data['meta_data'][
            'time'] = past_warning_time + self.critical_repeat_seconds
        downtime = int(data['meta_data']['time'] - self.last_monitored)
        self.test_system_alerter._create_state_for_system(self.system_id)
        self.test_system_alerter._process_errors(
            data, data_for_alerting)
        try:
            mock_system_is_down.assert_called_once_with(
                self.system_name, self.warning, past_warning_time,
                self.parent_id, self.system_id
            )
            mock_system_still_down.assert_called_once_with(
                self.system_name, downtime, self.critical,
                data['meta_data']['time'], self.parent_id,
                self.system_id
            )
            self.assertEqual(2, len(data_for_alerting))
        except AssertionError as e:
            self.fail("Test failed: {}".format(e))

    @mock.patch("src.alerter.alerters.system.SystemStillDownAlert",
                autospec=True)
    @mock.patch("src.alerter.alerters.system.SystemWentDownAtAlert",
                autospec=True)
    @mock.patch(
        "src.alerter.alerters.system.TimedTaskLimiter.last_time_that_did_task",
        autospec=True)
    def test_system_went_down_at_alert_above_critical_threshold_then_no_critical_repeat(
            self, mock_last_time_did_task, mock_system_is_down,
            mock_system_still_down) -> None:
        data_for_alerting = []
        data = self.data_received_error_data['error']
        past_critical_time = self.last_monitored + self.critical_threshold_seconds
        mock_last_time_did_task.return_value = past_critical_time
        data['meta_data']['time'] = past_critical_time
        self.test_system_alerter._create_state_for_system(self.system_id)
        self.test_system_alerter._process_errors(
            data, data_for_alerting)
        try:
            mock_system_is_down.assert_called_once_with(
                self.system_name, self.critical, past_critical_time,
                self.parent_id, self.system_id
            )
            self.assertEqual(1, len(data_for_alerting))
        except AssertionError as e:
            self.fail("Test failed: {}".format(e))

        data['meta_data'][
            'time'] = past_critical_time + self.critical_repeat_seconds - 1
        self.test_system_alerter._create_state_for_system(self.system_id)
        self.test_system_alerter._process_errors(
            data, data_for_alerting)
        try:
            mock_system_is_down.assert_called_once_with(
                self.system_name, self.critical, past_critical_time,
                self.parent_id, self.system_id
            )
            mock_system_still_down.assert_not_called()
            self.assertEqual(1, len(data_for_alerting))
        except AssertionError as e:
            self.fail("Test failed: {}".format(e))

    @mock.patch("src.alerter.alerters.system.SystemStillDownAlert",
                autospec=True)
    @mock.patch("src.alerter.alerters.system.SystemWentDownAtAlert",
                autospec=True)
    @mock.patch(
        "src.alerter.alerters.system.TimedTaskLimiter.last_time_that_did_task",
        autospec=True)
    def test_system_went_down_at_alert_above_warning_threshold_then_critical_repeat(
            self, mock_last_time_did_task, mock_system_is_down,
            mock_system_still_down) -> None:
        data_for_alerting = []
        data = self.data_received_error_data['error']
        past_critical_time = self.last_monitored + self.critical_threshold_seconds
        mock_last_time_did_task.return_value = past_critical_time
        data['meta_data']['time'] = past_critical_time
        self.test_system_alerter._create_state_for_system(self.system_id)
        self.test_system_alerter._process_errors(
            data, data_for_alerting)
        try:
            mock_system_is_down.assert_called_once_with(
                self.system_name, self.critical, past_critical_time,
                self.parent_id, self.system_id
            )
            self.assertEqual(1, len(data_for_alerting))
        except AssertionError as e:
            self.fail("Test failed: {}".format(e))

        data['meta_data'][
            'time'] = past_critical_time + self.critical_repeat_seconds
        downtime = int(data['meta_data']['time'] - self.last_monitored)
        self.test_system_alerter._create_state_for_system(self.system_id)
        self.test_system_alerter._process_errors(
            data, data_for_alerting)
        try:
            mock_system_is_down.assert_called_once_with(
                self.system_name, self.critical, past_critical_time,
                self.parent_id, self.system_id
            )
            mock_system_still_down.assert_called_once_with(
                self.system_name, downtime, self.critical,
                data['meta_data']['time'], self.parent_id,
                self.system_id
            )
            self.assertEqual(2, len(data_for_alerting))
        except AssertionError as e:
            self.fail("Test failed: {}".format(e))

    """
    Testing error alerts of MetricNotFound and InvalidURL
    """

    @mock.patch("src.alerter.alerters.system.MetricNotFoundErrorAlert",
                autospec=True)
    def test_metric_not_found_alert(self, mock_alert) -> None:
        data_for_alerting = []
        data = self.data_received_error_data['error']
        data['code'] = 5003
        self.test_system_alerter._create_state_for_system(self.system_id)
        self.test_system_alerter._process_errors(
            data, data_for_alerting)
        try:
            mock_alert.assert_called_once_with(
                self.system_name, data['message'], self.error,
                data['meta_data']['time'], self.parent_id,
                self.system_id
            )
            self.assertEqual(1, len(data_for_alerting))
        except AssertionError as e:
            self.fail("Test failed: {}".format(e))

    @mock.patch("src.alerter.alerters.system.InvalidUrlAlert", autospec=True)
    def test_invalid_url_alert(self, mock_alert) -> None:
        data_for_alerting = []
        data = self.data_received_error_data['error']
        data['code'] = 5009
        self.test_system_alerter._create_state_for_system(self.system_id)
        self.test_system_alerter._process_errors(
            data, data_for_alerting)
        try:
            mock_alert.assert_called_once_with(
                self.system_name, data['message'], self.error,
                data['meta_data']['time'], self.parent_id,
                self.system_id
            )
            self.assertEqual(1, len(data_for_alerting))
        except AssertionError as e:
            self.fail("Test failed: {}".format(e))

    """
    1st run above warning threshold no alerts as warning alerts are disabled
    """

    @mock.patch.object(SystemAlerter, "_classify_alert")
    def test_alerts_warning_alerts_disabled_metric_above_warning_threshold(
            self, mock_classify_alert) -> None:
        data_for_alerting = []
        data = self.data_received_initially_warning_alert['result']['data']
        meta_data = self.data_received_initially_warning_alert['result'][
            'meta_data']
        self.test_system_alerter_warnings_disabled._create_state_for_system(
            self.system_id)
        self.test_system_alerter_warnings_disabled._process_results(
            data, meta_data, data_for_alerting)
        try:
            self.assertEqual(4, mock_classify_alert.call_count)
            self.assertEqual(0, len(data_for_alerting))
        except AssertionError as e:
            self.fail("Test failed: {}".format(e))

    @mock.patch(
        "src.alerter.alerters.system.OpenFileDescriptorsIncreasedAboveThresholdAlert",
        autospec=True)
    def test_open_file_descriptors_warning_alerts_disabled_increase_above_warning_threshold(
            self, mock_percentage_usage) -> None:
        data_for_alerting = []
        data = self.data_received_initially_no_alert['result']['data']
        data['open_file_descriptors']['current'] = self.percent_usage + 46
        meta_data = self.data_received_initially_no_alert['result']['meta_data']
        self.test_system_alerter_warnings_disabled._create_state_for_system(
            self.system_id)
        self.test_system_alerter_warnings_disabled._process_results(
            data, meta_data, data_for_alerting)
        try:
            mock_percentage_usage.assert_not_called()
            self.assertEqual(0, len(data_for_alerting))
        except AssertionError as e:
            self.fail("Test failed: {}".format(e))

    @mock.patch(
        "src.alerter.alerters.system.SystemCPUUsageIncreasedAboveThresholdAlert",
        autospec=True)
    def test_system_cpu_usage_warning_alerts_disabled_increase_above_warning_threshold(
            self, mock_percentage_usage) -> None:
        data_for_alerting = []
        data = self.data_received_initially_no_alert['result']['data']
        data['system_cpu_usage']['current'] = self.percent_usage + 46
        meta_data = self.data_received_initially_no_alert['result']['meta_data']
        self.test_system_alerter_warnings_disabled._create_state_for_system(
            self.system_id)
        self.test_system_alerter_warnings_disabled._process_results(
            data, meta_data, data_for_alerting)
        try:
            mock_percentage_usage.assert_not_called()
            self.assertEqual(0, len(data_for_alerting))
        except AssertionError as e:
            self.fail("Test failed: {}".format(e))

    @mock.patch(
        "src.alerter.alerters.system.SystemRAMUsageIncreasedAboveThresholdAlert",
        autospec=True)
    def test_system_ram_usage_warning_alerts_disabled_increase_above_warning_threshold(
            self, mock_percentage_usage) -> None:
        data_for_alerting = []
        data = self.data_received_initially_no_alert['result']['data']
        data['system_ram_usage']['current'] = self.percent_usage + 46
        meta_data = self.data_received_initially_no_alert['result']['meta_data']
        self.test_system_alerter_warnings_disabled._create_state_for_system(
            self.system_id)
        self.test_system_alerter_warnings_disabled._process_results(
            data, meta_data, data_for_alerting)
        try:
            mock_percentage_usage.assert_not_called()
            self.assertEqual(0, len(data_for_alerting))
        except AssertionError as e:
            self.fail("Test failed: {}".format(e))

    @mock.patch(
        "src.alerter.alerters.system.SystemStorageUsageIncreasedAboveThresholdAlert",
        autospec=True)
    def test_system_storage_usage_warning_alerts_disabled_increase_above_warning_threshold(
            self, mock_percentage_usage) -> None:
        data_for_alerting = []
        data = self.data_received_initially_no_alert['result']['data']
        data['system_storage_usage']['current'] = self.percent_usage + 46
        meta_data = self.data_received_initially_no_alert['result']['meta_data']
        self.test_system_alerter_warnings_disabled._create_state_for_system(
            self.system_id)
        self.test_system_alerter_warnings_disabled._process_results(
            data, meta_data, data_for_alerting)
        try:
            mock_percentage_usage.assert_not_called()
            self.assertEqual(0, len(data_for_alerting))
        except AssertionError as e:
            self.fail("Test failed: {}".format(e))

    """
    1st run above critical threshold no alerts as critical alerts are disabled
    """

    @mock.patch.object(SystemAlerter, "_classify_alert")
    def test_alerts_critical_alerts_disabled_metric_above_critical_threshold(
            self, mock_classify_alert) -> None:
        data_for_alerting = []
        data = self.data_received_initially_warning_alert['result']['data']
        meta_data = self.data_received_initially_warning_alert['result'][
            'meta_data']
        self.test_system_alerter_critical_disabled._create_state_for_system(
            self.system_id)
        self.test_system_alerter_critical_disabled._process_results(
            data, meta_data, data_for_alerting)
        try:
            self.assertEqual(4, mock_classify_alert.call_count)
            self.assertEqual(0, len(data_for_alerting))
        except AssertionError as e:
            self.fail("Test failed: {}".format(e))

    @mock.patch(
        "src.alerter.alerters.system.OpenFileDescriptorsIncreasedAboveThresholdAlert",
        autospec=True)
    def test_open_file_descriptors_critical_alerts_disabled_increase_above_critical_threshold(
            self, mock_percentage_usage) -> None:
        data_for_alerting = []
        data = self.data_received_initially_no_alert['result']['data']
        data['open_file_descriptors']['current'] = self.percent_usage + 56
        data['open_file_descriptors']['previous'] = self.percent_usage + 46
        meta_data = self.data_received_initially_no_alert['result']['meta_data']
        self.test_system_alerter_critical_disabled._create_state_for_system(
            self.system_id)
        self.test_system_alerter_critical_disabled._process_results(
            data, meta_data, data_for_alerting)
        try:
            mock_percentage_usage.assert_not_called()
            self.assertEqual(0, len(data_for_alerting))
        except AssertionError as e:
            self.fail("Test failed: {}".format(e))

    @mock.patch(
        "src.alerter.alerters.system.SystemCPUUsageIncreasedAboveThresholdAlert",
        autospec=True)
    def test_system_cpu_usage_critical_alerts_disabled_increase_above_critical_threshold(
            self, mock_percentage_usage) -> None:
        data_for_alerting = []
        data = self.data_received_initially_no_alert['result']['data']
        data['system_cpu_usage']['current'] = self.percent_usage + 56
        data['system_cpu_usage']['previous'] = self.percent_usage + 46
        meta_data = self.data_received_initially_no_alert['result']['meta_data']
        self.test_system_alerter_critical_disabled._create_state_for_system(
            self.system_id)
        self.test_system_alerter_critical_disabled._process_results(
            data, meta_data, data_for_alerting)
        try:
            mock_percentage_usage.assert_not_called()
            self.assertEqual(0, len(data_for_alerting))
        except AssertionError as e:
            self.fail("Test failed: {}".format(e))

    @mock.patch(
        "src.alerter.alerters.system.SystemRAMUsageIncreasedAboveThresholdAlert",
        autospec=True)
    def test_system_ram_usage_critical_alerts_disabled_increase_above_critical_threshold(
            self, mock_percentage_usage) -> None:
        data_for_alerting = []
        data = self.data_received_initially_no_alert['result']['data']
        data['system_ram_usage']['current'] = self.percent_usage + 56
        data['system_ram_usage']['previous'] = self.percent_usage + 46
        meta_data = self.data_received_initially_no_alert['result']['meta_data']
        self.test_system_alerter_critical_disabled._create_state_for_system(
            self.system_id)
        self.test_system_alerter_critical_disabled._process_results(
            data, meta_data, data_for_alerting)
        try:
            mock_percentage_usage.assert_not_called()
            self.assertEqual(0, len(data_for_alerting))
        except AssertionError as e:
            self.fail("Test failed: {}".format(e))

    @mock.patch(
        "src.alerter.alerters.system.SystemStorageUsageIncreasedAboveThresholdAlert",
        autospec=True)
    def test_system_storage_usage_critical_alerts_disabled_increase_above_critical_threshold(
            self, mock_percentage_usage) -> None:
        data_for_alerting = []
        data = self.data_received_initially_no_alert['result']['data']
        data['system_storage_usage']['current'] = self.percent_usage + 56
        data['system_storage_usage']['previous'] = self.percent_usage + 46
        meta_data = self.data_received_initially_no_alert['result']['meta_data']
        self.test_system_alerter_critical_disabled._create_state_for_system(
            self.system_id)
        self.test_system_alerter_critical_disabled._process_results(
            data, meta_data, data_for_alerting)
        try:
            mock_percentage_usage.assert_not_called()
            self.assertEqual(0, len(data_for_alerting))
        except AssertionError as e:
            self.fail("Test failed: {}".format(e))

    """
    1st above critical all alerts disabled
    """

    @mock.patch.object(SystemAlerter, "_classify_alert")
    def test_alerts_all_alerts_disabled_metric_above_critical_threshold_and_warning_threshold(
            self, mock_classify_alert) -> None:
        data_for_alerting = []
        data = self.data_received_initially_critical_alert['result']['data']
        meta_data = self.data_received_initially_critical_alert['result'][
            'meta_data']
        self.test_system_alerter_all_disabled._create_state_for_system(
            self.system_id)
        self.test_system_alerter_all_disabled._process_results(
            data, meta_data, data_for_alerting)
        try:
            self.assertEqual(0, mock_classify_alert.call_count)
            self.assertEqual(0, len(data_for_alerting))
        except AssertionError as e:
            self.fail("Test failed: {}".format(e))

    """
    ###################### Tests using RabbitMQ #######################
    """

    def test_initialise_rabbit_initialises_queues(self) -> None:
        self.test_system_alerter._initialise_rabbitmq()
        try:
            self.rabbitmq.connect()
            self.rabbitmq.queue_declare(self.queue_used, passive=True)
        except pika.exceptions.ConnectionClosedByBroker:
            self.fail("Queue {} was not declared".format(self.queue_used))

    def test_initialise_rabbit_initialises_exchanges(self) -> None:
        self.test_system_alerter._initialise_rabbitmq()

        try:
            self.rabbitmq.connect()
            self.rabbitmq.exchange_declare(ALERT_EXCHANGE, passive=True)
        except pika.exceptions.ConnectionClosedByBroker:
            self.fail("Exchange {} was not declared".format(ALERT_EXCHANGE))

    def test_send_warning_alerts_correctly(
            self) -> None:
        try:
            self.test_system_alerter._initialise_rabbitmq()
            self.test_system_alerter.rabbitmq.queue_delete(
                self.target_queue_used)
            self.test_system_alerter.rabbitmq.exchange_declare(
                HEALTH_CHECK_EXCHANGE, 'topic', False, True, False, False)
            res = self.test_system_alerter.rabbitmq.queue_declare(
                queue=self.target_queue_used, durable=True, exclusive=False,
                auto_delete=False, passive=False
            )
            self.assertEqual(0, res.method.message_count)
            self.test_system_alerter.rabbitmq.queue_bind(
                queue=self.target_queue_used, exchange=ALERT_EXCHANGE,
                routing_key=self.alert_router_routing_key)

            self.test_system_alerter.rabbitmq.basic_publish_confirm(
                exchange=ALERT_EXCHANGE,
                routing_key=self.alert_router_routing_key,
                body=self.alert.alert_data, is_body_dict=True,
                properties=pika.BasicProperties(delivery_mode=2),
                mandatory=True)

            res = self.test_system_alerter.rabbitmq.queue_declare(
                queue=self.target_queue_used, durable=True, exclusive=False,
                auto_delete=False, passive=True
            )
            self.assertEqual(1, res.method.message_count)

            _, _, body = self.test_system_alerter.rabbitmq.basic_get(
                self.target_queue_used)
            # For some reason during the conversion [] are swapped to ()
            self.assertEqual(json.loads(json.dumps(self.alert.alert_data)),
                             json.loads(body))

            self.test_system_alerter.rabbitmq.queue_purge(
                self.target_queue_used)
            self.test_system_alerter.rabbitmq.queue_delete(
                self.target_queue_used)
            self.test_system_alerter.rabbitmq.exchange_delete(ALERT_EXCHANGE)
            self.test_system_alerter.rabbitmq.exchange_delete(HEALTH_CHECK_EXCHANGE)
            self.test_system_alerter.rabbitmq.disconnect()
        except Exception as e:
            self.fail("Test failed: {}".format(e))

    # Same test that is in monitors tests
    def test_send_heartbeat_sends_a_heartbeat_correctly(self) -> None:
        try:
            self.test_system_alerter._initialise_rabbitmq()
            self.test_system_alerter.rabbitmq.exchange_declare(
                HEALTH_CHECK_EXCHANGE, 'topic', False, True, False, False)

            self.test_system_alerter.rabbitmq.queue_delete(self.heartbeat_queue)

            res = self.test_system_alerter.rabbitmq.queue_declare(
                queue=self.heartbeat_queue, durable=True, exclusive=False,
                auto_delete=False, passive=False
            )
            self.assertEqual(0, res.method.message_count)
            self.test_system_alerter.rabbitmq.queue_bind(
                queue=self.heartbeat_queue, exchange=HEALTH_CHECK_EXCHANGE,
                routing_key='heartbeat.worker')
            self.test_system_alerter._send_heartbeat(self.heartbeat_test)

            res = self.test_system_alerter.rabbitmq.queue_declare(
                queue=self.heartbeat_queue, durable=True, exclusive=False,
                auto_delete=False, passive=True
            )
            self.assertEqual(1, res.method.message_count)

            _, _, body = self.test_system_alerter.rabbitmq.basic_get(
                self.heartbeat_queue)
            self.assertEqual(self.heartbeat_test, json.loads(body))

            self.test_system_alerter.rabbitmq.queue_purge(self.heartbeat_queue)
            self.test_system_alerter.rabbitmq.queue_delete(self.heartbeat_queue)
            self.test_system_alerter.rabbitmq.exchange_delete(
                HEALTH_CHECK_EXCHANGE)
            self.test_system_alerter.rabbitmq.disconnect()
        except Exception as e:
            self.fail("Test failed: {}".format(e))

    """
    Testing _process_data using RabbitMQ
    """

    @mock.patch("src.alerter.alerters.system.SystemAlerter._process_results")
    @mock.patch(
        "src.alerter.alerters.system.SystemAlerter._create_state_for_system")
    @mock.patch.object(RabbitMQApi, "basic_ack")
    def test_process_result_data_no_alerts(
            self, mock_ack, mock_create_state_for_system,
            mock_process_results) -> None:

        mock_ack.return_value = None

        try:
            self.test_system_alerter.rabbitmq.connect()
            blocking_channel = self.test_system_alerter.rabbitmq.channel
            method = pika.spec.Basic.Deliver(
                routing_key=self.routing_key)
            body = json.dumps(self.data_received_initially_no_alert).encode()
            properties = pika.spec.BasicProperties()
            self.test_system_alerter._process_data(blocking_channel, method,
                                                   properties, body)
            mock_create_state_for_system.assert_called_with(
                self.system_id
            )
            mock_process_results.assert_called_with(
                self.data_received_initially_no_alert['result']['data'],
                self.data_received_initially_no_alert['result']['meta_data'],
                []
            )
        except Exception as e:
            self.fail("Test failed: {}".format(e))

    @mock.patch("src.alerter.alerters.system.SystemAlerter._process_errors")
    @mock.patch(
        "src.alerter.alerters.system.SystemAlerter._create_state_for_system")
    @mock.patch.object(RabbitMQApi, "basic_ack")
    def test_process_error_data_no_alerts(
            self, mock_ack, mock_create_state_for_system,
            mock_process_errors) -> None:

        mock_ack.return_value = None

        try:
            self.test_system_alerter.rabbitmq.connect()
            blocking_channel = self.test_system_alerter.rabbitmq.channel
            method = pika.spec.Basic.Deliver(
                routing_key=self.routing_key)
            body = json.dumps(self.data_received_error_data).encode()
            properties = pika.spec.BasicProperties()
            self.test_system_alerter._process_data(blocking_channel, method,
                                                   properties, body)
            mock_create_state_for_system.assert_called_with(
                self.system_id
            )
            mock_process_errors.assert_called_with(
                self.data_received_error_data['error'],
                []
            )
        except Exception as e:
            self.fail("Test failed: {}".format(e))

    @freeze_time("2012-01-01")
    @mock.patch("src.alerter.alerters.system.SystemAlerter._send_heartbeat")
    @mock.patch("src.alerter.alerters.system.SystemAlerter._process_results")
    @mock.patch(
        "src.alerter.alerters.system.SystemAlerter._create_state_for_system")
    @mock.patch.object(RabbitMQApi, "basic_ack")
    def test_process_result_data_send_hb_no_proc_error(
            self, mock_ack, mock_create_state_for_system,
            mock_process_results, mock_send_heartbeat) -> None:

        mock_ack.return_value = None
        mock_create_state_for_system.return_value = None
        mock_process_results.return_value = None

        try:
            self.test_system_alerter.rabbitmq.connect()
            blocking_channel = self.test_system_alerter.rabbitmq.channel
            method = pika.spec.Basic.Deliver(
                routing_key=self.routing_key)
            body = json.dumps(self.data_received_initially_no_alert).encode()
            properties = pika.spec.BasicProperties()
            self.test_system_alerter._process_data(blocking_channel, method,
                                                   properties, body)
            heartbeat_test = {
                'component_name': self.alerter_name,
                'is_alive': True,
                'timestamp': datetime.datetime(2012, 1, 1).timestamp()
            }
            mock_send_heartbeat.assert_called_with(heartbeat_test)
        except Exception as e:
            self.fail("Test failed: {}".format(e))

    @freeze_time("2012-01-01")
    @mock.patch("src.alerter.alerters.system.SystemAlerter._send_heartbeat")
    @mock.patch("src.alerter.alerters.system.SystemAlerter._process_errors")
    @mock.patch(
        "src.alerter.alerters.system.SystemAlerter._create_state_for_system")
    @mock.patch.object(RabbitMQApi, "basic_ack")
    def test_process_error_data_send_hb_no_proc_error(
            self, mock_ack, mock_create_state_for_system,
            mock_process_errors, mock_send_heartbeat) -> None:

        mock_ack.return_value = None
        mock_create_state_for_system.return_value = None
        mock_process_errors.return_value = None
        try:
            self.test_system_alerter.rabbitmq.connect()
            blocking_channel = self.test_system_alerter.rabbitmq.channel
            method = pika.spec.Basic.Deliver(
                routing_key=self.routing_key)
            body = json.dumps(self.data_received_error_data).encode()
            properties = pika.spec.BasicProperties()
            self.test_system_alerter._process_data(blocking_channel, method,
                                                   properties, body)
            heartbeat_test = {
                'component_name': self.alerter_name,
                'is_alive': True,
                'timestamp': datetime.datetime(2012, 1, 1).timestamp()
            }                             
            mock_send_heartbeat.assert_called_with(heartbeat_test)
        except Exception as e:
            self.fail("Test failed: {}".format(e))

    @freeze_time("2012-01-01")
    @mock.patch("src.alerter.alerters.system.SystemAlerter._send_heartbeat")
    @mock.patch("src.alerter.alerters.system.SystemAlerter._process_results")
    @mock.patch(
        "src.alerter.alerters.system.SystemAlerter._create_state_for_system")
    @mock.patch.object(RabbitMQApi, "basic_ack")
    def test_process_result_data_do_not_send_hb_on_proc_error_bad_routing_key(
            self, mock_ack, mock_create_state_for_system,
            mock_process_results, mock_send_heartbeat) -> None:

        mock_ack.return_value = None
        mock_create_state_for_system.return_value = None
        mock_process_results.return_value = None

        try:
            self.test_system_alerter.rabbitmq.connect()
            blocking_channel = self.test_system_alerter.rabbitmq.channel
            method = pika.spec.Basic.Deliver(
                routing_key=self.bad_routing_key)
            body = json.dumps(self.data_received_initially_no_alert).encode()
            properties = pika.spec.BasicProperties()
            self.test_system_alerter._process_data(blocking_channel, method,
                                                   properties, body)
            mock_send_heartbeat.assert_not_called()
        except Exception as e:
            self.fail("Test failed: {}".format(e))

    @freeze_time("2012-01-01")
    @mock.patch("src.alerter.alerters.system.SystemAlerter._send_heartbeat")
    @mock.patch("src.alerter.alerters.system.SystemAlerter._process_errors")
    @mock.patch(
        "src.alerter.alerters.system.SystemAlerter._create_state_for_system")
    @mock.patch.object(RabbitMQApi, "basic_ack")
    def test_process_error_data_do_not_send_hb_on_proc_error_bad_routing_key(
            self, mock_ack, mock_create_state_for_system,
            mock_process_errors, mock_send_heartbeat) -> None:

        mock_ack.return_value = None
        mock_create_state_for_system.return_value = None
        mock_process_errors.return_value = None

        try:
            self.test_system_alerter.rabbitmq.connect()
            blocking_channel = self.test_system_alerter.rabbitmq.channel
            method = pika.spec.Basic.Deliver(
                routing_key=self.bad_routing_key)
            body = json.dumps(self.data_received_error_data).encode()
            properties = pika.spec.BasicProperties()
            self.test_system_alerter._process_data(blocking_channel, method,
                                                   properties, body)
            mock_send_heartbeat.assert_not_called()
        except Exception as e:
            self.fail("Test failed: {}".format(e))

    @mock.patch("src.alerter.alerters.system.SystemAlerter._send_data")
    @mock.patch("src.alerter.alerters.system.SystemAlerter._process_results")
    @mock.patch(
        "src.alerter.alerters.system.SystemAlerter._create_state_for_system")
    @mock.patch.object(RabbitMQApi, "basic_ack")
    def test_process_result_data_send_data_called(
            self, mock_ack, mock_create_state_for_system,
            mock_process_results, mock_send_data) -> None:

        mock_ack.return_value = None
        mock_create_state_for_system.return_value = None
        mock_process_results.return_value = None

        try:
            self.test_system_alerter.rabbitmq.connect()
            blocking_channel = self.test_system_alerter.rabbitmq.channel
            method = pika.spec.Basic.Deliver(
                routing_key=self.routing_key)
            body = json.dumps(self.data_received_initially_no_alert).encode()
            properties = pika.spec.BasicProperties()
            self.test_system_alerter._process_data(blocking_channel, method,
                                                   properties, body)
            mock_send_data.assert_called_once()
        except Exception as e:
            self.fail("Test failed: {}".format(e))

    @mock.patch("src.alerter.alerters.system.SystemAlerter._send_data")
    @mock.patch("src.alerter.alerters.system.SystemAlerter._process_errors")
    @mock.patch(
        "src.alerter.alerters.system.SystemAlerter._create_state_for_system")
    @mock.patch.object(RabbitMQApi, "basic_ack")
    def test_process_error_data_send_data_called(
            self, mock_ack, mock_create_state_for_system,
            mock_process_errors, mock_send_data) -> None:

        mock_ack.return_value = None
        mock_create_state_for_system.return_value = None
        mock_process_errors.return_value = None

        try:
            self.test_system_alerter.rabbitmq.connect()
            blocking_channel = self.test_system_alerter.rabbitmq.channel
            method = pika.spec.Basic.Deliver(
                routing_key=self.routing_key)
            body = json.dumps(self.data_received_error_data).encode()
            properties = pika.spec.BasicProperties()
            self.test_system_alerter._process_data(blocking_channel, method,
                                                   properties, body)
            mock_send_data.assert_called_once()
        except Exception as e:
            self.fail("Test failed: {}".format(e))

    @mock.patch("src.alerter.alerters.system.SystemAlerter._process_results")
    @mock.patch(
        "src.alerter.alerters.system.SystemAlerter._create_state_for_system")
    @mock.patch.object(RabbitMQApi, "basic_ack")
    def test_process_result_data_not_processed_bad_routing_key(
            self, mock_ack, mock_create_state_for_system,
            mock_process_results) -> None:
        mock_ack.return_value = None
        try:
            self.test_system_alerter.rabbitmq.connect()
            blocking_channel = self.test_system_alerter.rabbitmq.channel
            method = pika.spec.Basic.Deliver(
                routing_key=self.bad_routing_key)
            body = json.dumps(self.data_received_initially_no_alert).encode()
            properties = pika.spec.BasicProperties()
            self.test_system_alerter._process_data(blocking_channel, method,
                                                   properties, body)
            mock_create_state_for_system.assert_not_called()
            mock_process_results.assert_not_called()
        except Exception as e:
            self.fail("Test failed: {}".format(e))

    @mock.patch("src.alerter.alerters.system.SystemAlerter._process_errors")
    @mock.patch(
        "src.alerter.alerters.system.SystemAlerter._create_state_for_system")
    @mock.patch.object(RabbitMQApi, "basic_ack")
    def test_process_error_data_not_processed_bad_routing_key(
            self, mock_ack, mock_create_state_for_system,
            mock_process_errors) -> None:

        mock_ack.return_value = None

        try:
            self.test_system_alerter.rabbitmq.connect()
            blocking_channel = self.test_system_alerter.rabbitmq.channel
            method = pika.spec.Basic.Deliver(
                routing_key=self.bad_routing_key)
            body = json.dumps(self.data_received_error_data).encode()
            properties = pika.spec.BasicProperties()
            self.test_system_alerter._process_data(blocking_channel, method,
                                                   properties, body)
            mock_create_state_for_system.assert_not_called()
            mock_process_errors.assert_not_called()
        except Exception as e:
            self.fail("Test failed: {}".format(e))

    @mock.patch("src.alerter.alerters.system.SystemAlerter._process_results")
    @mock.patch(
        "src.alerter.alerters.system.SystemAlerter._create_state_for_system")
    @mock.patch.object(RabbitMQApi, "basic_ack")
    def test_process_result_data_not_processed_bad_data_received(
            self, mock_ack, mock_create_state_for_system,
            mock_process_results) -> None:
        mock_ack.return_value = None
        try:
            self.test_system_alerter.rabbitmq.connect()
            blocking_channel = self.test_system_alerter.rabbitmq.channel
            method = pika.spec.Basic.Deliver(
                routing_key=self.bad_routing_key)
            del self.data_received_initially_no_alert['result']['data']
            body = json.dumps(self.data_received_initially_no_alert).encode()
            properties = pika.spec.BasicProperties()
            self.test_system_alerter._process_data(blocking_channel, method,
                                                   properties, body)
            mock_create_state_for_system.assert_not_called()
            mock_process_results.assert_not_called()
        except Exception as e:
            self.fail("Test failed: {}".format(e))

    @mock.patch("src.alerter.alerters.system.SystemAlerter._process_errors")
    @mock.patch(
        "src.alerter.alerters.system.SystemAlerter._create_state_for_system")
    @mock.patch.object(RabbitMQApi, "basic_ack")
    def test_process_error_data_not_processed_bad_data_received(
            self, mock_ack, mock_create_state_for_system,
            mock_process_errors) -> None:

        mock_ack.return_value = None

        try:
            self.test_system_alerter.rabbitmq.connect()
            blocking_channel = self.test_system_alerter.rabbitmq.channel
            method = pika.spec.Basic.Deliver(
                routing_key=self.bad_routing_key)
            del self.data_received_error_data['error']['meta_data']
            body = json.dumps(self.data_received_error_data).encode()
            properties = pika.spec.BasicProperties()
            self.test_system_alerter._process_data(blocking_channel, method,
                                                   properties, body)
            mock_create_state_for_system.assert_not_called()
            mock_process_errors.assert_not_called()
        except Exception as e:
            self.fail("Test failed: {}".format(e))

    @mock.patch(
        "src.alerter.alerters.system.SystemAlerter._place_latest_data_on_queue")
    @mock.patch("src.alerter.alerters.system.SystemAlerter._process_results")
    @mock.patch(
        "src.alerter.alerters.system.SystemAlerter._create_state_for_system")
    @mock.patch.object(RabbitMQApi, "basic_ack")
    def test_process_result_data_send_data_called(
            self, mock_ack, mock_create_state_for_system,
            mock_process_results, mock_place_latest_data_on_queue) -> None:

        mock_ack.return_value = None
        mock_create_state_for_system.return_value = None
        mock_process_results.return_value = None

        try:
            self.test_system_alerter.rabbitmq.connect()
            blocking_channel = self.test_system_alerter.rabbitmq.channel
            method = pika.spec.Basic.Deliver(
                routing_key=self.routing_key)
            body = json.dumps(self.data_received_initially_no_alert).encode()
            properties = pika.spec.BasicProperties()
            self.test_system_alerter._process_data(blocking_channel, method,
                                                   properties, body)
            mock_place_latest_data_on_queue.assert_called_once()
        except Exception as e:
            self.fail("Test failed: {}".format(e))

    @mock.patch(
        "src.alerter.alerters.system.SystemAlerter._place_latest_data_on_queue")
    @mock.patch("src.alerter.alerters.system.SystemAlerter._process_errors")
    @mock.patch(
        "src.alerter.alerters.system.SystemAlerter._create_state_for_system")
    @mock.patch.object(RabbitMQApi, "basic_ack")
    def test_process_error_data_send_data_called(
            self, mock_ack, mock_create_state_for_system,
            mock_process_errors, mock_place_latest_data_on_queue) -> None:

        mock_ack.return_value = None
        mock_create_state_for_system.return_value = None
        mock_process_errors.return_value = None

        try:
            self.test_system_alerter.rabbitmq.connect()
            blocking_channel = self.test_system_alerter.rabbitmq.channel
            method = pika.spec.Basic.Deliver(
                routing_key=self.routing_key)
            body = json.dumps(self.data_received_error_data).encode()
            properties = pika.spec.BasicProperties()
            self.test_system_alerter._process_data(blocking_channel, method,
                                                   properties, body)
            mock_place_latest_data_on_queue.assert_called_once()
        except Exception as e:
            self.fail("Test failed: {}".format(e))

    @mock.patch(
        "src.alerter.alerters.system.SystemAlerter._place_latest_data_on_queue")
    @mock.patch.object(RabbitMQApi, "basic_ack")
    def test_place_latest_data_on_queue_not_called_bad_routing_key(
            self, mock_ack, mock_place_latest_data_on_queue) -> None:
        mock_ack.return_value = None
        try:
            self.test_system_alerter.rabbitmq.connect()
            blocking_channel = self.test_system_alerter.rabbitmq.channel
            method = pika.spec.Basic.Deliver(
                routing_key=self.bad_routing_key)
            body = json.dumps(self.data_received_initially_no_alert).encode()
            properties = pika.spec.BasicProperties()
            self.test_system_alerter._process_data(blocking_channel, method,
                                                   properties, body)
            mock_place_latest_data_on_queue.assert_not_called()
        except Exception as e:
            self.fail("Test failed: {}".format(e))

    @mock.patch(
        "src.alerter.alerters.system.SystemAlerter._place_latest_data_on_queue")
    @mock.patch.object(RabbitMQApi, "basic_ack")
    def test_process_error_data_not_processed_bad_routing_key(
            self, mock_ack, mock_place_latest_data_on_queue) -> None:

        mock_ack.return_value = None
        try:
            self.test_system_alerter.rabbitmq.connect()
            blocking_channel = self.test_system_alerter.rabbitmq.channel
            method = pika.spec.Basic.Deliver(
                routing_key=self.bad_routing_key)
            body = json.dumps(self.data_received_error_data).encode()
            properties = pika.spec.BasicProperties()
            self.test_system_alerter._process_data(blocking_channel, method,
                                                   properties, body)
            mock_place_latest_data_on_queue.assert_not_called()
        except Exception as e:
            self.fail("Test failed: {}".format(e))

    @mock.patch(
        "src.alerter.alerters.system.SystemAlerter._place_latest_data_on_queue")
    @mock.patch.object(RabbitMQApi, "basic_ack")
    def test_place_latest_data_on_queue_not_called_bad_data_received(
            self, mock_ack, mock_place_latest_data_on_queue) -> None:
        mock_ack.return_value = None
        try:
            self.test_system_alerter.rabbitmq.connect()
            blocking_channel = self.test_system_alerter.rabbitmq.channel
            method = pika.spec.Basic.Deliver(
                routing_key=self.bad_routing_key)
            del self.data_received_initially_no_alert['result']['data']
            body = json.dumps(self.data_received_initially_no_alert).encode()
            properties = pika.spec.BasicProperties()
            self.test_system_alerter._process_data(blocking_channel, method,
                                                   properties, body)
            mock_place_latest_data_on_queue.assert_not_called()
        except Exception as e:
            self.fail("Test failed: {}".format(e))

    @mock.patch(
        "src.alerter.alerters.system.SystemAlerter._place_latest_data_on_queue")
    @mock.patch.object(RabbitMQApi, "basic_ack")
    def test_process_error_data_not_processed_bad_data_received(
            self, mock_ack, mock_place_latest_data_on_queue) -> None:
        mock_ack.return_value = None
        try:
            self.test_system_alerter.rabbitmq.connect()
            blocking_channel = self.test_system_alerter.rabbitmq.channel
            method = pika.spec.Basic.Deliver(
                routing_key=self.bad_routing_key)
            del self.data_received_error_data['error']['meta_data']
            body = json.dumps(self.data_received_error_data).encode()
            properties = pika.spec.BasicProperties()
            self.test_system_alerter._process_data(blocking_channel, method,
                                                   properties, body)
            mock_place_latest_data_on_queue.assert_not_called()
        except Exception as e:
            self.fail("Test failed: {}".format(e))<|MERGE_RESOLUTION|>--- conflicted
+++ resolved
@@ -7,6 +7,7 @@
 from unittest import mock
 
 import pika
+import pika.exceptions
 from freezegun import freeze_time
 
 from src.alerter.alerters.system import SystemAlerter
@@ -428,10 +429,6 @@
         try:
             self.test_system_alerter.rabbitmq.connect()
             self.test_rabbit_manager.connect()
-<<<<<<< HEAD
-=======
-
->>>>>>> 732a1be2
             # Declare the queues incase they aren't there, not to error
             self.test_system_alerter.rabbitmq.queue_declare(
                 queue=self.target_queue_used, durable=True, exclusive=False,
@@ -4579,7 +4576,8 @@
             self.test_system_alerter.rabbitmq.queue_delete(
                 self.target_queue_used)
             self.test_system_alerter.rabbitmq.exchange_delete(ALERT_EXCHANGE)
-            self.test_system_alerter.rabbitmq.exchange_delete(HEALTH_CHECK_EXCHANGE)
+            self.test_system_alerter.rabbitmq.exchange_delete(
+                HEALTH_CHECK_EXCHANGE)
             self.test_system_alerter.rabbitmq.disconnect()
         except Exception as e:
             self.fail("Test failed: {}".format(e))
