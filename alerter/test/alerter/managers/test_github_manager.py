import json
import logging
import multiprocessing
import time
import unittest
from datetime import timedelta, datetime
from multiprocessing import Process
from unittest import mock

import pika
import pika.exceptions
from freezegun import freeze_time
from parameterized import parameterized

from src.alerter.alerter_starters import start_github_alerter
from src.alerter.managers.github import (GithubAlerterManager)
from src.message_broker.rabbitmq import RabbitMQApi
from src.utils import env
from src.utils.constants import (HEALTH_CHECK_EXCHANGE,
                                 GITHUB_MANAGER_INPUT_QUEUE,
                                 GITHUB_MANAGER_INPUT_ROUTING_KEY,
                                 GITHUB_ALERTER_NAME)
from src.utils.exceptions import PANICException
from test.utils.utils import infinite_fn


# Tests adapted from Monitors managers
class TestGithubAlertersManager(unittest.TestCase):
    def setUp(self) -> None:
        self.dummy_logger = logging.getLogger('Dummy')
        self.dummy_logger.disabled = True
        self.connection_check_time_interval = timedelta(seconds=0)
        self.rabbitmq = RabbitMQApi(
            self.dummy_logger, env.RABBIT_IP,
            connection_check_time_interval=self.connection_check_time_interval)

        self.manager_name = 'test_github_alerters_manager'
        self.test_queue_name = 'Test Queue'
        self.test_data_str = 'test data'
        self.test_heartbeat = {
            'component_name': self.manager_name,
            'timestamp': datetime(2012, 1, 1).timestamp(),
        }
        self.github_alerter_name = GITHUB_ALERTER_NAME
        self.dummy_process1 = Process(target=infinite_fn, args=())
        self.dummy_process1.daemon = True
        self.dummy_process2 = Process(target=infinite_fn, args=())
        self.dummy_process2.daemon = True
        self.dummy_process3 = Process(target=infinite_fn, args=())
        self.dummy_process3.daemon = True

        self.test_rabbit_manager = RabbitMQApi(
            self.dummy_logger, env.RABBIT_IP,
            connection_check_time_interval=self.connection_check_time_interval)

        self.test_manager = GithubAlerterManager(
            self.dummy_logger, self.manager_name, self.rabbitmq)
        self.test_exception = PANICException('test_exception', 1)

    def tearDown(self) -> None:
        # Delete any queues and exchanges which are common across many tests
        try:
            self.test_rabbit_manager.connect()
            self.test_manager.rabbitmq.connect()
            # Declare queues incase they haven't been declared already
            self.test_manager.rabbitmq.queue_declare(
                queue=self.test_queue_name, durable=True, exclusive=False,
                auto_delete=False, passive=False
            )
            self.test_manager.rabbitmq.queue_declare(
                queue=GITHUB_MANAGER_INPUT_QUEUE, durable=True,
                exclusive=False, auto_delete=False, passive=False
            )
            self.test_manager.rabbitmq.queue_purge(self.test_queue_name)
            self.test_manager.rabbitmq.queue_purge(GITHUB_MANAGER_INPUT_QUEUE)
            self.test_manager.rabbitmq.queue_delete(self.test_queue_name)
            self.test_manager.rabbitmq.queue_delete(GITHUB_MANAGER_INPUT_QUEUE)
            self.test_manager.rabbitmq.exchange_delete(HEALTH_CHECK_EXCHANGE)
            self.test_manager.rabbitmq.disconnect()
            self.rabbitmq.disconnect()
            self.test_rabbit_manager.disconnect()
        except Exception as e:
            print("Test failed: {}".format(e))

        self.dummy_logger = None
        self.rabbitmq = None
        self.test_manager = None
        self.test_exception = None
        self.test_rabbit_manager = None

        self.dummy_process1 = None
        self.dummy_process2 = None
        self.dummy_process3 = None

    def test_str_returns_manager_name(self) -> None:
        self.assertEqual(self.manager_name, self.test_manager.__str__())

    def test_name_returns_manager_name(self) -> None:
        self.assertEqual(self.manager_name, self.test_manager.name)

    @mock.patch.object(RabbitMQApi, "start_consuming")
    def test_listen_for_data_calls_start_consuming(
            self, mock_start_consuming) -> None:
        mock_start_consuming.return_value = None
        self.test_manager._listen_for_data()
        self.assertEqual(1, mock_start_consuming.call_count)

    @mock.patch.object(GithubAlerterManager, "_process_ping")
    def test_initialise_rabbitmq_initialises_everything_as_expected(
            self, mock_process_ping) -> None:
        mock_process_ping.return_value = None
        try:
            self.test_rabbit_manager.connect()
            # To make sure that there is no connection/channel already
            # established
            self.assertIsNone(self.rabbitmq.connection)
            self.assertIsNone(self.rabbitmq.channel)

            # To make sure that the exchanges and queues have not already been
            # declared
            self.test_manager.rabbitmq.connect()
            self.test_manager.rabbitmq.queue_delete(GITHUB_MANAGER_INPUT_QUEUE)
            self.test_manager.rabbitmq.exchange_delete(HEALTH_CHECK_EXCHANGE)

            self.test_manager._initialise_rabbitmq()

            # Perform checks that the connection has been opened, marked as open
            # and that the delivery confirmation variable is set.
            self.assertTrue(self.test_manager.rabbitmq.is_connected)
            self.assertTrue(self.test_manager.rabbitmq.connection.is_open)
            self.assertTrue(
                self.test_manager.rabbitmq.channel._delivery_confirmation)

            # Check whether the exchanges and queues have been creating by
            # sending messages with the same routing keys as for the queues. We
            # will also check if the size of the queues is 0 to confirm that
            # basic_consume was called (it will store the msg in the component
            # memory immediately). If one of the exchanges or queues is not
            # created, then either an exception will be thrown or the queue size
            # would be 1. Note when deleting the exchanges in the beginning we
            # also released every binding, hence there are no other queue binded
            # with the same routing key to any exchange at this point.
            self.test_rabbit_manager.basic_publish_confirm(
                exchange=HEALTH_CHECK_EXCHANGE,
                routing_key=GITHUB_MANAGER_INPUT_ROUTING_KEY,
                body=self.test_data_str, is_body_dict=False,
                properties=pika.BasicProperties(delivery_mode=2),
                mandatory=True)

            # Re-declare queue to get the number of messages
            res = self.test_rabbit_manager.queue_declare(
                GITHUB_MANAGER_INPUT_QUEUE, False, True, False, False)
            self.assertEqual(0, res.method.message_count)
        except Exception as e:
            self.fail("Test failed: {}".format(e))

    def test_send_heartbeat_sends_a_heartbeat_correctly(self) -> None:
        # This test creates a queue which receives messages with the same
        # routing key as the ones sent by send_heartbeat, and checks that the
        # heartbeat is received
        try:
            self.test_manager._initialise_rabbitmq()
            self.test_rabbit_manager.connect()

            res = self.test_rabbit_manager.queue_declare(
                queue=self.test_queue_name, durable=True, exclusive=False,
                auto_delete=False, passive=False
            )
            self.assertEqual(0, res.method.message_count)
            self.test_manager.rabbitmq.queue_bind(
                queue=self.test_queue_name, exchange=HEALTH_CHECK_EXCHANGE,
                routing_key='heartbeat.manager')
            self.test_manager._send_heartbeat(self.test_heartbeat)

            # By re-declaring the queue again we can get the number of messages
            # in the queue.
            res = self.test_rabbit_manager.queue_declare(
                queue=self.test_queue_name, durable=True, exclusive=False,
                auto_delete=False, passive=True
            )
            self.assertEqual(1, res.method.message_count)

            # Check that the message received is actually the HB
            _, _, body = self.test_rabbit_manager.basic_get(
                self.test_queue_name)
            self.assertEqual(self.test_heartbeat, json.loads(body))
        except Exception as e:
            self.fail("Test failed: {}".format(e))

    @mock.patch.object(multiprocessing.Process, "start")
    def test_create_and_start_alerter_process_creates_the_correct_process(
            self, mock_start) -> None:
        mock_start.return_value = None

        self.test_manager._start_alerters_processes()

        new_entry_process = self.test_manager.alerter_process_dict[
            GITHUB_ALERTER_NAME]

        self.assertTrue(new_entry_process.daemon)
        self.assertEqual(0, len(new_entry_process._args))
        self.assertEqual(start_github_alerter, new_entry_process._target)

    @mock.patch("src.alerter.alerter_starters.create_logger")
    def test_start_alerters_process_starts_the_process(
            self, mock_create_logger) -> None:
        mock_create_logger.return_value = self.dummy_logger
        self.test_manager._start_alerters_processes()

        # We need to sleep to give some time for the alerter to be initialised,
        # otherwise the process would not terminate
        time.sleep(1)

        new_entry_process = self.test_manager.alerter_process_dict[
            GITHUB_ALERTER_NAME]
        self.assertTrue(new_entry_process.is_alive())

        new_entry_process.terminate()
        new_entry_process.join()

    @freeze_time("2012-01-01")
    @mock.patch.object(RabbitMQApi, "basic_ack")
    @mock.patch.object(multiprocessing.Process, "is_alive")
    @mock.patch.object(multiprocessing.Process, "start")
    @mock.patch.object(multiprocessing.Process, "join")
    @mock.patch.object(multiprocessing.Process, "terminate")
    def test_process_ping_sends_a_valid_hb_if_process_is_alive(
            self, mock_terminate, mock_join, mock_start, mock_is_alive,
            mock_ack) -> None:
        # This test creates a queue which receives messages with the same
        # routing key as the ones sent by send_heartbeat, and checks that the
        # received heartbeat is valid.
        mock_ack.return_value = None
        mock_is_alive.return_value = True
        mock_start.return_value = None
        mock_join.return_value = None
        mock_terminate.return_value = None
        try:
            self.test_manager._initialise_rabbitmq()
            self.test_manager._start_alerters_processes()

            # Delete the queue before to avoid messages in the queue on error.
            self.test_manager.rabbitmq.queue_delete(self.test_queue_name)

            # initialise
            blocking_channel = self.test_manager.rabbitmq.channel
            properties = pika.spec.BasicProperties()
            method_hb = pika.spec.Basic.Deliver(routing_key='heartbeat.manager')
            body = 'ping'
            res = self.test_manager.rabbitmq.queue_declare(
                queue=self.test_queue_name, durable=True, exclusive=False,
                auto_delete=False, passive=False
            )
            self.assertEqual(0, res.method.message_count)
            self.test_manager.rabbitmq.queue_bind(
                queue=self.test_queue_name, exchange=HEALTH_CHECK_EXCHANGE,
                routing_key='heartbeat.manager')
            self.test_manager._process_ping(blocking_channel, method_hb,
                                            properties, body)

            # By re-declaring the queue again we can get the number of messages
            # in the queue.
            res = self.test_manager.rabbitmq.queue_declare(
                queue=self.test_queue_name, durable=True, exclusive=False,
                auto_delete=False, passive=True
            )
            self.assertEqual(1, res.method.message_count)
            expected_output = {
                "component_name": self.manager_name,
                "dead_processes": [],
                "running_processes": [GITHUB_ALERTER_NAME],
                "timestamp": datetime(2012, 1, 1).timestamp()
            }
            # Check that the message received is a valid HB
            _, _, body = self.test_manager.rabbitmq.basic_get(
                self.test_queue_name)
            self.assertEqual(expected_output, json.loads(body))
        except Exception as e:
            self.fail("Test failed: {}".format(e))

    @freeze_time("2012-01-01")
    @mock.patch.object(RabbitMQApi, "basic_ack")
    @mock.patch.object(multiprocessing.Process, "is_alive")
    @mock.patch.object(multiprocessing.Process, "start")
    @mock.patch.object(multiprocessing.Process, "join")
    @mock.patch.object(multiprocessing.Process, "terminate")
    def test_process_ping_sends_a_valid_hb_if_process_is_dead(
            self, mock_terminate, mock_join, mock_start, mock_is_alive,
            mock_ack) -> None:
        # This test creates a queue which receives messages with the same
        # routing key as the ones sent by send_heartbeat, and checks that the
        # received heartbeat is valid.
        mock_ack.return_value = None
        mock_is_alive.return_value = False
        mock_start.return_value = None
        mock_join.return_value = None
        mock_terminate.return_value = None
        try:
            self.test_manager._initialise_rabbitmq()
            self.test_manager._start_alerters_processes()

<<<<<<< HEAD
            # Give time for the processes to start
            time.sleep(1)

            self.test_manager.alerter_process_dict[
                GITHUB_ALERTER_NAME].terminate()
            self.test_manager.alerter_process_dict[GITHUB_ALERTER_NAME].join()

            # Time for processes to terminate
            time.sleep(1)

            self.test_manager.rabbitmq.queue_declare(
                queue=self.test_queue_name, durable=True, exclusive=False,
                auto_delete=False, passive=False
            )
=======
>>>>>>> 732a1be2
            # Delete the queue before to avoid messages in the queue on error.
            self.test_manager.rabbitmq.queue_delete(self.test_queue_name)

            # initialise
            blocking_channel = self.test_manager.rabbitmq.channel
            properties = pika.spec.BasicProperties()
            method_hb = pika.spec.Basic.Deliver(routing_key='heartbeat.manager')
            body = 'ping'
            res = self.test_manager.rabbitmq.queue_declare(
                queue=self.test_queue_name, durable=True, exclusive=False,
                auto_delete=False, passive=False
            )
            self.assertEqual(0, res.method.message_count)
            self.test_manager.rabbitmq.queue_bind(
                queue=self.test_queue_name, exchange=HEALTH_CHECK_EXCHANGE,
                routing_key='heartbeat.manager')
            self.test_manager._process_ping(blocking_channel, method_hb,
                                            properties, body)

            # By re-declaring the queue again we can get the number of messages
            # in the queue.
            res = self.test_manager.rabbitmq.queue_declare(
                queue=self.test_queue_name, durable=True, exclusive=False,
                auto_delete=False, passive=True
            )
            self.assertEqual(1, res.method.message_count)
            expected_output = {
                "component_name": self.manager_name,
                "dead_processes": [GITHUB_ALERTER_NAME],
                "running_processes": [],
                "timestamp": datetime(2012, 1, 1).timestamp()
            }
            # Check that the message received is a valid HB
            _, _, body = self.test_manager.rabbitmq.basic_get(
                self.test_queue_name)
            self.assertEqual(expected_output, json.loads(body))
        except Exception as e:
            self.fail("Test failed: {}".format(e))


    @freeze_time("2012-01-01")
    @mock.patch.object(RabbitMQApi, "basic_ack")
    @mock.patch("src.alerter.alerter_starters.create_logger")
    @mock.patch.object(GithubAlerterManager, "_send_heartbeat")
    def test_process_ping_restarts_dead_processes(
            self, send_hb_mock, mock_create_logger, mock_ack) -> None:
        send_hb_mock.return_value = None
        mock_create_logger.return_value = self.dummy_logger
        mock_ack.return_value = None
        try:
            self.test_manager._initialise_rabbitmq()
            self.test_manager._start_alerters_processes()

            # Give time for the processes to start
            time.sleep(1)

            # Automate the case when having all processes dead
            self.test_manager.alerter_process_dict[
                GITHUB_ALERTER_NAME].terminate()
            self.test_manager.alerter_process_dict[GITHUB_ALERTER_NAME].join()

            # Give time for the processes to terminate
            time.sleep(1)

            # Check that that the processes have terminated
            self.assertFalse(self.test_manager.alerter_process_dict[
                                 GITHUB_ALERTER_NAME].is_alive())

            # initialise
            blocking_channel = self.test_manager.rabbitmq.channel
            properties = pika.spec.BasicProperties()
            method_hb = pika.spec.Basic.Deliver(routing_key='heartbeat.manager')
            body = 'ping'
            self.test_manager._process_ping(blocking_channel, method_hb,
                                            properties, body)

            # Give time for the processes to start
            time.sleep(1)

            self.assertTrue(self.test_manager.alerter_process_dict[
                                GITHUB_ALERTER_NAME].is_alive())

            # Clean before test finishes
            self.test_manager.alerter_process_dict[
                GITHUB_ALERTER_NAME].terminate()
            self.test_manager.alerter_process_dict[GITHUB_ALERTER_NAME].join()
        except Exception as e:
            self.fail("Test failed: {}".format(e))

    @mock.patch.object(multiprocessing.Process, "is_alive")
    def test_process_ping_does_not_send_hb_if_processing_fails(
            self, is_alive_mock) -> None:
        # This test creates a queue which receives messages with the same
        # routing key as the ones sent by send_heartbeat. In this test we will
        # check that no heartbeat is sent when mocking a raised exception.
        is_alive_mock.side_effect = self.test_exception
        try:
            self.test_manager._initialise_rabbitmq()
            self.test_manager._start_alerters_processes()

            self.test_manager.rabbitmq.queue_declare(
                queue=self.test_queue_name, durable=True, exclusive=False,
                auto_delete=False, passive=False
            )

            # Delete the queue before to avoid messages in the queue on error.
            self.test_manager.rabbitmq.queue_delete(self.test_queue_name)

            # initialise
            blocking_channel = self.test_manager.rabbitmq.channel
            method = pika.spec.Basic.Deliver(routing_key='heartbeat.manager')
            properties = pika.spec.BasicProperties()
            body = 'ping'
            res = self.test_manager.rabbitmq.queue_declare(
                queue=self.test_queue_name, durable=True, exclusive=False,
                auto_delete=False, passive=False
            )
            self.assertEqual(0, res.method.message_count)
            self.test_manager.rabbitmq.queue_bind(
                queue=self.test_queue_name, exchange=HEALTH_CHECK_EXCHANGE,
                routing_key='heartbeat.manager')
            self.test_manager._process_ping(blocking_channel, method,
                                            properties, body)

            # By re-declaring the queue again we can get the number of messages
            # in the queue.
            res = self.test_manager.rabbitmq.queue_declare(
                queue=self.test_queue_name, durable=True, exclusive=False,
                auto_delete=False, passive=True
            )
            self.assertEqual(0, res.method.message_count)
        except Exception as e:
            self.fail("Test failed: {}".format(e))

    def test_proc_ping_send_hb_does_not_raise_msg_not_del_exce_if_hb_not_routed(
            self) -> None:
        try:
            self.test_manager._initialise_rabbitmq()
            self.test_manager._start_alerters_processes()

            # initialise
            blocking_channel = self.test_manager.rabbitmq.channel
            method = pika.spec.Basic.Deliver(routing_key='heartbeat.manager')
            properties = pika.spec.BasicProperties()
            body = 'ping'

            self.test_manager._process_ping(blocking_channel, method,
                                            properties, body)
        except Exception as e:
            self.fail("Test failed: {}".format(e))

    @parameterized.expand([
        ("pika.exceptions.AMQPChannelError('test')",
         "pika.exceptions.AMQPChannelError"),
        ("self.test_exception", "PANICException"),
    ])
    @mock.patch.object(GithubAlerterManager, "_send_heartbeat")
    def test_process_ping_send_hb_raises_exceptions(
            self, param_input, param_expected, hb_mock) -> None:
        hb_mock.side_effect = eval(param_input)
        try:
            self.test_manager._initialise_rabbitmq()

            # initialise
            blocking_channel = self.test_manager.rabbitmq.channel
            method = pika.spec.Basic.Deliver(routing_key='heartbeat.manager')
            properties = pika.spec.BasicProperties()
            body = 'ping'

            self.assertRaises(eval(param_expected),
                              self.test_manager._process_ping,
                              blocking_channel,
                              method, properties, body)
        except Exception as e:
            self.fail("Test failed: {}".format(e))<|MERGE_RESOLUTION|>--- conflicted
+++ resolved
@@ -299,23 +299,6 @@
             self.test_manager._initialise_rabbitmq()
             self.test_manager._start_alerters_processes()
 
-<<<<<<< HEAD
-            # Give time for the processes to start
-            time.sleep(1)
-
-            self.test_manager.alerter_process_dict[
-                GITHUB_ALERTER_NAME].terminate()
-            self.test_manager.alerter_process_dict[GITHUB_ALERTER_NAME].join()
-
-            # Time for processes to terminate
-            time.sleep(1)
-
-            self.test_manager.rabbitmq.queue_declare(
-                queue=self.test_queue_name, durable=True, exclusive=False,
-                auto_delete=False, passive=False
-            )
-=======
->>>>>>> 732a1be2
             # Delete the queue before to avoid messages in the queue on error.
             self.test_manager.rabbitmq.queue_delete(self.test_queue_name)
 
