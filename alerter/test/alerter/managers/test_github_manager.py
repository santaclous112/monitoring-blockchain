--- conflicted
+++ resolved
@@ -17,15 +17,10 @@
 from src.message_broker.rabbitmq import RabbitMQApi
 from src.utils import env
 from src.utils.constants import (HEALTH_CHECK_EXCHANGE,
-<<<<<<< HEAD
                                  GH_ALERTERS_MAN_HEARTBEAT_QUEUE_NAME,
                                  HEARTBEAT_OUTPUT_MANAGER_ROUTING_KEY,
-                                 PING_ROUTING_KEY, GITHUB_ALERTER_NAME)
-=======
-                                 GITHUB_MANAGER_INPUT_QUEUE,
-                                 GITHUB_MANAGER_INPUT_ROUTING_KEY,
+                                 PING_ROUTING_KEY, GITHUB_ALERT_ROUTING_KEY,
                                  GITHUB_ALERTER_NAME, ALERT_EXCHANGE)
->>>>>>> 119dbdc9
 from src.utils.exceptions import PANICException
 from test.utils.utils import infinite_fn
 
@@ -138,6 +133,7 @@
             self.test_manager.rabbitmq.queue_delete(
                 GH_ALERTERS_MAN_HEARTBEAT_QUEUE_NAME)
             self.test_manager.rabbitmq.exchange_delete(HEALTH_CHECK_EXCHANGE)
+            self.test_manager.rabbitmq.exchange_delete(ALERT_EXCHANGE)
 
             self.test_manager._initialise_rabbitmq()
 
@@ -165,7 +161,7 @@
                 mandatory=True)
             self.test_manager.rabbitmq.basic_publish_confirm(
                 exchange=ALERT_EXCHANGE,
-                routing_key='alert_router.github',
+                routing_key=GITHUB_ALERT_ROUTING_KEY,
                 body=self.test_data_str, is_body_dict=False,
                 properties=pika.BasicProperties(delivery_mode=2),
                 mandatory=False
