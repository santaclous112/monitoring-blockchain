import json
import logging
import multiprocessing
import time
import unittest
from datetime import timedelta, datetime
from multiprocessing import Process
from unittest import mock

import pika
import pika.exceptions
from freezegun import freeze_time
from parameterized import parameterized

from src.alerter.alerter_starters import start_github_alerter
from src.alerter.managers.github import (GithubAlerterManager)
from src.message_broker.rabbitmq import RabbitMQApi
from src.utils import env
from src.utils.constants import (HEALTH_CHECK_EXCHANGE,
                                 GITHUB_MANAGER_INPUT_QUEUE,
                                 GITHUB_MANAGER_INPUT_ROUTING_KEY,
                                 GITHUB_ALERTER_NAME)
from src.utils.exceptions import PANICException
from test.utils.test_utils import infinite_fn


# Tests adapted from Monitors managers
class TestGithubAlertersManager(unittest.TestCase):
    def setUp(self) -> None:
        self.dummy_logger = logging.getLogger('Dummy')
        self.dummy_logger.disabled = True
        self.connection_check_time_interval = timedelta(seconds=0)
        self.rabbitmq = RabbitMQApi(
            self.dummy_logger, env.RABBIT_IP,
            connection_check_time_interval=self.connection_check_time_interval)

        self.manager_name = 'test_github_alerters_manager'
        self.test_queue_name = 'Test Queue'
        self.test_data_str = 'test data'
<<<<<<< HEAD
        self.timestamp_used = datetime(2012, 1, 1).timestamp()
=======
>>>>>>> 0dd6e4e2
        self.test_heartbeat = {
            'component_name': self.manager_name,
            'timestamp': datetime(2012, 1, 1).timestamp(),
        }
        self.github_alerter_name = GITHUB_ALERTER_NAME
        self.dummy_process1 = Process(target=infinite_fn, args=())
        self.dummy_process1.daemon = True
        self.dummy_process2 = Process(target=infinite_fn, args=())
        self.dummy_process2.daemon = True
        self.dummy_process3 = Process(target=infinite_fn, args=())
        self.dummy_process3.daemon = True

        self.test_rabbit_manager = RabbitMQApi(
            self.dummy_logger, env.RABBIT_IP,
            connection_check_time_interval=self.connection_check_time_interval)

        self.test_manager = GithubAlerterManager(
            self.dummy_logger, self.manager_name, self.rabbitmq)
        self.test_exception = PANICException('test_exception', 1)

    def tearDown(self) -> None:
        # Delete any queues and exchanges which are common across many tests
        try:
            self.test_rabbit_manager.connect()
            self.test_manager.rabbitmq.connect()
            # Declare queues incase they haven't been declared already
            self.test_manager.rabbitmq.queue_declare(
                queue=self.test_queue_name, durable=True, exclusive=False,
                auto_delete=False, passive=False
            )
            self.test_manager.rabbitmq.queue_declare(
                queue=GITHUB_MANAGER_INPUT_QUEUE, durable=True,
                exclusive=False, auto_delete=False, passive=False
            )
            self.test_manager.rabbitmq.queue_purge(self.test_queue_name)
            self.test_manager.rabbitmq.queue_purge(GITHUB_MANAGER_INPUT_QUEUE)
            self.test_manager.rabbitmq.queue_delete(self.test_queue_name)
            self.test_manager.rabbitmq.queue_delete(GITHUB_MANAGER_INPUT_QUEUE)
            self.test_manager.rabbitmq.exchange_delete(HEALTH_CHECK_EXCHANGE)
            self.test_manager.rabbitmq.disconnect()
            self.rabbitmq.disconnect()
            self.test_rabbit_manager.disconnect()
        except Exception as e:
            print("Test failed: {}".format(e))

        self.dummy_logger = None
        self.rabbitmq = None
        self.test_manager = None
        self.dummy_process1 = None
        self.dummy_process2 = None
        self.dummy_process3 = None
        self.test_manager = None
        self.test_exception = None
        self.test_rabbit_manager = None

    def test_str_returns_manager_name(self) -> None:
        self.assertEqual(self.manager_name, self.test_manager.__str__())

    def test_name_returns_manager_name(self) -> None:
        self.assertEqual(self.manager_name, self.test_manager.name)

    @mock.patch.object(RabbitMQApi, "start_consuming")
    def test_listen_for_data_calls_start_consuming(
            self, mock_start_consuming) -> None:
        mock_start_consuming.return_value = None
        self.test_manager._listen_for_data()
        self.assertEqual(1, mock_start_consuming.call_count)

    @mock.patch.object(GithubAlerterManager, "_process_ping")
    def test_initialise_rabbitmq_initialises_everything_as_expected(
            self, mock_process_ping) -> None:
        mock_process_ping.return_value = None
        try:
            self.test_rabbit_manager.connect()
            # To make sure that there is no connection/channel already
            # established
            self.assertIsNone(self.rabbitmq.connection)
            self.assertIsNone(self.rabbitmq.channel)

            # To make sure that the exchanges and queues have not already been
            # declared
            self.test_manager.rabbitmq.connect()
            self.test_manager.rabbitmq.queue_delete(GITHUB_MANAGER_INPUT_QUEUE)
            self.test_manager.rabbitmq.exchange_delete(HEALTH_CHECK_EXCHANGE)

            self.test_manager._initialise_rabbitmq()

            # Perform checks that the connection has been opened, marked as open
            # and that the delivery confirmation variable is set.
            self.assertTrue(self.test_manager.rabbitmq.is_connected)
            self.assertTrue(self.test_manager.rabbitmq.connection.is_open)
            self.assertTrue(
                self.test_manager.rabbitmq.channel._delivery_confirmation)

            # Check whether the exchanges and queues have been creating by
            # sending messages with the same routing keys as for the queues. We
            # will also check if the size of the queues is 0 to confirm that
            # basic_consume was called (it will store the msg in the component
            # memory immediately). If one of the exchanges or queues is not
            # created, then either an exception will be thrown or the queue size
            # would be 1. Note when deleting the exchanges in the beginning we
            # also released every binding, hence there are no other queue binded
            # with the same routing key to any exchange at this point.
            self.test_rabbit_manager.basic_publish_confirm(
                exchange=HEALTH_CHECK_EXCHANGE,
                routing_key=GITHUB_MANAGER_INPUT_ROUTING_KEY,
                body=self.test_data_str, is_body_dict=False,
                properties=pika.BasicProperties(delivery_mode=2),
                mandatory=True)

            # Re-declare queue to get the number of messages
            res = self.test_rabbit_manager.queue_declare(
                GITHUB_MANAGER_INPUT_QUEUE, False, True, False, False)
            self.assertEqual(0, res.method.message_count)
        except Exception as e:
            self.fail("Test failed: {}".format(e))

    def test_send_heartbeat_sends_a_heartbeat_correctly(self) -> None:
        # This test creates a queue which receives messages with the same
        # routing key as the ones sent by send_heartbeat, and checks that the
        # heartbeat is received
        try:
            self.test_manager._initialise_rabbitmq()
            self.test_rabbit_manager.connect()

            res = self.test_rabbit_manager.queue_declare(
                queue=self.test_queue_name, durable=True, exclusive=False,
                auto_delete=False, passive=False
            )
            self.assertEqual(0, res.method.message_count)
            self.test_manager.rabbitmq.queue_bind(
                queue=self.test_queue_name, exchange=HEALTH_CHECK_EXCHANGE,
                routing_key='heartbeat.manager')
            self.test_manager._send_heartbeat(self.test_heartbeat)

            # By re-declaring the queue again we can get the number of messages
            # in the queue.
            res = self.test_rabbit_manager.queue_declare(
                queue=self.test_queue_name, durable=True, exclusive=False,
                auto_delete=False, passive=True
            )
            self.assertEqual(1, res.method.message_count)

            # Check that the message received is actually the HB
            _, _, body = self.test_rabbit_manager.basic_get(
                self.test_queue_name)
            self.assertEqual(self.test_heartbeat, json.loads(body))
        except Exception as e:
            self.fail("Test failed: {}".format(e))

    @mock.patch.object(multiprocessing.Process, "start")
    def test_create_and_start_alerter_process_creates_the_correct_process(
            self, mock_start) -> None:
        mock_start.return_value = None

        self.test_manager._start_alerters_processes()

        new_entry_process = self.test_manager.alerter_process_dict[
            GITHUB_ALERTER_NAME]

        self.assertTrue(new_entry_process.daemon)
        self.assertEqual(0, len(new_entry_process._args))
        self.assertEqual(start_github_alerter, new_entry_process._target)

    @mock.patch("src.alerter.alerter_starters.create_logger")
    def test_start_alerters_process_starts_the_process(
            self, mock_create_logger) -> None:
        mock_create_logger.return_value = self.dummy_logger
        self.test_manager._start_alerters_processes()

        # We need to sleep to give some time for the alerter to be initialised,
        # otherwise the process would not terminate
        time.sleep(1)

        new_entry_process = self.test_manager.alerter_process_dict[
            GITHUB_ALERTER_NAME]
        self.assertTrue(new_entry_process.is_alive())

        new_entry_process.terminate()
        new_entry_process.join()

    @freeze_time("2012-01-01")
    @mock.patch("src.alerter.alerter_starters.create_logger")
    @mock.patch.object(RabbitMQApi, "basic_ack")
    def test_process_ping_sends_a_valid_hb_if_process_is_alive(
            self, mock_ack, mock_create_logger) -> None:
        # This test creates a queue which receives messages with the same
        # routing key as the ones sent by send_heartbeat, and checks that the
        # received heartbeat is valid.
        mock_create_logger.return_value = self.dummy_logger
        mock_ack.return_value = None
        try:
            self.test_manager._initialise_rabbitmq()
            self.test_manager._start_alerters_processes()

            # Give time for the processes to start
            time.sleep(1)

            # Delete the queue before to avoid messages in the queue on error.
            self.test_manager.rabbitmq.queue_delete(self.test_queue_name)

            # initialise
            blocking_channel = self.test_manager.rabbitmq.channel
            properties = pika.spec.BasicProperties()
            method_hb = pika.spec.Basic.Deliver(routing_key='heartbeat.manager')
            body = 'ping'
            res = self.test_manager.rabbitmq.queue_declare(
                queue=self.test_queue_name, durable=True, exclusive=False,
                auto_delete=False, passive=False
            )
            self.assertEqual(0, res.method.message_count)
            self.test_manager.rabbitmq.queue_bind(
                queue=self.test_queue_name, exchange=HEALTH_CHECK_EXCHANGE,
                routing_key='heartbeat.manager')
            self.test_manager._process_ping(blocking_channel, method_hb,
                                            properties, body)

            # By re-declaring the queue again we can get the number of messages
            # in the queue.
            res = self.test_manager.rabbitmq.queue_declare(
                queue=self.test_queue_name, durable=True, exclusive=False,
                auto_delete=False, passive=True
            )
            self.assertEqual(1, res.method.message_count)
            expected_output = {
                "component_name": self.manager_name,
                "dead_processes": [],
                "running_processes": [GITHUB_ALERTER_NAME],
                "timestamp": datetime(2012, 1, 1).timestamp()
            }
            # Check that the message received is a valid HB
            _, _, body = self.test_manager.rabbitmq.basic_get(
                self.test_queue_name)
            self.assertEqual(expected_output, json.loads(body))

            # Clean before test finishes
            self.test_manager.alerter_process_dict[
                GITHUB_ALERTER_NAME].terminate()
            self.test_manager.alerter_process_dict[GITHUB_ALERTER_NAME].join()
        except Exception as e:
            self.fail("Test failed: {}".format(e))

    @freeze_time("2012-01-01")
    @mock.patch("src.alerter.alerter_starters.create_logger")
    @mock.patch.object(RabbitMQApi, "basic_ack")
    def test_process_ping_sends_a_valid_hb_if_process_is_dead(
            self, mock_ack, mock_create_logger) -> None:
        # This test creates a queue which receives messages with the same
        # routing key as the ones sent by send_heartbeat, and checks that the
        # received heartbeat is valid.
        mock_create_logger.return_value = self.dummy_logger
        mock_ack.return_value = None
        try:
            self.test_manager._initialise_rabbitmq()
            self.test_manager._start_alerters_processes()

            # Give time for the processes to start
            time.sleep(1)

            self.test_manager.alerter_process_dict[
                GITHUB_ALERTER_NAME].terminate()
            self.test_manager.alerter_process_dict[GITHUB_ALERTER_NAME].join()

            # Time for processes to terminate
            time.sleep(1)

            # Delete the queue before to avoid messages in the queue on error.
            self.test_manager.rabbitmq.queue_delete(self.test_queue_name)

            # initialise
            blocking_channel = self.test_manager.rabbitmq.channel
            properties = pika.spec.BasicProperties()
            method_hb = pika.spec.Basic.Deliver(routing_key='heartbeat.manager')
            body = 'ping'
            res = self.test_manager.rabbitmq.queue_declare(
                queue=self.test_queue_name, durable=True, exclusive=False,
                auto_delete=False, passive=False
            )
            self.assertEqual(0, res.method.message_count)
            self.test_manager.rabbitmq.queue_bind(
                queue=self.test_queue_name, exchange=HEALTH_CHECK_EXCHANGE,
                routing_key='heartbeat.manager')
            self.test_manager._process_ping(blocking_channel, method_hb,
                                            properties, body)

            # By re-declaring the queue again we can get the number of messages
            # in the queue.
            res = self.test_manager.rabbitmq.queue_declare(
                queue=self.test_queue_name, durable=True, exclusive=False,
                auto_delete=False, passive=True
            )
            self.assertEqual(1, res.method.message_count)
            expected_output = {
                "component_name": self.manager_name,
                "dead_processes": [GITHUB_ALERTER_NAME],
                "running_processes": [],
                "timestamp": datetime(2012, 1, 1).timestamp()
            }
            # Check that the message received is a valid HB
            _, _, body = self.test_manager.rabbitmq.basic_get(
                self.test_queue_name)
            self.assertEqual(expected_output, json.loads(body))

            # Clean before test finishes
            self.test_manager.alerter_process_dict[
                GITHUB_ALERTER_NAME].terminate()
            self.test_manager.alerter_process_dict[GITHUB_ALERTER_NAME].join()
            self.rabbitmq.disconnect()
        except Exception as e:
            self.fail("Test failed: {}".format(e))

    @freeze_time("2012-01-01")
    @mock.patch.object(RabbitMQApi, "basic_ack")
    @mock.patch("src.alerter.alerter_starters.create_logger")
    @mock.patch.object(GithubAlerterManager, "_send_heartbeat")
    def test_process_ping_restarts_dead_processes(
            self, send_hb_mock, mock_create_logger, mock_ack) -> None:
        send_hb_mock.return_value = None
        mock_create_logger.return_value = self.dummy_logger
        mock_ack.return_value = None
        try:
            self.test_manager._initialise_rabbitmq()
            self.test_manager._start_alerters_processes()

            # Give time for the processes to start
            time.sleep(1)

            # Automate the case when having all processes dead
            self.test_manager.alerter_process_dict[
                GITHUB_ALERTER_NAME].terminate()
            self.test_manager.alerter_process_dict[GITHUB_ALERTER_NAME].join()

            # Give time for the processes to terminate
            time.sleep(1)

            # Check that that the processes have terminated
            self.assertFalse(self.test_manager.alerter_process_dict[
                                 GITHUB_ALERTER_NAME].is_alive())

            # initialise
            blocking_channel = self.test_manager.rabbitmq.channel
            properties = pika.spec.BasicProperties()
            method_hb = pika.spec.Basic.Deliver(routing_key='heartbeat.manager')
            body = 'ping'
            self.test_manager._process_ping(blocking_channel, method_hb,
                                            properties, body)

            # Give time for the processes to start
            time.sleep(1)

            self.assertTrue(self.test_manager.alerter_process_dict[
                                GITHUB_ALERTER_NAME].is_alive())

            # Clean before test finishes
            self.test_manager.alerter_process_dict[
                GITHUB_ALERTER_NAME].terminate()
            self.test_manager.alerter_process_dict[GITHUB_ALERTER_NAME].join()
        except Exception as e:
            self.fail("Test failed: {}".format(e))

    @mock.patch.object(multiprocessing.Process, "is_alive")
    def test_process_ping_does_not_send_hb_if_processing_fails(
            self, is_alive_mock) -> None:
        # This test creates a queue which receives messages with the same
        # routing key as the ones sent by send_heartbeat. In this test we will
        # check that no heartbeat is sent when mocking a raised exception.
        is_alive_mock.side_effect = self.test_exception
        try:
            self.test_manager._initialise_rabbitmq()
            self.test_manager._start_alerters_processes()

            # Delete the queue before to avoid messages in the queue on error.
            self.test_manager.rabbitmq.queue_delete(self.test_queue_name)

            # initialise
            blocking_channel = self.test_manager.rabbitmq.channel
            method = pika.spec.Basic.Deliver(routing_key='heartbeat.manager')
            properties = pika.spec.BasicProperties()
            body = 'ping'
            res = self.test_manager.rabbitmq.queue_declare(
                queue=self.test_queue_name, durable=True, exclusive=False,
                auto_delete=False, passive=False
            )
            self.assertEqual(0, res.method.message_count)
            self.test_manager.rabbitmq.queue_bind(
                queue=self.test_queue_name, exchange=HEALTH_CHECK_EXCHANGE,
                routing_key='heartbeat.manager')
            self.test_manager._process_ping(blocking_channel, method,
                                            properties, body)

            # By re-declaring the queue again we can get the number of messages
            # in the queue.
            res = self.test_manager.rabbitmq.queue_declare(
                queue=self.test_queue_name, durable=True, exclusive=False,
                auto_delete=False, passive=True
            )
            self.assertEqual(0, res.method.message_count)
        except Exception as e:
            self.fail("Test failed: {}".format(e))

    def test_proc_ping_send_hb_does_not_raise_msg_not_del_exce_if_hb_not_routed(
            self) -> None:
        try:
            self.test_manager._initialise_rabbitmq()
            self.test_manager._start_alerters_processes()

            # initialise
            blocking_channel = self.test_manager.rabbitmq.channel
            method = pika.spec.Basic.Deliver(routing_key='heartbeat.manager')
            properties = pika.spec.BasicProperties()
            body = 'ping'

            self.test_manager._process_ping(blocking_channel, method,
                                            properties, body)
        except Exception as e:
            self.fail("Test failed: {}".format(e))

    @parameterized.expand([
        ("pika.exceptions.AMQPChannelError('test')",
         "pika.exceptions.AMQPChannelError"),
        ("self.test_exception", "PANICException"),
    ])
    @mock.patch.object(GithubAlerterManager, "_send_heartbeat")
    def test_process_ping_send_hb_raises_exceptions(
            self, param_input, param_expected, hb_mock) -> None:
        hb_mock.side_effect = eval(param_input)
        try:
            self.test_manager._initialise_rabbitmq()

            # initialise
            blocking_channel = self.test_manager.rabbitmq.channel
            method = pika.spec.Basic.Deliver(routing_key='heartbeat.manager')
            properties = pika.spec.BasicProperties()
            body = 'ping'

            self.assertRaises(eval(param_expected),
                              self.test_manager._process_ping,
                              blocking_channel,
                              method, properties, body)
        except Exception as e:
            self.fail("Test failed: {}".format(e))<|MERGE_RESOLUTION|>--- conflicted
+++ resolved
@@ -37,10 +37,6 @@
         self.manager_name = 'test_github_alerters_manager'
         self.test_queue_name = 'Test Queue'
         self.test_data_str = 'test data'
-<<<<<<< HEAD
-        self.timestamp_used = datetime(2012, 1, 1).timestamp()
-=======
->>>>>>> 0dd6e4e2
         self.test_heartbeat = {
             'component_name': self.manager_name,
             'timestamp': datetime(2012, 1, 1).timestamp(),
