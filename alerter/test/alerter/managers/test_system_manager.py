import copy
import json
import logging
import multiprocessing
import time
import unittest
from datetime import timedelta, datetime
from multiprocessing import Process
from unittest import mock
from unittest.mock import call

import pika
import pika.exceptions
from freezegun import freeze_time

from src.alerter.alerter_starters import start_system_alerter
from src.alerter.managers.system import SystemAlertersManager
from src.configs.system_alerts import SystemAlertsConfig
from src.message_broker.rabbitmq import RabbitMQApi
from src.utils import env
from src.utils.constants import (HEALTH_CHECK_EXCHANGE, CONFIG_EXCHANGE,
                                 SYSTEM_ALERTERS_MANAGER_CONFIGS_QUEUE_NAME,
                                 SYSTEM_ALERTER_NAME_TEMPLATE,
                                 SYS_ALERTERS_MAN_INPUT_QUEUE,
                                 SYS_ALERTERS_MAN_INPUT_ROUTING_KEY,
                                 SYS_ALERTERS_MAN_CONF_ROUTING_KEY_CHAIN,
                                 SYS_ALERTERS_MAN_CONF_ROUTING_KEY_GEN,
                                 ALERT_EXCHANGE)
from src.utils.exceptions import PANICException
from test.utils.utils import infinite_fn


# Tests adapted from Monitors managers
class TestSystemAlertersManager(unittest.TestCase):
    def setUp(self) -> None:
        self.dummy_logger = logging.getLogger('Dummy')
        self.dummy_logger.disabled = True
        self.connection_check_time_interval = timedelta(seconds=0)
        self.rabbitmq = RabbitMQApi(
            self.dummy_logger, env.RABBIT_IP,
            connection_check_time_interval=self.connection_check_time_interval)
        self.manager_name = 'test_system_alerters_manager'
        self.test_queue_name = 'Test Queue'
        self.test_data_str = 'test data'
        self.parent_id_1 = 'test_parent_id_1'
        self.parent_id_2 = 'test_parent_id_2'
        self.parent_id_3 = 'test_parent_id_3'

        self.chain_1 = 'Substrate Polkadot'
        self.chain_2 = 'general'
        self.chain_3 = 'Cosmos'
        self.test_heartbeat = {
            'component_name': 'Test Component',
            'is_alive': True,
            'timestamp': datetime(2012, 1, 1, 1).timestamp(),
        }
        self.dummy_process1 = Process(target=infinite_fn, args=())
        self.dummy_process1.daemon = True
        self.dummy_process2 = Process(target=infinite_fn, args=())
        self.dummy_process2.daemon = True
        self.dummy_process3 = Process(target=infinite_fn, args=())
        self.dummy_process3.daemon = True
        self.config_process_dict_example = {
            self.parent_id_1: {
                "component_name": SYSTEM_ALERTER_NAME_TEMPLATE.format(
                    self.chain_1),
                "process": self.dummy_process1,
                "chain": self.chain_1
            },
            self.parent_id_2: {
                "component_name": SYSTEM_ALERTER_NAME_TEMPLATE.format(
                    self.chain_2),
                "process": self.dummy_process2,
                "chain": self.chain_2
            }
        }
        self.expected_output = {
            self.parent_id_1: {
                "component_name": SYSTEM_ALERTER_NAME_TEMPLATE.format(
                    self.chain_1),
                "process": self.dummy_process1,
                "chain": self.chain_1
            },
            self.parent_id_2: {
                "component_name": SYSTEM_ALERTER_NAME_TEMPLATE.format(
                    self.chain_2),
                "process": self.dummy_process2,
                "chain": self.chain_2
            }
        }
        """
        ############# Alerts config base configuration ######################
        """
        self.enabled_alert = "True"
        self.critical_threshold_percentage = 95
        self.critical_threshold_seconds = 300
        self.critical_repeat_seconds = 300
        self.critical_enabled = "True"
        self.warning_threshold_percentage = 85
        self.warning_threshold_seconds = 200
        self.warning_enabled = "True"

        # ALERTS CONFIG PARENT_1

        self.base_config = {
            "name": "base_percent_config",
            "enabled": self.enabled_alert,
            "parent_id": self.parent_id_1,
            "critical_threshold": self.critical_threshold_percentage,
            "critical_repeat": self.critical_repeat_seconds,
            "critical_enabled": self.critical_enabled,
            "warning_threshold": self.warning_threshold_percentage,
            "warning_enabled": self.warning_enabled
        }

        self.open_file_descriptors = copy.deepcopy(self.base_config)
        self.open_file_descriptors['name'] = "open_file_descriptors"

        self.system_cpu_usage = copy.deepcopy(self.base_config)
        self.system_cpu_usage['name'] = "system_cpu_usage"

        self.system_storage_usage = copy.deepcopy(self.base_config)
        self.system_storage_usage['name'] = "system_storage_usage"

        self.system_ram_usage = copy.deepcopy(self.base_config)
        self.system_ram_usage['name'] = "system_ram_usage"

        self.system_is_down = copy.deepcopy(self.base_config)
        self.system_is_down['name'] = "system_is_down"
        self.system_is_down['critical_threshold'] = \
            self.critical_threshold_seconds
        self.system_is_down['warning_threshold'] = \
            self.warning_threshold_seconds

        self.sent_configs_example = {
            1: self.open_file_descriptors,
            2: self.system_cpu_usage,
            3: self.system_storage_usage,
            4: self.system_ram_usage,
            5: self.system_is_down
        }

        self.sent_configs_example_with_default = {
            "DEFAULT": {},
            "1": self.open_file_descriptors,
            "2": self.system_cpu_usage,
            "3": self.system_storage_usage,
            "4": self.system_ram_usage,
            "5": self.system_is_down
        }

        self.sent_configs_example_with_missing_keys = {
            "DEFAULT": {},
            "1": self.open_file_descriptors,
            "2": self.system_cpu_usage,
            "4": self.system_ram_usage,
            "5": self.system_is_down
        }

        # ALERTS CONFIG PARENT_2
        self.base_config_2 = {
            "name": "base_percent_config",
            "enabled": self.enabled_alert,
            "parent_id": self.parent_id_2,
            "critical_threshold": self.critical_threshold_percentage,
            "critical_repeat": self.critical_repeat_seconds,
            "critical_enabled": self.critical_enabled,
            "warning_threshold": self.warning_threshold_percentage,
            "warning_enabled": self.warning_enabled
        }

        self.open_file_descriptors_2 = copy.deepcopy(self.base_config_2)
        self.open_file_descriptors_2['name'] = "open_file_descriptors"

        self.system_cpu_usage_2 = copy.deepcopy(self.base_config_2)
        self.system_cpu_usage_2['name'] = "system_cpu_usage"

        self.system_storage_usage_2 = copy.deepcopy(self.base_config_2)
        self.system_storage_usage_2['name'] = "system_storage_usage"

        self.system_ram_usage_2 = copy.deepcopy(self.base_config_2)
        self.system_ram_usage_2['name'] = "system_ram_usage"

        self.system_is_down_2 = copy.deepcopy(self.base_config_2)
        self.system_is_down_2['name'] = "system_is_down"
        self.system_is_down_2['critical_threshold'] = \
            self.critical_threshold_seconds
        self.system_is_down_2['warning_threshold'] = \
            self.warning_threshold_seconds

        self.sent_configs_example_with_default_2 = {
            "DEFAULT": {},
            "1": self.open_file_descriptors_2,
            "2": self.system_cpu_usage_2,
            "3": self.system_storage_usage_2,
            "4": self.system_ram_usage_2,
            "5": self.system_is_down_2
        }

        self.sent_configs_example_with_default_2_missing_keys = {
            "DEFAULT": {},
            "1": self.open_file_descriptors_2,
            "2": self.system_cpu_usage_2,
            "4": self.system_ram_usage_2,
            "5": self.system_is_down_2
        }

        self.system_alerts_config = SystemAlertsConfig(
            self.parent_id_1,
            self.open_file_descriptors,
            self.system_cpu_usage,
            self.system_storage_usage,
            self.system_ram_usage,
            self.system_is_down
        )

        self.system_alerts_config_2 = SystemAlertsConfig(
            self.parent_id_2,
            self.open_file_descriptors_2,
            self.system_cpu_usage_2,
            self.system_storage_usage_2,
            self.system_ram_usage_2,
            self.system_is_down_2
        )

        self.test_manager = SystemAlertersManager(
            self.dummy_logger, self.manager_name, self.rabbitmq)

        self.empty_message = {
            "DEFAULT": {}
        }
        self.chain_example_new = 'Substrate Polkadot'
        self.chains_routing_key = 'chains.Substrate.Polkadot.alerts_config'
        self.general_routing_key = SYS_ALERTERS_MAN_CONF_ROUTING_KEY_GEN
        self.test_exception = PANICException('test_exception', 1)
        self.systems_alerts_configs = {}

    def tearDown(self) -> None:
        # Delete any queues and exchanges which are common across many tests
        try:
            self.test_manager.rabbitmq.connect()
            self.test_manager.rabbitmq.exchange_declare(
                HEALTH_CHECK_EXCHANGE, 'topic', False, True, False, False)
            self.test_manager.rabbitmq.exchange_declare(
                ALERT_EXCHANGE, 'topic', False, True, False, False)
            # Declare queues incase they haven't been declared already
            self.test_manager.rabbitmq.queue_declare(
                queue=self.test_queue_name, durable=True, exclusive=False,
                auto_delete=False, passive=False
            )
            self.test_manager.rabbitmq.queue_declare(
                queue=SYS_ALERTERS_MAN_INPUT_QUEUE, durable=True,
                exclusive=False, auto_delete=False, passive=False
            )
            self.test_manager.rabbitmq.queue_declare(
                queue=SYSTEM_ALERTERS_MANAGER_CONFIGS_QUEUE_NAME, durable=True,
                exclusive=False, auto_delete=False, passive=False
            )
            self.test_manager.rabbitmq.queue_purge(self.test_queue_name)
            self.test_manager.rabbitmq.queue_purge(
                SYS_ALERTERS_MAN_INPUT_QUEUE)
            self.test_manager.rabbitmq.queue_purge(
                SYSTEM_ALERTERS_MANAGER_CONFIGS_QUEUE_NAME)
            self.test_manager.rabbitmq.queue_delete(self.test_queue_name)
            self.test_manager.rabbitmq.queue_delete(
                SYS_ALERTERS_MAN_INPUT_QUEUE)
            self.test_manager.rabbitmq.queue_delete(
                SYSTEM_ALERTERS_MANAGER_CONFIGS_QUEUE_NAME)
            self.test_manager.rabbitmq.exchange_delete(HEALTH_CHECK_EXCHANGE)
            self.test_manager.rabbitmq.exchange_delete(ALERT_EXCHANGE)
            self.test_manager.rabbitmq.exchange_delete(CONFIG_EXCHANGE)
            self.test_manager.rabbitmq.disconnect()
        except Exception as e:
            print("Test failed: {}".format(e))

        self.dummy_logger = None
        self.rabbitmq = None
        self.test_manager = None
        self.test_exception = None
        self.system_alerts_config = None
        self.base_config = None
        self.open_file_descriptors = None
        self.system_cpu_usage = None
        self.system_storage_usage = None
        self.system_ram_usage = None
        self.system_is_down = None
        self.systems_alerts_configs = None

        self.dummy_process1 = None
        self.dummy_process2 = None
        self.dummy_process3 = None

    def test_str_returns_manager_name(self) -> None:
        self.assertEqual(self.manager_name, self.test_manager.__str__())

    def test_name_returns_manager_name(self) -> None:
        self.assertEqual(self.manager_name, self.test_manager.name)

    def test_systems_configs_returns_systems_configs(self) -> None:
        self.test_manager._systems_alerts_configs[self.parent_id_1] = \
            self.system_alerts_config
        self.assertEqual(self.system_alerts_config,
                         self.test_manager.systems_alerts_configs[
                             self.parent_id_1])

    @mock.patch.object(RabbitMQApi, "start_consuming")
    def test_listen_for_data_calls_start_consuming(
            self, mock_start_consuming) -> None:
        mock_start_consuming.return_value = None
        self.test_manager._listen_for_data()
        mock_start_consuming.assert_called_once()

    @freeze_time("2012-01-01")
    @mock.patch.object(multiprocessing.Process, "terminate")
    @mock.patch.object(multiprocessing.Process, "join")
    @mock.patch.object(multiprocessing, 'Process')
<<<<<<< HEAD
    @mock.patch("src.alerter.managers.system.ComponentResetChains")
    @mock.patch("src.alerter.managers.system.SystemAlertersManager._push_latest_data_to_queue_and_send")
=======
    @mock.patch("src.alerter.managers.system.ComponentReset")
    @mock.patch(
        "src.alerter.managers.system.SystemAlertersManager._push_latest_data_to_queue_and_send")
>>>>>>> ddda0ffa
    def test_terminate_and_join_chain_alerter_processes_creates_alert(
            self, mock_push_latest_data_to_queue_and_send,
            mock_component_reset, mock_process, mock_join,
            mock_terminate) -> None:
        type(mock_component_reset.return_value).alert_data = \
            mock.PropertyMock(return_value={})

        # Setting it as Data as we don't need to use it
        self.test_manager._systems_alerts_configs[self.parent_id_1] = "data"
        self.test_manager._parent_id_process_dict[self.parent_id_1] = \
            {"chain": "chain_name",
             "process": mock_process}

        self.test_manager._terminate_and_join_chain_alerter_processes(
            "chain_name")

        mock_component_reset.assert_called_once_with(
            "chain_name",
            datetime.now().timestamp(),
            self.parent_id_1,
            type(self.test_manager).__name__
        )
        mock_push_latest_data_to_queue_and_send.assert_called_once()

    @mock.patch.object(SystemAlertersManager, "_process_ping")
    def test_initialise_rabbitmq_initialises_everything_as_expected(
            self, mock_process_ping) -> None:
        mock_process_ping.return_value = None
        try:
            # To make sure that there is no connection/channel already
            # established
            self.assertIsNone(self.rabbitmq.connection)
            self.assertIsNone(self.rabbitmq.channel)

            # To make sure that the exchanges and queues have not already been
            # declared
            self.test_manager.rabbitmq.connect()

            self.test_manager._initialise_rabbitmq()

            # Perform checks that the connection has been opened, marked as open
            # and that the delivery confirmation variable is set.
            self.assertTrue(self.test_manager.rabbitmq.is_connected)
            self.assertTrue(self.test_manager.rabbitmq.connection.is_open)
            self.assertTrue(
                self.test_manager.rabbitmq.channel._delivery_confirmation)

            # Check whether the exchanges and queues have been creating by
            # sending messages with the same routing keys as for the queues. We
            # will also check if the size of the queues is 0 to confirm that
            # basic_consume was called (it will store the msg in the component
            # memory immediately). If one of the exchanges or queues is not
            # created, then an exception will be thrown. Note when deleting the
            # exchanges in the beginning we also released every binding, hence there
            # is no other queue binded with the same routing key to any exchange at
            # this point.
            self.test_manager.rabbitmq.basic_publish_confirm(
                exchange=HEALTH_CHECK_EXCHANGE,
                routing_key=SYS_ALERTERS_MAN_INPUT_ROUTING_KEY,
                body=self.test_data_str, is_body_dict=False,
                properties=pika.BasicProperties(delivery_mode=2),
                mandatory=True)
            self.test_manager.rabbitmq.basic_publish_confirm(
                exchange=CONFIG_EXCHANGE,
                routing_key=SYS_ALERTERS_MAN_CONF_ROUTING_KEY_CHAIN,
                body=self.test_data_str, is_body_dict=False,
                properties=pika.BasicProperties(delivery_mode=2),
                mandatory=True)
            self.test_manager.rabbitmq.basic_publish_confirm(
                exchange=CONFIG_EXCHANGE,
                routing_key=SYS_ALERTERS_MAN_CONF_ROUTING_KEY_GEN,
                body=self.test_data_str, is_body_dict=False,
                properties=pika.BasicProperties(delivery_mode=2),
                mandatory=True)
            self.test_manager.rabbitmq.basic_publish_confirm(
                exchange=ALERT_EXCHANGE,
                routing_key='alert_router.system',
                body=self.test_data_str, is_body_dict=False,
                properties=pika.BasicProperties(delivery_mode=2),
                mandatory=False
            )

            # Re-declare queue to get the number of messages
            res = self.test_manager.rabbitmq.queue_declare(
                SYS_ALERTERS_MAN_INPUT_QUEUE, False, True, False, False)
            self.assertEqual(0, res.method.message_count)
            res = self.test_manager.rabbitmq.queue_declare(
                SYSTEM_ALERTERS_MANAGER_CONFIGS_QUEUE_NAME, False, True, False,
                False)
            self.assertEqual(0, res.method.message_count)
        except Exception as e:
            self.fail("Test failed: {}".format(e))

    def test_send_heartbeat_sends_a_heartbeat_correctly(self) -> None:
        # This test creates a queue which receives messages with the same
        # routing key as the ones sent by send_heartbeat, and checks that the
        # heartbeat is received
        try:
            self.test_manager._initialise_rabbitmq()

            # Delete the queue before to avoid messages in the queue on error.
            self.test_manager.rabbitmq.queue_delete(self.test_queue_name)

            res = self.test_manager.rabbitmq.queue_declare(
                queue=self.test_queue_name, durable=True, exclusive=False,
                auto_delete=False, passive=False
            )
            self.assertEqual(0, res.method.message_count)
            self.test_manager.rabbitmq.queue_bind(
                queue=self.test_queue_name, exchange=HEALTH_CHECK_EXCHANGE,
                routing_key='heartbeat.manager')
            self.test_manager._send_heartbeat(self.test_heartbeat)

            # By re-declaring the queue again we can get the number of messages
            # in the queue.
            res = self.test_manager.rabbitmq.queue_declare(
                queue=self.test_queue_name, durable=True, exclusive=False,
                auto_delete=False, passive=True
            )
            self.assertEqual(1, res.method.message_count)

            # Check that the message received is actually the HB
            _, _, body = self.test_manager.rabbitmq.basic_get(
                self.test_queue_name)
            self.assertEqual(self.test_heartbeat, json.loads(body))
        except Exception as e:
            self.fail("Test failed: {}".format(e))

    @mock.patch.object(multiprocessing.Process, "start")
    @mock.patch.object(multiprocessing, 'Process')
    def test_create_and_start_alerter_process_stores_the_correct_process_info(
            self, mock_init, mock_start) -> None:
        mock_start.return_value = None
        mock_init.return_value = self.dummy_process3
        self.test_manager._parent_id_process_dict = \
            self.config_process_dict_example

        self.expected_output[self.parent_id_3] = {}

        new_entry = self.expected_output[self.parent_id_3]
        new_entry['component_name'] = SYSTEM_ALERTER_NAME_TEMPLATE.format(
            self.chain_3)
        new_entry['chain'] = self.chain_3
        new_entry['process'] = self.dummy_process3

        self.test_manager._create_and_start_alerter_process(
            self.system_alerts_config, self.parent_id_3,
            self.chain_3)

        self.assertEqual(self.expected_output,
                         self.test_manager.parent_id_process_dict)

    @mock.patch.object(multiprocessing.Process, "start")
    def test_create_and_start_alerter_process_creates_the_correct_process(
            self, mock_start) -> None:
        mock_start.return_value = None

        self.test_manager._create_and_start_alerter_process(
            self.system_alerts_config, self.parent_id_3,
            self.chain_3)

        new_entry = self.test_manager.parent_id_process_dict[self.parent_id_3]
        new_entry_process = new_entry['process']
        self.assertTrue(new_entry_process.daemon)
        self.assertEqual(2, len(new_entry_process._args))
        self.assertEqual(self.system_alerts_config, new_entry_process._args[0])
        self.assertEqual(self.chain_3, new_entry_process._args[1])
        self.assertEqual(start_system_alerter, new_entry_process._target)

    @mock.patch("src.alerter.alerter_starters.create_logger")
    def test_create_and_start_alerter_process_starts_the_process(
            self, mock_create_logger) -> None:
        mock_create_logger.return_value = self.dummy_logger
        self.test_manager._create_and_start_alerter_process(
            self.system_alerts_config, self.parent_id_3,
            self.chain_3)

        # We need to sleep to give some time for the alerter to be initialised,
        # otherwise the process would not terminate
        time.sleep(1)

        new_entry = self.test_manager.parent_id_process_dict[self.parent_id_3]
        new_entry_process = new_entry['process']
        self.assertTrue(new_entry_process.is_alive())

        new_entry_process.terminate()
        new_entry_process.join()

    @mock.patch.object(multiprocessing.Process, "start")
    @mock.patch("src.alerter.managers.system.SystemAlertsConfig")
    @mock.patch.object(RabbitMQApi, "basic_ack")
    def test_process_configs_ignores_default_key(self, mock_ack,
                                                 mock_alerts_config,
                                                 mock_start) -> None:
        # This test will pass if the stored systems config does not change.
        # This would mean that the DEFAULT key was ignored, otherwise, it would
        # have been included as a new config.
        mock_start.return_value = None
        mock_ack.return_value = None
        try:
            # Must create a connection so that the blocking channel is passed
            self.test_manager.rabbitmq.connect()
            blocking_channel = self.test_manager.rabbitmq.channel
            method_chains = pika.spec.Basic.Deliver(
                routing_key=self.chains_routing_key)
            method_general = pika.spec.Basic.Deliver(
                routing_key=self.general_routing_key)
            body_chain = json.dumps(self.sent_configs_example_with_default)
            body_general = json.dumps(self.sent_configs_example_with_default)
            properties = pika.spec.BasicProperties()

            # We will send the message twice with both general and chain
            # routing keys to make sure that the DEFAULT key is ignored in both
            # cases
            self.test_manager._process_configs(blocking_channel, method_general,
                                               properties, body_general)
            mock_alerts_config.assert_called_once_with(
                parent_id=self.parent_id_1,
                open_file_descriptors=self.open_file_descriptors,
                system_cpu_usage=self.system_cpu_usage,
                system_storage_usage=self.system_storage_usage,
                system_ram_usage=self.system_ram_usage,
                system_is_down=self.system_is_down
            )
            self.test_manager._process_configs(blocking_channel, method_chains,
                                               properties, body_chain)
            self.assertEqual(2, mock_alerts_config.call_count)
            mock_alerts_config.assert_called_with(
                parent_id=self.parent_id_1,
                open_file_descriptors=self.open_file_descriptors,
                system_cpu_usage=self.system_cpu_usage,
                system_storage_usage=self.system_storage_usage,
                system_ram_usage=self.system_ram_usage,
                system_is_down=self.system_is_down
            )
        except Exception as e:
            self.fail("Test failed: {}".format(e))

    @mock.patch("src.alerter.managers.system.SystemAlertsConfig")
    @mock.patch.object(RabbitMQApi, "basic_ack")
    @mock.patch.object(SystemAlertersManager,
                       "_create_and_start_alerter_process")
    def test_process_configs_stores_new_configs_to_be_alerted_correctly(
            self, startup_mock, mock_ack, mock_system_alerts_config) -> None:

        mock_ack.return_value = None
        startup_mock.return_value = None

        try:
            # Must create a connection so that the blocking channel is passed
            self.test_manager.rabbitmq.connect()
            blocking_channel = self.test_manager.rabbitmq.channel

            # We will send new configs through both the existing and
            # non-existing chain and general paths to make sure that all routes
            # work as expected.
            method_chains = pika.spec.Basic.Deliver(
                routing_key=self.chains_routing_key)
            method_general = pika.spec.Basic.Deliver(
                routing_key=self.general_routing_key)
            body_chain_initial = json.dumps(
                self.sent_configs_example_with_default)
            body_general_initial = json.dumps(
                self.sent_configs_example_with_default_2)
            properties = pika.spec.BasicProperties()

            self.test_manager._process_configs(blocking_channel, method_chains,
                                               properties, body_chain_initial)

            call_1 = call(parent_id=self.parent_id_1,
                          open_file_descriptors=self.open_file_descriptors,
                          system_cpu_usage=self.system_cpu_usage,
                          system_storage_usage=self.system_storage_usage,
                          system_ram_usage=self.system_ram_usage,
                          system_is_down=self.system_is_down)

            mock_system_alerts_config.assert_has_calls([call_1])

            self.test_manager._process_configs(blocking_channel, method_general,
                                               properties, body_general_initial)
            call_2 = call(parent_id=self.parent_id_2,
                          open_file_descriptors=self.open_file_descriptors_2,
                          system_cpu_usage=self.system_cpu_usage_2,
                          system_storage_usage=self.system_storage_usage_2,
                          system_ram_usage=self.system_ram_usage_2,
                          system_is_down=self.system_is_down_2)

            mock_system_alerts_config.assert_has_calls([call_2])

            self.open_file_descriptors['enabled'] = str(
                not bool(self.enabled_alert))
            self.open_file_descriptors_2['enabled'] = str(
                not bool(self.enabled_alert))
            self.sent_configs_example_with_default[
                '1'] = self.open_file_descriptors
            self.sent_configs_example_with_default_2[
                '1'] = self.open_file_descriptors_2

            body_new_configs_chain = json.dumps(
                self.sent_configs_example_with_default)
            body_new_configs_general = json.dumps(
                self.sent_configs_example_with_default_2)
            self.test_manager._process_configs(blocking_channel, method_chains,
                                               properties,
                                               body_new_configs_chain)
            call_3 = call(parent_id=self.parent_id_1,
                          open_file_descriptors=self.open_file_descriptors,
                          system_cpu_usage=self.system_cpu_usage,
                          system_storage_usage=self.system_storage_usage,
                          system_ram_usage=self.system_ram_usage,
                          system_is_down=self.system_is_down)
            mock_system_alerts_config.assert_has_calls([call_3])
            self.test_manager._process_configs(blocking_channel, method_general,
                                               properties,
                                               body_new_configs_general)
            call_4 = call(parent_id=self.parent_id_2,
                          open_file_descriptors=self.open_file_descriptors_2,
                          system_cpu_usage=self.system_cpu_usage_2,
                          system_storage_usage=self.system_storage_usage_2,
                          system_ram_usage=self.system_ram_usage_2,
                          system_is_down=self.system_is_down_2)
            mock_system_alerts_config.assert_has_calls([call_4])
            self.assertEqual(4, mock_system_alerts_config.call_count)
        except Exception as e:
            self.fail("Test failed: {}".format(e))

    @mock.patch("src.alerter.managers.system.SystemAlertsConfig")
    @mock.patch.object(RabbitMQApi, "basic_ack")
    @mock.patch.object(SystemAlertersManager,
                   "_push_latest_data_to_queue_and_send")
    @mock.patch.object(multiprocessing.Process, "start")
    @mock.patch.object(multiprocessing.Process, "terminate")
    @mock.patch.object(multiprocessing.Process, "join")
    def test_process_configs_stores_modified_configs_to_be_alerted_on_correctly(
            self, mock_join, mock_terminate, mock_start, mock_push, mock_ack,
            mock_system_alerts_config) -> None:

        mock_ack.return_value = None
        mock_start.return_value = None
        mock_join.return_value = None
        mock_terminate.return_value = None

        try:
            # Must create a connection so that the blocking channel is passed
            self.test_manager.rabbitmq.connect()
            blocking_channel = self.test_manager.rabbitmq.channel

            # We will send new configs through both the existing and
            # non-existing chain and general paths to make sure that all routes
            # work as expected.
            method_chains = pika.spec.Basic.Deliver(
                routing_key=self.chains_routing_key)
            method_general = pika.spec.Basic.Deliver(
                routing_key=self.general_routing_key)
            body_chain_initial = json.dumps(
                self.sent_configs_example_with_default)
            body_general_initial = json.dumps(
                self.sent_configs_example_with_default_2)
            properties = pika.spec.BasicProperties()

            self.test_manager._process_configs(blocking_channel, method_chains,
                                               properties, body_chain_initial)
            mock_join.assert_not_called()
            mock_terminate.assert_not_called()
            self.test_manager._process_configs(blocking_channel, method_general,
                                               properties, body_general_initial)
            mock_join.assert_not_called()
            mock_terminate.assert_not_called()

            self.open_file_descriptors['enabled'] = str(
                not bool(self.enabled_alert))
            self.open_file_descriptors_2['enabled'] = str(
                not bool(self.enabled_alert))
            self.sent_configs_example_with_default[
                '1'] = self.open_file_descriptors
            self.sent_configs_example_with_default_2[
                '1'] = self.open_file_descriptors_2

            body_new_configs_chain = json.dumps(
                self.sent_configs_example_with_default)
            body_new_configs_general = json.dumps(
                self.sent_configs_example_with_default_2)
            self.test_manager._process_configs(blocking_channel, method_chains,
                                               properties,
                                               body_new_configs_chain)
            self.assertEqual(1, mock_join.call_count)
            self.assertEqual(1, mock_terminate.call_count)

            self.test_manager._process_configs(blocking_channel, method_general,
                                               properties,
                                               body_new_configs_general)
            self.assertEqual(2, mock_join.call_count)
            self.assertEqual(2, mock_terminate.call_count)
            self.assertTrue(
                self.parent_id_1 in self.test_manager.parent_id_process_dict)
            self.assertTrue(
                self.parent_id_2 in self.test_manager.parent_id_process_dict)
            self.assertEqual(4, mock_system_alerts_config.call_count)
        except Exception as e:
            self.fail("Test failed: {}".format(e))

    @mock.patch("src.alerter.managers.system.SystemAlertsConfig")
    @mock.patch.object(RabbitMQApi, "basic_ack")
    @mock.patch.object(SystemAlertersManager,
                       "_create_and_start_alerter_process")
    def test_proc_configs_starts_new_alerters_for_new_configs_to_be_alerted_on(
            self, startup_mock, mock_ack, mock_system_alerters_config) -> None:

        mock_system_alerters_config_1 = mock_system_alerters_config(
            parent_id=self.parent_id_1,
            open_file_descriptors=self.open_file_descriptors,
            system_cpu_usage=self.system_cpu_usage,
            system_storage_usage=self.system_storage_usage,
            system_ram_usage=self.system_ram_usage,
            system_is_down=self.system_is_down)
        mock_system_alerters_config_2 = mock_system_alerters_config(
            parent_id=self.parent_id_2,
            open_file_descriptors=self.open_file_descriptors_2,
            system_cpu_usage=self.system_cpu_usage_2,
            system_storage_usage=self.system_storage_usage_2,
            system_ram_usage=self.system_ram_usage_2,
            system_is_down=self.system_is_down_2)
        mock_ack.return_value = None
        startup_mock.return_value = None
        try:
            # Must create a connection so that the blocking channel is passed
            self.test_manager.rabbitmq.connect()
            blocking_channel = self.test_manager.rabbitmq.channel

            # We will send new configs through both the existing and
            # non-existing chain and general paths to make sure that all routes
            # work as expected.
            method_chains = pika.spec.Basic.Deliver(
                routing_key=self.chains_routing_key)
            method_general = pika.spec.Basic.Deliver(
                routing_key=self.general_routing_key)
            body_chain_initial = json.dumps(
                self.sent_configs_example_with_default)
            body_general_initial = json.dumps(
                self.sent_configs_example_with_default_2)
            properties = pika.spec.BasicProperties()

            self.test_manager._process_configs(blocking_channel, method_chains,
                                               properties, body_chain_initial)
            self.assertEqual(1, startup_mock.call_count)
            startup_mock.assert_called_once_with(
                mock_system_alerters_config_1, self.parent_id_1,
                self.chain_1
            )

            self.test_manager._process_configs(blocking_channel, method_general,
                                               properties,
                                               body_general_initial)
            self.assertEqual(2, startup_mock.call_count)
            startup_mock.assert_called_with(
                mock_system_alerters_config_2, self.parent_id_2,
                self.chain_2
            )
        except Exception as e:
            self.fail("Test failed: {}".format(e))

    @mock.patch("src.alerter.alerter_starters.create_logger")
    @mock.patch.object(RabbitMQApi, "basic_ack")
    def test_proc_confs_term_and_starts_alerters_for_modified_confs_to_be_alerted_on(
            self, mock_ack, mock_create_logger) -> None:

        mock_ack.return_value = None
        mock_create_logger.return_value = self.dummy_logger
        try:
            # Must create a connection so that the blocking channel is passed
            self.test_manager.rabbitmq.connect()
            blocking_channel = self.test_manager.rabbitmq.channel

            # We will send new configs through both the existing and
            # non-existing chain and general paths to make sure that all routes
            # work as expected.
            method_chains = pika.spec.Basic.Deliver(
                routing_key=self.chains_routing_key)
            method_general = pika.spec.Basic.Deliver(
                routing_key=self.general_routing_key)
            body_chain_initial = json.dumps(
                self.sent_configs_example_with_default)
            body_general_initial = json.dumps(
                self.sent_configs_example_with_default_2)
            properties = pika.spec.BasicProperties()

            # First send the new configs as the state is empty
            self.test_manager._process_configs(blocking_channel, method_chains,
                                               properties, body_chain_initial)
            self.test_manager._process_configs(blocking_channel, method_general,
                                               properties, body_general_initial)

            # Assure that the processes have been started
            self.assertTrue(self.test_manager.parent_id_process_dict[
                self.parent_id_1]['process'].is_alive())
            self.assertTrue(self.test_manager.parent_id_process_dict[
                self.parent_id_2]['process'].is_alive())

            # Give some time till the process starts
            time.sleep(1)

            parent_id_1_old_proc = self.test_manager.parent_id_process_dict[
                self.parent_id_1]['process']
            parent_id_2_old_proc = self.test_manager.parent_id_process_dict[
                self.parent_id_2]['process']

            self.open_file_descriptors['enabled'] = str(
                not bool(self.enabled_alert))
            self.open_file_descriptors_2['enabled'] = str(
                not bool(self.enabled_alert))
            self.sent_configs_example_with_default[
                '1'] = self.open_file_descriptors
            self.sent_configs_example_with_default_2[
                '1'] = self.open_file_descriptors_2

            body_new_configs_chain = json.dumps(
                self.sent_configs_example_with_default)
            body_new_configs_general = json.dumps(
                self.sent_configs_example_with_default_2)
            self.test_manager._process_configs(blocking_channel, method_chains,
                                               properties,
                                               body_new_configs_chain)
            self.test_manager._process_configs(blocking_channel, method_general,
                                               properties,
                                               body_new_configs_general)

            # Give some time till the process re-starts
            time.sleep(1)

            # Check that the old process has terminated and a new one has
            # started.
            self.assertFalse(parent_id_1_old_proc.is_alive())
            self.assertTrue(self.test_manager.parent_id_process_dict[
                self.parent_id_1]['process'].is_alive())
            self.assertFalse(parent_id_2_old_proc.is_alive())
            self.assertTrue(self.test_manager.parent_id_process_dict[
                self.parent_id_2]['process'].is_alive())

            # Clean before finishing
            self.test_manager.parent_id_process_dict[self.parent_id_1][
                'process'].terminate()
            self.test_manager.parent_id_process_dict[self.parent_id_1][
                'process'].join()
            self.test_manager.parent_id_process_dict[self.parent_id_2][
                'process'].terminate()
            self.test_manager.parent_id_process_dict[self.parent_id_2][
                'process'].join()
        except Exception as e:
            self.fail("Test failed: {}".format(e))

    @mock.patch("src.alerter.alerter_starters.create_logger")
    @mock.patch.object(RabbitMQApi, "basic_ack")
    def test_proc_configs_term_and_stops_alerters_for_removed_configs(
            self, mock_ack, mock_create_logger) -> None:

        mock_ack.return_value = None
        mock_create_logger.return_value = self.dummy_logger
        try:
            # Must create a connection so that the blocking channel is passed
            self.test_manager.rabbitmq.connect()
            blocking_channel = self.test_manager.rabbitmq.channel

            # We will send new configs through both the existing and
            # non-existing chain and general paths to make sure that all routes
            # work as expected.
            method_chains = pika.spec.Basic.Deliver(
                routing_key=self.chains_routing_key)
            method_general = pika.spec.Basic.Deliver(
                routing_key=self.general_routing_key)
            body_chain_initial = json.dumps(
                self.sent_configs_example_with_default)
            body_general_initial = json.dumps(
                self.sent_configs_example_with_default_2)
            properties = pika.spec.BasicProperties()

            # First send the new configs as the state is empty
            self.test_manager._process_configs(blocking_channel, method_chains,
                                               properties, body_chain_initial)
            self.test_manager._process_configs(blocking_channel, method_general,
                                               properties, body_general_initial)

            # Assure that the processes have been started
            self.assertTrue(self.test_manager.parent_id_process_dict[
                self.parent_id_1]['process'].is_alive())
            self.assertTrue(self.test_manager.parent_id_process_dict[
                self.parent_id_2]['process'].is_alive())

            # Give some time till the process starts
            time.sleep(1)

            parent_id_1_old_proc = self.test_manager.parent_id_process_dict[
                self.parent_id_1]['process']
            parent_id_2_old_proc = self.test_manager.parent_id_process_dict[
                self.parent_id_2]['process']

            body_new_configs_chain = json.dumps(self.empty_message)
            body_new_configs_general = json.dumps(self.empty_message)
            self.test_manager._process_configs(blocking_channel, method_chains,
                                               properties,
                                               body_new_configs_chain)
            self.test_manager._process_configs(blocking_channel, method_general,
                                               properties,
                                               body_new_configs_general)

            # Give some time till the process re-starts
            time.sleep(1)

            # Check that the old process has terminated and a new one has
            # started.
            self.assertFalse(parent_id_1_old_proc.is_alive())
            self.assertFalse(parent_id_2_old_proc.is_alive())
            self.assertFalse(
                self.parent_id_1 in self.test_manager.parent_id_process_dict)
            self.assertFalse(
                self.parent_id_1 in self.test_manager.systems_alerts_configs)
            self.assertFalse(
                self.parent_id_2 in self.test_manager.parent_id_process_dict)
            self.assertFalse(
                self.parent_id_2 in self.test_manager.systems_alerts_configs)
        except Exception as e:
            self.fail("Test failed: {}".format(e))

    @mock.patch("src.alerter.managers.system.SystemAlertsConfig")
    @mock.patch.object(RabbitMQApi, "basic_ack")
    @mock.patch.object(SystemAlertersManager,
                       "_push_latest_data_to_queue_and_send")
    @mock.patch.object(SystemAlertersManager,
                       "_create_and_start_alerter_process")
    @mock.patch.object(multiprocessing.Process, "join")
    @mock.patch.object(multiprocessing.Process, "terminate")
    def test_process_confs_restarts_an_updated_alerter_with_the_correct_conf(
            self, mock_terminate, mock_join, startup_mock, mock_push, mock_ack,
            mock_system_alerters_config) -> None:

        mock_ack.return_value = None
        startup_mock.return_value = None
        mock_join.return_value = None
        mock_terminate.return_value = None

        self.test_manager._systems_alerts_configs[self.parent_id_1] = \
            self.system_alerts_config
        self.test_manager._systems_alerts_configs[self.parent_id_2] = \
            self.system_alerts_config_2
        self.test_manager._parent_id_process_dict = \
            self.config_process_dict_example

        try:
            # Must create a connection so that the blocking channel is passed
            self.test_manager.rabbitmq.connect()
            blocking_channel = self.test_manager.rabbitmq.channel

            # We will send new configs through both the existing and
            # non-existing chain and general paths to make sure that all routes
            # work as expected.
            method_chains = pika.spec.Basic.Deliver(
                routing_key=self.chains_routing_key)
            method_general = pika.spec.Basic.Deliver(
                routing_key=self.general_routing_key)

            self.open_file_descriptors['enabled'] = str(
                not bool(self.enabled_alert))
            self.open_file_descriptors_2['enabled'] = str(
                not bool(self.enabled_alert))
            self.sent_configs_example_with_default[
                '1'] = self.open_file_descriptors
            self.sent_configs_example_with_default_2[
                '1'] = self.open_file_descriptors_2

            mock_system_alerters_config_1 = mock_system_alerters_config(
                parent_id=self.parent_id_1,
                open_file_descriptors=self.open_file_descriptors,
                system_cpu_usage=self.system_cpu_usage,
                system_storage_usage=self.system_storage_usage,
                system_ram_usage=self.system_ram_usage,
                system_is_down=self.system_is_down)

            mock_system_alerters_config_2 = mock_system_alerters_config(
                parent_id=self.parent_id_2,
                open_file_descriptors=self.open_file_descriptors_2,
                system_cpu_usage=self.system_cpu_usage_2,
                system_storage_usage=self.system_storage_usage_2,
                system_ram_usage=self.system_ram_usage_2,
                system_is_down=self.system_is_down_2)

            body_updated_configs_chain = json.dumps(
                self.sent_configs_example_with_default)
            body_updated_configs_general = json.dumps(
                self.sent_configs_example_with_default_2)

            properties = pika.spec.BasicProperties()

            self.test_manager._process_configs(blocking_channel, method_chains,
                                               properties,
                                               body_updated_configs_chain)
            startup_mock.assert_called_with(
                mock_system_alerters_config_1, self.parent_id_1,
                self.chain_1
            )
            mock_push.assert_called_once()

            self.test_manager._process_configs(blocking_channel, method_general,
                                               properties,
                                               body_updated_configs_general)

            startup_mock.assert_called_with(
                mock_system_alerters_config_2, self.parent_id_2,
                self.chain_2
            )
            self.assertEqual(2, mock_push.call_count)
        except Exception as e:
            self.fail("Test failed: {}".format(e))

    @mock.patch.object(RabbitMQApi, "basic_ack")
    def test_process_configs_ignores_new_configs_with_missing_keys(
            self, mock_ack) -> None:
        # We will check whether the state is kept intact if new configurations
        # with missing keys are sent. Exceptions should never be raised in this
        # case, and basic_ack must be called to ignore the message.
        mock_ack.return_value = None
        try:
            # Must create a connection so that the blocking channel is passed
            self.test_manager.rabbitmq.connect()
            blocking_channel = self.test_manager.rabbitmq.channel

            # We will send new configs through both the existing and
            # non-existing chain and general paths to make sure that all routes
            # work as expected.
            method_chains = pika.spec.Basic.Deliver(
                routing_key=self.chains_routing_key)
            method_general = pika.spec.Basic.Deliver(
                routing_key=self.general_routing_key)
            body_new_configs_general = json.dumps(
                self.sent_configs_example_with_default_2)
            body_new_configs_chain_missing = json.dumps(
                self.sent_configs_example_with_missing_keys)
            properties = pika.spec.BasicProperties()

            # This should start a process as normal
            self.test_manager._process_configs(blocking_channel, method_general,
                                               properties,
                                               body_new_configs_general)
            self.assertEqual(1, mock_ack.call_count)
            self.assertTrue(
                self.parent_id_2 in self.test_manager.systems_alerts_configs)

            # This should fail to start a process as there are missing keys
            self.test_manager._process_configs(blocking_channel, method_chains,
                                               properties,
                                               body_new_configs_chain_missing)
            self.assertEqual(2, mock_ack.call_count)
            self.assertFalse(
                self.parent_id_1 in self.test_manager.systems_alerts_configs)

            self.test_manager._terminate_and_join_chain_alerter_processes(
                self.parent_id_2)
        except Exception as e:
            self.fail("Test failed: {}".format(e))

    @mock.patch.object(RabbitMQApi, "basic_ack")
    def test_process_configs_ignores_modified_configs_with_missing_keys(
            self, mock_ack) -> None:
        # We will check whether the state is kept intact if modified
        # configurations with missing keys are sent. Exceptions should never be
        # raised in this case, and basic_ack must be called to ignore the
        # message.
        mock_ack.return_value = None
        self.test_manager._systems_alerts_configs[self.parent_id_1] = \
            self.system_alerts_config
        self.test_manager._systems_alerts_configs[self.parent_id_2] = \
            self.system_alerts_config_2
        self.test_manager._parent_id_process_dict = \
            self.config_process_dict_example
        try:
            # Must create a connection so that the blocking channel is passed
            self.test_manager.rabbitmq.connect()
            blocking_channel = self.test_manager.rabbitmq.channel

            # We will send new configs through both the existing and
            # non-existing chain and general paths to make sure that all routes
            # work as expected.
            method_chains = pika.spec.Basic.Deliver(
                routing_key=self.chains_routing_key)
            method_general = pika.spec.Basic.Deliver(
                routing_key=self.general_routing_key)
            body_updated_configs_chain = json.dumps(
                self.sent_configs_example_with_missing_keys)
            body_updated_configs_general = json.dumps(
                self.sent_configs_example_with_default_2_missing_keys)
            properties = pika.spec.BasicProperties()

            self.test_manager._process_configs(blocking_channel, method_general,
                                               properties,
                                               body_updated_configs_general)
            self.assertEqual(1, mock_ack.call_count)
            self.assertEqual(self.config_process_dict_example,
                             self.test_manager.parent_id_process_dict)
            self.assertEqual(self.system_alerts_config,
                             self.test_manager.systems_alerts_configs[
                                 self.parent_id_1])

            self.test_manager._process_configs(blocking_channel, method_chains,
                                               properties,
                                               body_updated_configs_chain)
            self.assertEqual(2, mock_ack.call_count)
            self.assertEqual(self.config_process_dict_example,
                             self.test_manager.parent_id_process_dict)
            self.assertEqual(self.system_alerts_config_2,
                             self.test_manager.systems_alerts_configs[
                                 self.parent_id_2])
        except Exception as e:
            self.fail("Test failed: {}".format(e))

    @freeze_time("2012-01-01")
    @mock.patch.object(RabbitMQApi, "basic_ack")
    @mock.patch.object(multiprocessing.Process, "is_alive")
    @mock.patch.object(multiprocessing.Process, "start")
    @mock.patch.object(multiprocessing.Process, "join")
    @mock.patch.object(multiprocessing.Process, "terminate")
    def test_process_ping_sends_a_valid_hb_if_all_processes_are_alive(
            self, mock_terminate, mock_join, mock_start, mock_is_alive,
            mock_ack) -> None:
        # This test creates a queue which receives messages with the same
        # routing key as the ones sent by send_heartbeat, and checks that the
        # received heartbeat is valid.
        mock_ack.return_value = None
        mock_is_alive.side_effect = [True, True]
        mock_start.return_value = None
        mock_join.return_value = None
        mock_terminate.return_value = None
        try:
            self.test_manager._initialise_rabbitmq()
            blocking_channel = self.test_manager.rabbitmq.channel
            method_chains = pika.spec.Basic.Deliver(
                routing_key=self.chains_routing_key)
            method_general = pika.spec.Basic.Deliver(
                routing_key=self.general_routing_key)
            body_chain_initial = json.dumps(
                self.sent_configs_example_with_default)
            body_general_initial = json.dumps(
                self.sent_configs_example_with_default_2)
            properties = pika.spec.BasicProperties()

            # First send the new configs as the state is empty
            self.test_manager._process_configs(blocking_channel, method_chains,
                                               properties, body_chain_initial)
            self.test_manager._process_configs(blocking_channel, method_general,
                                               properties, body_general_initial)

            # Delete the queue before to avoid messages in the queue on error.
            self.test_manager.rabbitmq.queue_delete(self.test_queue_name)

            # initialise
            method_hb = pika.spec.Basic.Deliver(
                routing_key='heartbeat.manager')
            body = 'ping'
            res = self.test_manager.rabbitmq.queue_declare(
                queue=self.test_queue_name, durable=True, exclusive=False,
                auto_delete=False, passive=False
            )
            self.assertEqual(0, res.method.message_count)
            self.test_manager.rabbitmq.queue_bind(
                queue=self.test_queue_name, exchange=HEALTH_CHECK_EXCHANGE,
                routing_key='heartbeat.manager')
            self.test_manager._process_ping(blocking_channel, method_hb,
                                            properties, body)

            # By re-declaring the queue again we can get the number of messages
            # in the queue.
            res = self.test_manager.rabbitmq.queue_declare(
                queue=self.test_queue_name, durable=True, exclusive=False,
                auto_delete=False, passive=True
            )
            self.assertEqual(1, res.method.message_count)

            # Check that the message received is a valid HB
            _, _, body = self.test_manager.rabbitmq.basic_get(
                self.test_queue_name)
            expected_output = {
                'component_name': self.test_manager.name,
                'running_processes':
                    [self.test_manager.parent_id_process_dict[self.parent_id_1][
                        'component_name'],
                     self.test_manager.parent_id_process_dict[self.parent_id_2][
                         'component_name']],
                'dead_processes': [],
                'timestamp': datetime(2012, 1, 1).timestamp(),
            }
            self.assertEqual(expected_output, json.loads(body))
        except Exception as e:
            self.fail("Test failed: {}".format(e))

    @freeze_time("2012-01-01")
    @mock.patch.object(RabbitMQApi, "basic_ack")
    @mock.patch.object(multiprocessing.Process, "is_alive")
    @mock.patch.object(multiprocessing.Process, "start")
    @mock.patch.object(multiprocessing.Process, "join")
    @mock.patch.object(multiprocessing.Process, "terminate")
    def test_process_ping_sends_a_valid_hb_if_some_processes_alive_some_dead(
            self, mock_terminate, mock_join, mock_start, mock_is_alive,
            mock_ack) -> None:
        # This test creates a queue which receives messages with the same
        # routing key as the ones sent by send_heartbeat, and checks that the
        # received heartbeat is valid.
        mock_ack.return_value = None
        mock_is_alive.side_effect = [True, False]
        mock_start.return_value = None
        mock_join.return_value = None
        mock_terminate.return_value = None
        try:
            self.test_manager._initialise_rabbitmq()
            blocking_channel = self.test_manager.rabbitmq.channel
            method_chains = pika.spec.Basic.Deliver(
                routing_key=self.chains_routing_key)
            method_general = pika.spec.Basic.Deliver(
                routing_key=self.general_routing_key)
            body_chain_initial = json.dumps(
                self.sent_configs_example_with_default)
            body_general_initial = json.dumps(
                self.sent_configs_example_with_default_2)
            properties = pika.spec.BasicProperties()

            # First send the new configs as the state is empty
            self.test_manager._process_configs(blocking_channel, method_chains,
                                               properties, body_chain_initial)
            self.test_manager._process_configs(blocking_channel, method_general,
                                               properties, body_general_initial)

            # Delete the queue before to avoid messages in the queue on error.
            self.test_manager.rabbitmq.queue_delete(self.test_queue_name)

            # initialise
            method_hb = pika.spec.Basic.Deliver(
                routing_key='heartbeat.manager')
            body = 'ping'
            res = self.test_manager.rabbitmq.queue_declare(
                queue=self.test_queue_name, durable=True, exclusive=False,
                auto_delete=False, passive=False
            )
            self.assertEqual(0, res.method.message_count)
            self.test_manager.rabbitmq.queue_bind(
                queue=self.test_queue_name, exchange=HEALTH_CHECK_EXCHANGE,
                routing_key='heartbeat.manager')
            self.test_manager._process_ping(blocking_channel, method_hb,
                                            properties, body)

            # By re-declaring the queue again we can get the number of messages
            # in the queue.
            res = self.test_manager.rabbitmq.queue_declare(
                queue=self.test_queue_name, durable=True, exclusive=False,
                auto_delete=False, passive=True
            )
            self.assertEqual(1, res.method.message_count)

            # Check that the message received is a valid HB
            _, _, body = self.test_manager.rabbitmq.basic_get(
                self.test_queue_name)
            expected_output = {
                'component_name': self.test_manager.name,
                'running_processes':
                    [self.test_manager.parent_id_process_dict[self.parent_id_1][
                        'component_name']],
                'dead_processes': [self.test_manager.parent_id_process_dict[
                    self.parent_id_2]['component_name']],
                'timestamp': datetime(2012, 1, 1).timestamp(),
            }
            self.assertEqual(expected_output, json.loads(body))
        except Exception as e:
            self.fail("Test failed: {}".format(e))

    @freeze_time("2012-01-01")
    @mock.patch.object(RabbitMQApi, "basic_ack")
    @mock.patch.object(multiprocessing.Process, "is_alive")
    @mock.patch.object(multiprocessing.Process, "start")
    @mock.patch.object(multiprocessing.Process, "join")
    @mock.patch.object(multiprocessing.Process, "terminate")
    def test_process_ping_sends_a_valid_hb_if_all_processes_dead(
            self, mock_terminate, mock_join, mock_start, mock_is_alive,
            mock_ack) -> None:
        # This test creates a queue which receives messages with the same
        # routing key as the ones sent by send_heartbeat, and checks that the
        # received heartbeat is valid.
        mock_ack.return_value = None
        mock_is_alive.side_effect = [False, False]
        mock_start.return_value = None
        mock_join.return_value = None
        mock_terminate.return_value = None
        try:
            self.test_manager._initialise_rabbitmq()
            blocking_channel = self.test_manager.rabbitmq.channel
            method_chains = pika.spec.Basic.Deliver(
                routing_key=self.chains_routing_key)
            method_general = pika.spec.Basic.Deliver(
                routing_key=self.general_routing_key)
            body_chain_initial = json.dumps(
                self.sent_configs_example_with_default)
            body_general_initial = json.dumps(
                self.sent_configs_example_with_default_2)
            properties = pika.spec.BasicProperties()

            # First send the new configs as the state is empty
            self.test_manager._process_configs(blocking_channel, method_chains,
                                               properties, body_chain_initial)
            self.test_manager._process_configs(blocking_channel, method_general,
                                               properties, body_general_initial)

            # Delete the queue before to avoid messages in the queue on error.
            self.test_manager.rabbitmq.queue_delete(self.test_queue_name)

            # initialise
            method_hb = pika.spec.Basic.Deliver(
                routing_key='heartbeat.manager')
            body = 'ping'
            res = self.test_manager.rabbitmq.queue_declare(
                queue=self.test_queue_name, durable=True, exclusive=False,
                auto_delete=False, passive=False
            )
            self.assertEqual(0, res.method.message_count)
            self.test_manager.rabbitmq.queue_bind(
                queue=self.test_queue_name, exchange=HEALTH_CHECK_EXCHANGE,
                routing_key='heartbeat.manager')
            self.test_manager._process_ping(blocking_channel, method_hb,
                                            properties, body)

            # By re-declaring the queue again we can get the number of messages
            # in the queue.
            res = self.test_manager.rabbitmq.queue_declare(
                queue=self.test_queue_name, durable=True, exclusive=False,
                auto_delete=False, passive=True
            )
            self.assertEqual(1, res.method.message_count)

            # Check that the message received is a valid HB
            _, _, body = self.test_manager.rabbitmq.basic_get(
                self.test_queue_name)
            expected_output = {
                'component_name': self.test_manager.name,
                'running_processes': [],
                'dead_processes':
                    [self.test_manager.parent_id_process_dict[self.parent_id_1][
                        'component_name'],
                     self.test_manager.parent_id_process_dict[self.parent_id_2][
                         'component_name']],
                'timestamp': datetime(2012, 1, 1).timestamp(),
            }
            self.assertEqual(expected_output, json.loads(body))
        except Exception as e:
            self.fail("Test failed: {}".format(e))

    @freeze_time("2012-01-01")
    @mock.patch.object(RabbitMQApi, "basic_ack")
    @mock.patch("src.alerter.alerter_starters.create_logger")
    @mock.patch.object(SystemAlertersManager, "_send_heartbeat")
    def test_process_ping_restarts_dead_processes(
            self, send_hb_mock, mock_create_logger, mock_ack) -> None:
        send_hb_mock.return_value = None
        mock_create_logger.return_value = self.dummy_logger
        mock_ack.return_value = None
        try:
            self.test_manager.rabbitmq.connect()
            blocking_channel = self.test_manager.rabbitmq.channel
            method_chains = pika.spec.Basic.Deliver(
                routing_key=self.chains_routing_key)
            method_general = pika.spec.Basic.Deliver(
                routing_key=self.general_routing_key)
            body_chain_initial = json.dumps(
                self.sent_configs_example_with_default)
            body_general_initial = json.dumps(
                self.sent_configs_example_with_default_2)
            properties = pika.spec.BasicProperties()

            # First send the new configs as the state is empty
            self.test_manager._process_configs(blocking_channel, method_chains,
                                               properties, body_chain_initial)
            self.test_manager._process_configs(blocking_channel, method_general,
                                               properties, body_general_initial)

            # Give time for the processes to start
            time.sleep(1)

            # Automate the case when having all processes dead
            self.test_manager.parent_id_process_dict[self.parent_id_1][
                'process'].terminate()
            self.test_manager.parent_id_process_dict[self.parent_id_1][
                'process'].join()
            self.test_manager.parent_id_process_dict[self.parent_id_2][
                'process'].terminate()
            self.test_manager.parent_id_process_dict[self.parent_id_2][
                'process'].join()

            # Give time for the processes to terminate
            time.sleep(1)

            # Check that that the processes have terminated
            self.assertFalse(self.test_manager.parent_id_process_dict[
                self.parent_id_1]['process'].is_alive())
            self.assertFalse(self.test_manager.parent_id_process_dict[
                self.parent_id_2]['process'].is_alive())

            # initialise
            method_hb = pika.spec.Basic.Deliver(
                routing_key='heartbeat.manager')
            body = 'ping'
            self.test_manager._process_ping(blocking_channel, method_hb,
                                            properties, body)

            # Give time for the processes to start
            time.sleep(1)

            self.assertTrue(
                self.test_manager.parent_id_process_dict[self.parent_id_1][
                    'process'].is_alive())
            self.assertTrue(
                self.test_manager.parent_id_process_dict[self.parent_id_2][
                    'process'].is_alive())

            # Clean before test finishes
            self.test_manager.parent_id_process_dict[self.parent_id_1][
                'process'].terminate()
            self.test_manager.parent_id_process_dict[self.parent_id_1][
                'process'].join()
            self.test_manager.parent_id_process_dict[self.parent_id_2][
                'process'].terminate()
            self.test_manager.parent_id_process_dict[self.parent_id_2][
                'process'].join()
        except Exception as e:
            self.fail("Test failed: {}".format(e))

    @mock.patch.object(SystemAlertersManager, "_send_heartbeat")
    @mock.patch.object(SystemAlertersManager,
                       "_create_and_start_alerter_process")
    @mock.patch.object(multiprocessing.Process, "join")
    @mock.patch.object(multiprocessing.Process, "is_alive")
    def test_process_ping_restarts_dead_processes_with_correct_info(
            self, mock_alive, mock_join, startup_mock, send_hb_mock) -> None:

        send_hb_mock.return_value = None
        startup_mock.return_value = None
        mock_alive.return_value = False
        mock_join.return_value = None

        try:
            self.test_manager.rabbitmq.connect()

            self.test_manager._systems_alerts_configs[self.parent_id_1] = \
                self.system_alerts_config
            self.test_manager._systems_alerts_configs[self.parent_id_2] = \
                self.system_alerts_config_2
            self.test_manager._parent_id_process_dict = \
                self.config_process_dict_example

            # initialise
            blocking_channel = self.test_manager.rabbitmq.channel
            method = pika.spec.Basic.Deliver(routing_key='heartbeat.manager')
            properties = pika.spec.BasicProperties()
            body = 'ping'
            self.test_manager._process_ping(blocking_channel, method,
                                            properties, body)

            self.assertEqual(2, startup_mock.call_count)

            call_1 = call(
                self.test_manager.systems_alerts_configs[self.parent_id_1],
                self.parent_id_1, self.chain_1)
            call_2 = call(
                self.test_manager.systems_alerts_configs[self.parent_id_2],
                self.parent_id_2, self.chain_2)
            startup_mock.assert_has_calls([call_1, call_2])
        except Exception as e:
            self.fail("Test failed: {}".format(e))

    @mock.patch.object(multiprocessing.Process, "is_alive")
    @mock.patch.object(multiprocessing.Process, "start")
    @mock.patch.object(multiprocessing, 'Process')
    def test_process_ping_does_not_send_hb_if_processing_fails(
            self, mock_process, mock_start, is_alive_mock) -> None:
        # This test creates a queue which receives messages with the same
        # routing key as the ones sent by send_heartbeat. In this test we will
        # check that no heartbeat is sent when mocking a raised exception.
        is_alive_mock.side_effect = self.test_exception
        mock_start.return_value = None
        mock_process.side_effect = self.dummy_process1
        try:
            self.test_manager._initialise_rabbitmq()

            # Delete the queue before to avoid messages in the queue on error.
            self.test_manager.rabbitmq.queue_delete(self.test_queue_name)

            self.test_manager._systems_alerts_configs[self.parent_id_1] = \
                self.system_alerts_config
            self.test_manager._systems_alerts_configs[self.parent_id_2] = \
                self.system_alerts_config_2
            self.test_manager._parent_id_process_dict = \
                self.config_process_dict_example

            # initialise
            blocking_channel = self.test_manager.rabbitmq.channel
            method = pika.spec.Basic.Deliver(routing_key='heartbeat.manager')
            properties = pika.spec.BasicProperties()
            body = 'ping'
            res = self.test_manager.rabbitmq.queue_declare(
                queue=self.test_queue_name, durable=True, exclusive=False,
                auto_delete=False, passive=False
            )
            self.assertEqual(0, res.method.message_count)
            self.test_manager.rabbitmq.queue_bind(
                queue=self.test_queue_name, exchange=HEALTH_CHECK_EXCHANGE,
                routing_key='heartbeat.manager')
            self.test_manager._process_ping(blocking_channel, method,
                                            properties, body)

            # By re-declaring the queue again we can get the number of messages
            # in the queue.
            res = self.test_manager.rabbitmq.queue_declare(
                queue=self.test_queue_name, durable=True, exclusive=False,
                auto_delete=False, passive=True
            )
            self.assertEqual(0, res.method.message_count)
        except Exception as e:
            self.fail("Test failed: {}".format(e))

    def test_proc_ping_send_hb_does_not_raise_msg_not_del_exce_if_hb_not_routed(
            self) -> None:
        try:
            self.test_manager._initialise_rabbitmq()

            # initialise
            blocking_channel = self.test_manager.rabbitmq.channel
            method = pika.spec.Basic.Deliver(routing_key='heartbeat.manager')
            properties = pika.spec.BasicProperties()
            body = 'ping'

            self.test_manager._process_ping(blocking_channel, method,
                                            properties, body)
        except Exception as e:
            self.fail("Test failed: {}".format(e))

    @mock.patch.object(SystemAlertersManager, "_send_heartbeat")
    def test_process_ping_send_hb_raises_amqp_connection_err_on_connection_err(
            self, hb_mock) -> None:
        hb_mock.side_effect = pika.exceptions.AMQPConnectionError('test')
        try:
            self.test_manager._initialise_rabbitmq()

            # initialise
            blocking_channel = self.test_manager.rabbitmq.channel
            method = pika.spec.Basic.Deliver(routing_key='heartbeat.manager')
            properties = pika.spec.BasicProperties()
            body = 'ping'

            self.assertRaises(pika.exceptions.AMQPConnectionError,
                              self.test_manager._process_ping, blocking_channel,
                              method, properties, body)
        except Exception as e:
            self.fail("Test failed: {}".format(e))

    @mock.patch.object(SystemAlertersManager, "_send_heartbeat")
    def test_process_ping_send_hb_raises_amqp_chan_err_on_chan_err(
            self, hb_mock) -> None:
        hb_mock.side_effect = pika.exceptions.AMQPChannelError('test')
        try:
            self.test_manager._initialise_rabbitmq()

            # initialise
            blocking_channel = self.test_manager.rabbitmq.channel
            method = pika.spec.Basic.Deliver(routing_key='heartbeat.manager')
            properties = pika.spec.BasicProperties()
            body = 'ping'

            self.assertRaises(pika.exceptions.AMQPChannelError,
                              self.test_manager._process_ping, blocking_channel,
                              method, properties, body)
        except Exception as e:
            self.fail("Test failed: {}".format(e))

    @mock.patch.object(SystemAlertersManager, "_send_heartbeat")
    def test_process_ping_send_hb_raises_exception_on_unexpected_exception(
            self, hb_mock) -> None:
        hb_mock.side_effect = self.test_exception
        try:
            self.test_manager._initialise_rabbitmq()

            # initialise
            blocking_channel = self.test_manager.rabbitmq.channel
            method = pika.spec.Basic.Deliver(routing_key='heartbeat.manager')
            properties = pika.spec.BasicProperties()
            body = 'ping'

            self.assertRaises(PANICException, self.test_manager._process_ping,
                              blocking_channel, method, properties, body)
        except Exception as e:
            self.fail("Test failed: {}".format(e))<|MERGE_RESOLUTION|>--- conflicted
+++ resolved
@@ -314,14 +314,8 @@
     @mock.patch.object(multiprocessing.Process, "terminate")
     @mock.patch.object(multiprocessing.Process, "join")
     @mock.patch.object(multiprocessing, 'Process')
-<<<<<<< HEAD
     @mock.patch("src.alerter.managers.system.ComponentResetChains")
     @mock.patch("src.alerter.managers.system.SystemAlertersManager._push_latest_data_to_queue_and_send")
-=======
-    @mock.patch("src.alerter.managers.system.ComponentReset")
-    @mock.patch(
-        "src.alerter.managers.system.SystemAlertersManager._push_latest_data_to_queue_and_send")
->>>>>>> ddda0ffa
     def test_terminate_and_join_chain_alerter_processes_creates_alert(
             self, mock_push_latest_data_to_queue_and_send,
             mock_component_reset, mock_process, mock_join,
