--- conflicted
+++ resolved
@@ -250,10 +250,6 @@
                 queue=SYSTEM_ALERTERS_MANAGER_CONFIGS_QUEUE_NAME, durable=True,
                 exclusive=False, auto_delete=False, passive=False
             )
-<<<<<<< HEAD
-=======
-
->>>>>>> 732a1be2
             self.test_manager.rabbitmq.queue_purge(self.test_queue_name)
             self.test_manager.rabbitmq.queue_purge(SYS_ALERTERS_MAN_INPUT_QUEUE)
             self.test_manager.rabbitmq.queue_purge(
@@ -810,16 +806,6 @@
             self.assertFalse(parent_id_2_old_proc.is_alive())
             self.assertTrue(self.test_manager.parent_id_process_dict[
                                 self.parent_id_2]['process'].is_alive())
-<<<<<<< HEAD
-            self.test_manager.parent_id_process_dict[
-                                self.parent_id_1]['process'].terminate()
-            self.test_manager.parent_id_process_dict[
-                                self.parent_id_2]['process'].terminate()
-            self.test_manager.parent_id_process_dict[
-                                self.parent_id_1]['process'].join()
-            self.test_manager.parent_id_process_dict[
-                                self.parent_id_2]['process'].join()
-=======
 
             # Clean before finishing
             self.test_manager.parent_id_process_dict[self.parent_id_1][
@@ -830,7 +816,6 @@
                 'process'].terminate()
             self.test_manager.parent_id_process_dict[self.parent_id_2][
                 'process'].join()
->>>>>>> 732a1be2
         except Exception as e:
             self.fail("Test failed: {}".format(e))
 
@@ -1027,17 +1012,12 @@
             self.assertEqual(2, mock_ack.call_count)
             self.assertFalse(
                 self.parent_id_1 in self.test_manager.systems_alerts_configs)
-<<<<<<< HEAD
-            self.test_manager._terminate_and_join_chain_alerter_processes(
-                self.parent_id_2)
-=======
 
             # Clean started process
             self.test_manager.parent_id_process_dict[self.parent_id_2][
                 'process'].terminate()
             self.test_manager.parent_id_process_dict[self.parent_id_2][
                 'process'].join()
->>>>>>> 732a1be2
         except Exception as e:
             self.fail("Test failed: {}".format(e))
 
