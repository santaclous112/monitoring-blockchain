--- conflicted
+++ resolved
@@ -21,18 +21,11 @@
 from src.utils.constants import (HEALTH_CHECK_EXCHANGE, CONFIG_EXCHANGE,
                                  SYS_ALERTERS_MANAGER_CONFIGS_QUEUE_NAME,
                                  SYSTEM_ALERTER_NAME_TEMPLATE,
-<<<<<<< HEAD
                                  SYS_ALERTERS_MAN_HEARTBEAT_QUEUE_NAME,
                                  PING_ROUTING_KEY,
                                  SYS_ALERTERS_MAN_CONFIGS_ROUTING_KEY_GEN,
-                                 HEARTBEAT_OUTPUT_MANAGER_ROUTING_KEY)
-=======
-                                 SYS_ALERTERS_MAN_INPUT_QUEUE,
-                                 SYS_ALERTERS_MAN_INPUT_ROUTING_KEY,
-                                 SYS_ALERTERS_MAN_CONF_ROUTING_KEY_CHAIN,
-                                 SYS_ALERTERS_MAN_CONF_ROUTING_KEY_GEN,
-                                 ALERT_EXCHANGE)
->>>>>>> 119dbdc9
+                                 HEARTBEAT_OUTPUT_MANAGER_ROUTING_KEY,
+                                 SYSTEM_ALERT_ROUTING_KEY, ALERT_EXCHANGE)
 from src.utils.exceptions import PANICException
 from test.utils.utils import infinite_fn
 
@@ -250,6 +243,8 @@
                 HEALTH_CHECK_EXCHANGE, 'topic', False, True, False, False)
             self.test_manager.rabbitmq.exchange_declare(
                 ALERT_EXCHANGE, 'topic', False, True, False, False)
+            self.test_manager.rabbitmq.exchange_declare(
+                CONFIG_EXCHANGE, 'topic', False, True, False, False)
             # Declare queues incase they haven't been declared already
             self.test_manager.rabbitmq.queue_declare(
                 queue=self.test_queue_name, durable=True, exclusive=False,
@@ -264,11 +259,6 @@
                 exclusive=False, auto_delete=False, passive=False
             )
             self.test_manager.rabbitmq.queue_purge(self.test_queue_name)
-<<<<<<< HEAD
-=======
-            self.test_manager.rabbitmq.queue_purge(
-                SYS_ALERTERS_MAN_INPUT_QUEUE)
->>>>>>> 119dbdc9
             self.test_manager.rabbitmq.queue_purge(
                 SYS_ALERTERS_MAN_HEARTBEAT_QUEUE_NAME)
             self.test_manager.rabbitmq.queue_purge(
@@ -323,15 +313,12 @@
         mock_start_consuming.assert_called_once()
 
     @freeze_time("2012-01-01")
-    @mock.patch.object(multiprocessing.Process, "terminate")
-    @mock.patch.object(multiprocessing.Process, "join")
     @mock.patch.object(multiprocessing, 'Process')
     @mock.patch("src.alerter.managers.system.ComponentResetChains")
     @mock.patch("src.alerter.managers.system.SystemAlertersManager._push_latest_data_to_queue_and_send")
     def test_terminate_and_join_chain_alerter_processes_creates_alert(
             self, mock_push_latest_data_to_queue_and_send,
-            mock_component_reset, mock_process, mock_join,
-            mock_terminate) -> None:
+            mock_component_reset, mock_process) -> None:
         type(mock_component_reset.return_value).alert_data = \
             mock.PropertyMock(return_value={})
 
@@ -403,8 +390,7 @@
                 properties=pika.BasicProperties(delivery_mode=2),
                 mandatory=True)
             self.test_manager.rabbitmq.basic_publish_confirm(
-                exchange=ALERT_EXCHANGE,
-                routing_key='alert_router.system',
+                exchange=ALERT_EXCHANGE, routing_key=SYSTEM_ALERT_ROUTING_KEY,
                 body=self.test_data_str, is_body_dict=False,
                 properties=pika.BasicProperties(delivery_mode=2),
                 mandatory=False
@@ -657,13 +643,11 @@
 
     @mock.patch("src.alerter.managers.system.SystemAlertsConfig")
     @mock.patch.object(RabbitMQApi, "basic_ack")
-    @mock.patch.object(SystemAlertersManager,
-                   "_push_latest_data_to_queue_and_send")
     @mock.patch.object(multiprocessing.Process, "start")
     @mock.patch.object(multiprocessing.Process, "terminate")
     @mock.patch.object(multiprocessing.Process, "join")
     def test_process_configs_stores_modified_configs_to_be_alerted_on_correctly(
-            self, mock_join, mock_terminate, mock_start, mock_push, mock_ack,
+            self, mock_join, mock_terminate, mock_start, mock_ack,
             mock_system_alerts_config) -> None:
 
         mock_ack.return_value = None
@@ -1182,11 +1166,7 @@
 
             # initialise
             method_hb = pika.spec.Basic.Deliver(
-<<<<<<< HEAD
                 routing_key=HEARTBEAT_OUTPUT_MANAGER_ROUTING_KEY)
-=======
-                routing_key='heartbeat.manager')
->>>>>>> 119dbdc9
             body = 'ping'
             res = self.test_manager.rabbitmq.queue_declare(
                 queue=self.test_queue_name, durable=True, exclusive=False,
@@ -1265,11 +1245,7 @@
 
             # initialise
             method_hb = pika.spec.Basic.Deliver(
-<<<<<<< HEAD
                 routing_key=HEARTBEAT_OUTPUT_MANAGER_ROUTING_KEY)
-=======
-                routing_key='heartbeat.manager')
->>>>>>> 119dbdc9
             body = 'ping'
             res = self.test_manager.rabbitmq.queue_declare(
                 queue=self.test_queue_name, durable=True, exclusive=False,
@@ -1347,11 +1323,7 @@
 
             # initialise
             method_hb = pika.spec.Basic.Deliver(
-<<<<<<< HEAD
                 routing_key=HEARTBEAT_OUTPUT_MANAGER_ROUTING_KEY)
-=======
-                routing_key='heartbeat.manager')
->>>>>>> 119dbdc9
             body = 'ping'
             res = self.test_manager.rabbitmq.queue_declare(
                 queue=self.test_queue_name, durable=True, exclusive=False,
@@ -1441,11 +1413,7 @@
 
             # initialise
             method_hb = pika.spec.Basic.Deliver(
-<<<<<<< HEAD
                 routing_key=HEARTBEAT_OUTPUT_MANAGER_ROUTING_KEY)
-=======
-                routing_key='heartbeat.manager')
->>>>>>> 119dbdc9
             body = 'ping'
             self.test_manager._process_ping(blocking_channel, method_hb,
                                             properties, body)
