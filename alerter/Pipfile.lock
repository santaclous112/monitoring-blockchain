--- conflicted
+++ resolved
@@ -1,11 +1,7 @@
 {
     "_meta": {
         "hash": {
-<<<<<<< HEAD
-            "sha256": "46547e7678d6aa7810c29aa99ce770c3d72127e86094527708d9047ca9648d9c"
-=======
             "sha256": "31a9fdb8fc6e2e9baf5bbbe331adca2e6e1f2acbe7c46eeacf566d30d1da2259"
->>>>>>> a5d41217
         },
         "pipfile-spec": 6,
         "requires": {},
@@ -78,10 +74,7 @@
                 "sha256:0d6f53a15db4120f2b08c94f11e7d93d2c911ee118b6b30a04ec3ee8310179fa",
                 "sha256:f864054d66fd9118f2e67044ac8981a54775ec5b67aed0441892edb553d21da5"
             ],
-<<<<<<< HEAD
-=======
             "markers": "python_version >= '2.7' and python_version not in '3.0, 3.1, 3.2, 3.3, 3.4'",
->>>>>>> a5d41217
             "version": "==4.0.0"
         },
         "configparser": {
@@ -164,10 +157,7 @@
                 "sha256:c366df0401d1ec4e548bebe8f91d55ebcc0ec3137900d214dd7aac8427ef3030",
                 "sha256:dc42f645f8f3a489c3dd416730a514e7a91a59510ddaadc09d04224c098d3302"
             ],
-<<<<<<< HEAD
-=======
             "markers": "python_version >= '2.7' and python_version not in '3.0, 3.1, 3.2, 3.3, 3.4, 3.5'",
->>>>>>> a5d41217
             "version": "==3.3.1"
         },
         "decorator": {
@@ -193,8 +183,6 @@
             "markers": "python_version >= '2.7' and python_version not in '3.0, 3.1, 3.2, 3.3'",
             "version": "==2.10"
         },
-<<<<<<< HEAD
-=======
         "opsgenie-sdk": {
             "hashes": [
                 "sha256:02c9250fe2f347892e6d954ea0f8af5be8e108a162a9f08d4dda74d02aebabc3",
@@ -210,7 +198,6 @@
             "index": "pypi",
             "version": "==4.1.2"
         },
->>>>>>> a5d41217
         "pika": {
             "hashes": [
                 "sha256:4e1a1a6585a41b2341992ec32aadb7a919d649eb82904fd8e4a4e0871c8cf3af",
@@ -330,17 +317,10 @@
         },
         "pytz": {
             "hashes": [
-<<<<<<< HEAD
-                "sha256:16962c5fb8db4a8f63a26646d8886e9d769b6c511543557bc84e9569fb9a9cb4",
-                "sha256:180befebb1927b16f6b57101720075a984c019ac16b1b7575673bea42c6c3da5"
-            ],
-            "version": "==2020.5"
-=======
                 "sha256:83a4a90894bf38e243cf052c8b58f381bfe9a7a483f6a9cab140bc7f702ac4da",
                 "sha256:eb10ce3e7736052ed3623d49975ce333bcd712c7bb19a58b9e2089d4057d0798"
             ],
             "version": "==2021.1"
->>>>>>> a5d41217
         },
         "redis": {
             "hashes": [
@@ -417,25 +397,15 @@
                 "sha256:fa2ba70284fa42c2a5ecb35e322e68823288a4251f9ba9cc77be04ae15eada68",
                 "sha256:fba85b6cd9c39be262fcd23865652920832b61583de2a2ca907dbd8e8a8c81e5"
             ],
-<<<<<<< HEAD
-=======
             "markers": "python_version >= '3.5'",
->>>>>>> a5d41217
             "version": "==6.1"
         },
         "twilio": {
             "hashes": [
-<<<<<<< HEAD
-                "sha256:de98a05858e6efdf87bfa4c8f7e773adf1885cfcbb6531356840bcd17dc4c444"
-            ],
-            "index": "pypi",
-            "version": "==6.51.0"
-=======
                 "sha256:b3357f7db6768080aa7e15aad484abc7b5153de15d9aae0c1f3436e6151b0aeb"
             ],
             "index": "pypi",
             "version": "==6.51.1"
->>>>>>> a5d41217
         },
         "tzlocal": {
             "hashes": [
@@ -449,10 +419,7 @@
                 "sha256:1b465e494e3e0d8939b50680403e3aedaa2bc434b7d5af64dfd3c958d7f5ae80",
                 "sha256:de3eedaad74a2683334e282005cd8d7f22f4d55fa690a2a1020a416cb0a47e73"
             ],
-<<<<<<< HEAD
-=======
             "markers": "python_version >= '2.7' and python_version not in '3.0, 3.1, 3.2, 3.3, 3.4' and python_version < '4'",
->>>>>>> a5d41217
             "version": "==1.26.3"
         },
         "watchdog": {
@@ -479,65 +446,5 @@
             "version": "==1.0.2"
         }
     },
-<<<<<<< HEAD
-    "develop": {
-        "coverage": {
-            "hashes": [
-                "sha256:03ed2a641e412e42cc35c244508cf186015c217f0e4d496bf6d7078ebe837ae7",
-                "sha256:04b14e45d6a8e159c9767ae57ecb34563ad93440fc1b26516a89ceb5b33c1ad5",
-                "sha256:0cdde51bfcf6b6bd862ee9be324521ec619b20590787d1655d005c3fb175005f",
-                "sha256:0f48fc7dc82ee14aeaedb986e175a429d24129b7eada1b7e94a864e4f0644dde",
-                "sha256:107d327071061fd4f4a2587d14c389a27e4e5c93c7cba5f1f59987181903902f",
-                "sha256:1375bb8b88cb050a2d4e0da901001347a44302aeadb8ceb4b6e5aa373b8ea68f",
-                "sha256:14a9f1887591684fb59fdba8feef7123a0da2424b0652e1b58dd5b9a7bb1188c",
-                "sha256:16baa799ec09cc0dcb43a10680573269d407c159325972dd7114ee7649e56c66",
-                "sha256:1b811662ecf72eb2d08872731636aee6559cae21862c36f74703be727b45df90",
-                "sha256:1ccae21a076d3d5f471700f6d30eb486da1626c380b23c70ae32ab823e453337",
-                "sha256:2f2cf7a42d4b7654c9a67b9d091ec24374f7c58794858bff632a2039cb15984d",
-                "sha256:322549b880b2d746a7672bf6ff9ed3f895e9c9f108b714e7360292aa5c5d7cf4",
-                "sha256:32ab83016c24c5cf3db2943286b85b0a172dae08c58d0f53875235219b676409",
-                "sha256:3fe50f1cac369b02d34ad904dfe0771acc483f82a1b54c5e93632916ba847b37",
-                "sha256:4a780807e80479f281d47ee4af2eb2df3e4ccf4723484f77da0bb49d027e40a1",
-                "sha256:4a8eb7785bd23565b542b01fb39115a975fefb4a82f23d407503eee2c0106247",
-                "sha256:5bee3970617b3d74759b2d2df2f6a327d372f9732f9ccbf03fa591b5f7581e39",
-                "sha256:60a3307a84ec60578accd35d7f0c71a3a971430ed7eca6567399d2b50ef37b8c",
-                "sha256:6625e52b6f346a283c3d563d1fd8bae8956daafc64bb5bbd2b8f8a07608e3994",
-                "sha256:66a5aae8233d766a877c5ef293ec5ab9520929c2578fd2069308a98b7374ea8c",
-                "sha256:68fb816a5dd901c6aff352ce49e2a0ffadacdf9b6fae282a69e7a16a02dad5fb",
-                "sha256:6b588b5cf51dc0fd1c9e19f622457cc74b7d26fe295432e434525f1c0fae02bc",
-                "sha256:6c4d7165a4e8f41eca6b990c12ee7f44fef3932fac48ca32cecb3a1b2223c21f",
-                "sha256:6d2e262e5e8da6fa56e774fb8e2643417351427604c2b177f8e8c5f75fc928ca",
-                "sha256:6d9c88b787638a451f41f97446a1c9fd416e669b4d9717ae4615bd29de1ac135",
-                "sha256:755c56beeacac6a24c8e1074f89f34f4373abce8b662470d3aa719ae304931f3",
-                "sha256:7e40d3f8eb472c1509b12ac2a7e24158ec352fc8567b77ab02c0db053927e339",
-                "sha256:812eaf4939ef2284d29653bcfee9665f11f013724f07258928f849a2306ea9f9",
-                "sha256:84df004223fd0550d0ea7a37882e5c889f3c6d45535c639ce9802293b39cd5c9",
-                "sha256:859f0add98707b182b4867359e12bde806b82483fb12a9ae868a77880fc3b7af",
-                "sha256:87c4b38288f71acd2106f5d94f575bc2136ea2887fdb5dfe18003c881fa6b370",
-                "sha256:89fc12c6371bf963809abc46cced4a01ca4f99cba17be5e7d416ed7ef1245d19",
-                "sha256:9564ac7eb1652c3701ac691ca72934dd3009997c81266807aef924012df2f4b3",
-                "sha256:9754a5c265f991317de2bac0c70a746efc2b695cf4d49f5d2cddeac36544fb44",
-                "sha256:a565f48c4aae72d1d3d3f8e8fb7218f5609c964e9c6f68604608e5958b9c60c3",
-                "sha256:a636160680c6e526b84f85d304e2f0bb4e94f8284dd765a1911de9a40450b10a",
-                "sha256:a839e25f07e428a87d17d857d9935dd743130e77ff46524abb992b962eb2076c",
-                "sha256:b62046592b44263fa7570f1117d372ae3f310222af1fc1407416f037fb3af21b",
-                "sha256:b7f7421841f8db443855d2854e25914a79a1ff48ae92f70d0a5c2f8907ab98c9",
-                "sha256:ba7ca81b6d60a9f7a0b4b4e175dcc38e8fef4992673d9d6e6879fd6de00dd9b8",
-                "sha256:bb32ca14b4d04e172c541c69eec5f385f9a075b38fb22d765d8b0ce3af3a0c22",
-                "sha256:c0ff1c1b4d13e2240821ef23c1efb1f009207cb3f56e16986f713c2b0e7cd37f",
-                "sha256:c669b440ce46ae3abe9b2d44a913b5fd86bb19eb14a8701e88e3918902ecd345",
-                "sha256:c67734cff78383a1f23ceba3b3239c7deefc62ac2b05fa6a47bcd565771e5880",
-                "sha256:c6809ebcbf6c1049002b9ac09c127ae43929042ec1f1dbd8bb1615f7cd9f70a0",
-                "sha256:cd601187476c6bed26a0398353212684c427e10a903aeafa6da40c63309d438b",
-                "sha256:ebfa374067af240d079ef97b8064478f3bf71038b78b017eb6ec93ede1b6bcec",
-                "sha256:fbb17c0d0822684b7d6c09915677a32319f16ff1115df5ec05bdcaaee40b35f3",
-                "sha256:fff1f3a586246110f34dc762098b5afd2de88de507559e63553d7da643053786"
-            ],
-            "index": "pypi",
-            "version": "==5.4"
-        }
-    }
-=======
     "develop": {}
->>>>>>> a5d41217
 }