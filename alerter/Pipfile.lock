{
    "_meta": {
        "hash": {
<<<<<<< HEAD
            "sha256": "b8b8f6593e0b9a08c996042ba12ee578df13a4f69915bc616ca84e9547b2930e"
=======
            "sha256": "31a9fdb8fc6e2e9baf5bbbe331adca2e6e1f2acbe7c46eeacf566d30d1da2259"
>>>>>>> a5d41217
        },
        "pipfile-spec": 6,
        "requires": {},
        "sources": [
            {
                "name": "pypi",
                "url": "https://pypi.org/simple",
                "verify_ssl": true
            }
        ]
    },
    "default": {
        "apscheduler": {
            "hashes": [
                "sha256:3bb5229eed6fbbdafc13ce962712ae66e175aa214c69bed35a06bffcf0c5e244",
                "sha256:e8b1ecdb4c7cb2818913f766d5898183c7cb8936680710a4d3a966e02262e526"
            ],
            "version": "==3.6.3"
        },
        "certifi": {
            "hashes": [
                "sha256:1a4995114262bffbc2413b159f2a1a480c969de6e6eb13ee966d470af86af59c",
                "sha256:719a74fb9e33b9bd44cc7f3a8d94bc35e4049deebe19ba7d8e108280cfd59830"
            ],
            "version": "==2020.12.5"
        },
        "cffi": {
            "hashes": [
                "sha256:00a1ba5e2e95684448de9b89888ccd02c98d512064b4cb987d48f4b40aa0421e",
                "sha256:00e28066507bfc3fe865a31f325c8391a1ac2916219340f87dfad602c3e48e5d",
                "sha256:045d792900a75e8b1e1b0ab6787dd733a8190ffcf80e8c8ceb2fb10a29ff238a",
                "sha256:0638c3ae1a0edfb77c6765d487fee624d2b1ee1bdfeffc1f0b58c64d149e7eec",
                "sha256:105abaf8a6075dc96c1fe5ae7aae073f4696f2905fde6aeada4c9d2926752362",
                "sha256:155136b51fd733fa94e1c2ea5211dcd4c8879869008fc811648f16541bf99668",
                "sha256:1a465cbe98a7fd391d47dce4b8f7e5b921e6cd805ef421d04f5f66ba8f06086c",
                "sha256:1d2c4994f515e5b485fd6d3a73d05526aa0fcf248eb135996b088d25dfa1865b",
                "sha256:2c24d61263f511551f740d1a065eb0212db1dbbbbd241db758f5244281590c06",
                "sha256:51a8b381b16ddd370178a65360ebe15fbc1c71cf6f584613a7ea08bfad946698",
                "sha256:594234691ac0e9b770aee9fcdb8fa02c22e43e5c619456efd0d6c2bf276f3eb2",
                "sha256:5cf4be6c304ad0b6602f5c4e90e2f59b47653ac1ed9c662ed379fe48a8f26b0c",
                "sha256:64081b3f8f6f3c3de6191ec89d7dc6c86a8a43911f7ecb422c60e90c70be41c7",
                "sha256:6bc25fc545a6b3d57b5f8618e59fc13d3a3a68431e8ca5fd4c13241cd70d0009",
                "sha256:798caa2a2384b1cbe8a2a139d80734c9db54f9cc155c99d7cc92441a23871c03",
                "sha256:7c6b1dece89874d9541fc974917b631406233ea0440d0bdfbb8e03bf39a49b3b",
<<<<<<< HEAD
                "sha256:7ef7d4ced6b325e92eb4d3502946c78c5367bc416398d387b39591532536734e",
=======
>>>>>>> a5d41217
                "sha256:840793c68105fe031f34d6a086eaea153a0cd5c491cde82a74b420edd0a2b909",
                "sha256:8d6603078baf4e11edc4168a514c5ce5b3ba6e3e9c374298cb88437957960a53",
                "sha256:9cc46bc107224ff5b6d04369e7c595acb700c3613ad7bcf2e2012f62ece80c35",
                "sha256:9f7a31251289b2ab6d4012f6e83e58bc3b96bd151f5b5262467f4bb6b34a7c26",
                "sha256:9ffb888f19d54a4d4dfd4b3f29bc2c16aa4972f1c2ab9c4ab09b8ab8685b9c2b",
                "sha256:a5ed8c05548b54b998b9498753fb9cadbfd92ee88e884641377d8a8b291bcc01",
                "sha256:a7711edca4dcef1a75257b50a2fbfe92a65187c47dab5a0f1b9b332c5919a3fb",
                "sha256:af5c59122a011049aad5dd87424b8e65a80e4a6477419c0c1015f73fb5ea0293",
                "sha256:b18e0a9ef57d2b41f5c68beefa32317d286c3d6ac0484efd10d6e07491bb95dd",
                "sha256:b4e248d1087abf9f4c10f3c398896c87ce82a9856494a7155823eb45a892395d",
                "sha256:ba4e9e0ae13fc41c6b23299545e5ef73055213e466bd107953e4a013a5ddd7e3",
                "sha256:c6332685306b6417a91b1ff9fae889b3ba65c2292d64bd9245c093b1b284809d",
                "sha256:d5ff0621c88ce83a28a10d2ce719b2ee85635e85c515f12bac99a95306da4b2e",
                "sha256:d9efd8b7a3ef378dd61a1e77367f1924375befc2eba06168b6ebfa903a5e59ca",
                "sha256:df5169c4396adc04f9b0a05f13c074df878b6052430e03f50e68adf3a57aa28d",
                "sha256:ebb253464a5d0482b191274f1c8bf00e33f7e0b9c66405fbffc61ed2c839c775",
                "sha256:ec80dc47f54e6e9a78181ce05feb71a0353854cc26999db963695f950b5fb375",
                "sha256:f032b34669220030f905152045dfa27741ce1a6db3324a5bc0b96b6c7420c87b",
                "sha256:f60567825f791c6f8a592f3c6e3bd93dd2934e3f9dac189308426bd76b00ef3b",
                "sha256:f803eaa94c2fcda012c047e62bc7a51b0bdabda1cad7a92a522694ea2d76e49f"
            ],
            "version": "==1.14.4"
        },
        "chardet": {
            "hashes": [
                "sha256:0d6f53a15db4120f2b08c94f11e7d93d2c911ee118b6b30a04ec3ee8310179fa",
                "sha256:f864054d66fd9118f2e67044ac8981a54775ec5b67aed0441892edb553d21da5"
            ],
<<<<<<< HEAD
=======
            "markers": "python_version >= '2.7' and python_version not in '3.0, 3.1, 3.2, 3.3, 3.4'",
>>>>>>> a5d41217
            "version": "==4.0.0"
        },
        "configparser": {
            "hashes": [
                "sha256:005c3b102c96f4be9b8f40dafbd4997db003d07d1caa19f37808be8031475f2a",
                "sha256:08e8a59ef1817ac4ed810bb8e17d049566dd6e024e7566f6285c756db2bb4ff8"
            ],
            "index": "pypi",
            "version": "==5.0.1"
        },
        "coverage": {
            "hashes": [
                "sha256:03ed2a641e412e42cc35c244508cf186015c217f0e4d496bf6d7078ebe837ae7",
                "sha256:04b14e45d6a8e159c9767ae57ecb34563ad93440fc1b26516a89ceb5b33c1ad5",
                "sha256:0cdde51bfcf6b6bd862ee9be324521ec619b20590787d1655d005c3fb175005f",
                "sha256:0f48fc7dc82ee14aeaedb986e175a429d24129b7eada1b7e94a864e4f0644dde",
                "sha256:107d327071061fd4f4a2587d14c389a27e4e5c93c7cba5f1f59987181903902f",
                "sha256:1375bb8b88cb050a2d4e0da901001347a44302aeadb8ceb4b6e5aa373b8ea68f",
                "sha256:14a9f1887591684fb59fdba8feef7123a0da2424b0652e1b58dd5b9a7bb1188c",
                "sha256:16baa799ec09cc0dcb43a10680573269d407c159325972dd7114ee7649e56c66",
                "sha256:1b811662ecf72eb2d08872731636aee6559cae21862c36f74703be727b45df90",
                "sha256:1ccae21a076d3d5f471700f6d30eb486da1626c380b23c70ae32ab823e453337",
                "sha256:2f2cf7a42d4b7654c9a67b9d091ec24374f7c58794858bff632a2039cb15984d",
                "sha256:322549b880b2d746a7672bf6ff9ed3f895e9c9f108b714e7360292aa5c5d7cf4",
                "sha256:32ab83016c24c5cf3db2943286b85b0a172dae08c58d0f53875235219b676409",
                "sha256:3fe50f1cac369b02d34ad904dfe0771acc483f82a1b54c5e93632916ba847b37",
                "sha256:4a780807e80479f281d47ee4af2eb2df3e4ccf4723484f77da0bb49d027e40a1",
                "sha256:4a8eb7785bd23565b542b01fb39115a975fefb4a82f23d407503eee2c0106247",
                "sha256:5bee3970617b3d74759b2d2df2f6a327d372f9732f9ccbf03fa591b5f7581e39",
                "sha256:60a3307a84ec60578accd35d7f0c71a3a971430ed7eca6567399d2b50ef37b8c",
                "sha256:6625e52b6f346a283c3d563d1fd8bae8956daafc64bb5bbd2b8f8a07608e3994",
                "sha256:66a5aae8233d766a877c5ef293ec5ab9520929c2578fd2069308a98b7374ea8c",
                "sha256:68fb816a5dd901c6aff352ce49e2a0ffadacdf9b6fae282a69e7a16a02dad5fb",
                "sha256:6b588b5cf51dc0fd1c9e19f622457cc74b7d26fe295432e434525f1c0fae02bc",
                "sha256:6c4d7165a4e8f41eca6b990c12ee7f44fef3932fac48ca32cecb3a1b2223c21f",
                "sha256:6d2e262e5e8da6fa56e774fb8e2643417351427604c2b177f8e8c5f75fc928ca",
                "sha256:6d9c88b787638a451f41f97446a1c9fd416e669b4d9717ae4615bd29de1ac135",
                "sha256:755c56beeacac6a24c8e1074f89f34f4373abce8b662470d3aa719ae304931f3",
                "sha256:7e40d3f8eb472c1509b12ac2a7e24158ec352fc8567b77ab02c0db053927e339",
                "sha256:812eaf4939ef2284d29653bcfee9665f11f013724f07258928f849a2306ea9f9",
                "sha256:84df004223fd0550d0ea7a37882e5c889f3c6d45535c639ce9802293b39cd5c9",
                "sha256:859f0add98707b182b4867359e12bde806b82483fb12a9ae868a77880fc3b7af",
                "sha256:87c4b38288f71acd2106f5d94f575bc2136ea2887fdb5dfe18003c881fa6b370",
                "sha256:89fc12c6371bf963809abc46cced4a01ca4f99cba17be5e7d416ed7ef1245d19",
                "sha256:9564ac7eb1652c3701ac691ca72934dd3009997c81266807aef924012df2f4b3",
                "sha256:9754a5c265f991317de2bac0c70a746efc2b695cf4d49f5d2cddeac36544fb44",
                "sha256:a565f48c4aae72d1d3d3f8e8fb7218f5609c964e9c6f68604608e5958b9c60c3",
                "sha256:a636160680c6e526b84f85d304e2f0bb4e94f8284dd765a1911de9a40450b10a",
                "sha256:a839e25f07e428a87d17d857d9935dd743130e77ff46524abb992b962eb2076c",
                "sha256:b62046592b44263fa7570f1117d372ae3f310222af1fc1407416f037fb3af21b",
                "sha256:b7f7421841f8db443855d2854e25914a79a1ff48ae92f70d0a5c2f8907ab98c9",
                "sha256:ba7ca81b6d60a9f7a0b4b4e175dcc38e8fef4992673d9d6e6879fd6de00dd9b8",
                "sha256:bb32ca14b4d04e172c541c69eec5f385f9a075b38fb22d765d8b0ce3af3a0c22",
                "sha256:c0ff1c1b4d13e2240821ef23c1efb1f009207cb3f56e16986f713c2b0e7cd37f",
                "sha256:c669b440ce46ae3abe9b2d44a913b5fd86bb19eb14a8701e88e3918902ecd345",
                "sha256:c67734cff78383a1f23ceba3b3239c7deefc62ac2b05fa6a47bcd565771e5880",
                "sha256:c6809ebcbf6c1049002b9ac09c127ae43929042ec1f1dbd8bb1615f7cd9f70a0",
                "sha256:cd601187476c6bed26a0398353212684c427e10a903aeafa6da40c63309d438b",
                "sha256:ebfa374067af240d079ef97b8064478f3bf71038b78b017eb6ec93ede1b6bcec",
                "sha256:fbb17c0d0822684b7d6c09915677a32319f16ff1115df5ec05bdcaaee40b35f3",
                "sha256:fff1f3a586246110f34dc762098b5afd2de88de507559e63553d7da643053786"
            ],
            "index": "pypi",
            "version": "==5.4"
        },
        "cryptography": {
            "hashes": [
                "sha256:0003a52a123602e1acee177dc90dd201f9bb1e73f24a070db7d36c588e8f5c7d",
                "sha256:0e85aaae861d0485eb5a79d33226dd6248d2a9f133b81532c8f5aae37de10ff7",
                "sha256:594a1db4511bc4d960571536abe21b4e5c3003e8750ab8365fafce71c5d86901",
                "sha256:69e836c9e5ff4373ce6d3ab311c1a2eed274793083858d3cd4c7d12ce20d5f9c",
                "sha256:788a3c9942df5e4371c199d10383f44a105d67d401fb4304178020142f020244",
                "sha256:7e177e4bea2de937a584b13645cab32f25e3d96fc0bc4a4cf99c27dc77682be6",
                "sha256:83d9d2dfec70364a74f4e7c70ad04d3ca2e6a08b703606993407bf46b97868c5",
                "sha256:84ef7a0c10c24a7773163f917f1cb6b4444597efd505a8aed0a22e8c4780f27e",
                "sha256:9e21301f7a1e7c03dbea73e8602905a4ebba641547a462b26dd03451e5769e7c",
                "sha256:9f6b0492d111b43de5f70052e24c1f0951cb9e6022188ebcb1cc3a3d301469b0",
                "sha256:a69bd3c68b98298f490e84519b954335154917eaab52cf582fa2c5c7efc6e812",
                "sha256:b4890d5fb9b7a23e3bf8abf5a8a7da8e228f1e97dc96b30b95685df840b6914a",
                "sha256:c366df0401d1ec4e548bebe8f91d55ebcc0ec3137900d214dd7aac8427ef3030",
                "sha256:dc42f645f8f3a489c3dd416730a514e7a91a59510ddaadc09d04224c098d3302"
            ],
<<<<<<< HEAD
=======
            "markers": "python_version >= '2.7' and python_version not in '3.0, 3.1, 3.2, 3.3, 3.4, 3.5'",
>>>>>>> a5d41217
            "version": "==3.3.1"
        },
        "decorator": {
            "hashes": [
                "sha256:41fa54c2a0cc4ba648be4fd43cff00aedf5b9465c9bf18d64325bc225f08f760",
                "sha256:e3a62f0520172440ca0dcc823749319382e377f37f140a0b99ef45fecb84bfe7"
            ],
            "version": "==4.4.2"
        },
        "freezegun": {
            "hashes": [
                "sha256:177f9dd59861d871e27a484c3332f35a6e3f5d14626f2bf91be37891f18927f3",
                "sha256:2ae695f7eb96c62529f03a038461afe3c692db3465e215355e1bb4b0ab408712"
            ],
            "index": "pypi",
            "version": "==1.1.0"
        },
        "idna": {
            "hashes": [
                "sha256:b307872f855b18632ce0c21c5e45be78c0ea7ae4c15c828c20788b26921eb3f6",
                "sha256:b97d804b1e9b523befed77c48dacec60e6dcb0b5391d57af6a65a312a90648c0"
            ],
            "version": "==2.10"
        },
        "opsgenie-sdk": {
            "hashes": [
                "sha256:02c9250fe2f347892e6d954ea0f8af5be8e108a162a9f08d4dda74d02aebabc3",
                "sha256:d9499c0d241caedc2d83c6032aabac00464e2435ce05a9e72290be13c3f2c976"
            ],
            "index": "pypi",
            "version": "==2.1.1"
        },
        "pdpyras": {
            "hashes": [
                "sha256:4c03c9fffa62a79512c6ebd6d390120cc8e82a6736800b570c7bd0a1ee5e90e5"
            ],
            "index": "pypi",
            "version": "==4.1.2"
        },
        "pika": {
            "hashes": [
                "sha256:4e1a1a6585a41b2341992ec32aadb7a919d649eb82904fd8e4a4e0871c8cf3af",
                "sha256:9fa76ba4b65034b878b2b8de90ff8660a59d925b087c5bb88f8fdbb4b64a1dbf"
            ],
            "index": "pypi",
            "version": "==1.1.0"
        },
        "prometheus-client": {
            "hashes": [
                "sha256:9da7b32f02439d8c04f7777021c304ed51d9ec180604700c1ba72a4d44dceb03",
                "sha256:b08c34c328e1bf5961f0b4352668e6c8f145b4a087e09b7296ef62cbe4693d35"
            ],
            "index": "pypi",
            "version": "==0.9.0"
        },
        "pycparser": {
            "hashes": [
                "sha256:2d475327684562c3a96cc71adf7dc8c4f0565175cf86b6d7a404ff4c771f15f0",
                "sha256:7582ad22678f0fcd81102833f60ef8d0e57288b6b5fb00323d101be910e35705"
            ],
            "version": "==2.20"
        },
        "pyjwt": {
            "hashes": [
                "sha256:5c6eca3c2940464d106b99ba83b00c6add741c9becaec087fb7ccdefea71350e",
                "sha256:8d59a976fb773f3e6a39c85636357c4f0e242707394cadadd9814f5cbaa20e96"
            ],
            "version": "==1.7.1"
        },
        "pymongo": {
            "hashes": [
                "sha256:019ddf7ced8e42cc6c8c608927c799be8097237596c94ffe551f6ef70e55237e",
                "sha256:047c325c4a96e7be7d11acf58639bcf71a81ca212d9c6590e3369bc28678647a",
                "sha256:047cc2007b280672ddfdf2e7b862aad8d898f481f65bbc9067bfa4e420a019a9",
                "sha256:061d59f525831c4051af0b6dbafa62b0b8b168d4ef5b6e3c46d0811b8499d100",
                "sha256:082832a59da18efab4d9148cca396451bac99da9757f31767f706e828b5b8500",
                "sha256:0a53a751d977ad02f1bd22ddb6288bb4816c4758f44a50225462aeeae9cbf6a0",
                "sha256:1222025db539641071a1b67f6950f65a6342a39db5b454bf306abd6954f1ad8a",
                "sha256:1580fad512c678b720784e5c9018621b1b3bd37fb5b1633e874738862d6435c7",
                "sha256:202ea1d4edc8a5439fc179802d807b49e7e563207fea5610779e56674ac770c6",
                "sha256:21d7b48567a1c80f9266e0ab61c1218a31279d911da345679188733e354f81cc",
                "sha256:264843ce2af0640994a4331148ef5312989bc004678c457460758766c9b4decc",
                "sha256:270a1f6a331eac3a393090af06df68297cb31a8b2df0bdcbd97dc613c5758e78",
                "sha256:29a6840c2ac778010547cad5870f3db2e080ad7fad01197b07fff993c08692c8",
                "sha256:3646c2286d889618d43e01d9810ac1fc17709d2b4dec61366df5edc8ba228b3e",
                "sha256:36b9b98a39565a8f33803c81569442b35e749a72fb1aa7d0bcdb1a33052f8bcc",
                "sha256:3ec8f8e106a1476659d8c020228b45614daabdbdb6c6454a843a1d4f77d13339",
                "sha256:422069f2cebf58c9dd9e8040b4768f7be4f228c95bc4505e8fa8e7b4f7191ad8",
                "sha256:44376a657717de8847d5d71a9305f3595c7e78c91ac77edbb87058d12ede87a6",
                "sha256:45728e6aae3023afb5b2829586d1d2bfd9f0d71cfd7d3c924b71a5e9aef617a8",
                "sha256:46792b71ab802d9caf1fc9d52e83399ef8e1a36e91eef4d827c06e36b8df2230",
                "sha256:4942a5659ae927bb764a123a6409870ca5dd572d83b3bfb71412c9a191bbf792",
                "sha256:4be4fe9d18523da98deeb0b554ac76e1dc1562ee879d62572b34dda8593efcc1",
                "sha256:523804bd8fcb5255508052b50073a27c701b90a73ea46e29be46dad5fe01bde6",
                "sha256:540dafd6f4a0590fc966465c726b80fa7c0804490c39786ef29236fe68c94401",
                "sha256:5980509801cbd2942df31714d055d89863684b4de26829c349362e610a48694e",
                "sha256:5ad7b96c27acd7e256b33f47cf3d23bd7dd902f9c033ae43f32ffcbc37bebafd",
                "sha256:6122470dfa61d4909b75c98012c1577404ba4ab860d0095e0c6980560cb3711f",
                "sha256:6175fd105da74a09adb38f93be96e1f64873294c906e5e722cbbc5bd10c44e3b",
                "sha256:646d4d30c5aa7c0ddbfe9b990f0f77a88621024a21ad0b792bd9d58caa9611f0",
                "sha256:6700e251c6396cc05d7460dc05ef8e19e60a7b53b62c007725b48e123aaa2b1c",
                "sha256:6aac7e0e8de92f11a410eb68c24a2decbac6f094e82fd95d22546d0168e7a18b",
                "sha256:6e7a6057481a644970e43475292e1c0af095ca39a20fe83781196bd6e6690a38",
                "sha256:76579fcf77052b39796fe4a11818d1289dd48cffe15951b3403288fa163c29f6",
                "sha256:7e69fa025a1db189443428f345fea5555d16413df6addc056e17bb8c9794b006",
                "sha256:7f0c507e1f108790840d6c4b594019ebf595025c324c9f7e9c9b2b15b41f884e",
                "sha256:813db97e9955b6b1b50b5cebd18cb148580603bb9b067ea4c5cc656b333bc906",
                "sha256:82d5ded5834b6c92380847860eb28dcaf20b847a27cee5811c4aaceef87fd280",
                "sha256:82f6e42ba40440a7e0a20bfe12465a3b62d65966a4c7ad1a21b36ffff88de6fe",
                "sha256:8d669c720891781e7c82d412cad39f9730ef277e3957b48a3344dae47d3caa03",
                "sha256:944ed467feb949e103555863fa934fb84216a096b0004ca364d3ddf9d18e2b9e",
                "sha256:96c6aef7ffb0d37206c0342abb82d874fa8cdc344267277ec63f562b94335c22",
                "sha256:9be785bd4e1ba0148fb00ca84e4dbfbd1c74df3af3a648559adc60b0782f34de",
                "sha256:9d19843568df9d263dc92ae4cc2279879add8a26996473f9155590cac635b321",
                "sha256:a118a1df7280ffab7fe0f3eab325868339ff1c4d5b8e0750db0f0a796da8f849",
                "sha256:b4294ddf76452459433ecfa6a93258608b5e462c76ef15e4695ed5e2762f009f",
                "sha256:b50af6701b4a5288b77fb4db44a363aa9485caf2c3e7a40c0373fd45e34440af",
                "sha256:b875bb4b438931dce550e170bfb558597189b8d0160f4ac60f14a21955161699",
                "sha256:b95d2c2829b5956bf54d9a22ffec911dea75abf0f0f7e0a8a57423434bfbde91",
                "sha256:c046e09e886f4539f8626afba17fa8f2e6552731f9384e2827154e3e3b7fda4e",
<<<<<<< HEAD
=======
                "sha256:c1d1992bbdf363b22b5a9543ab7d7c6f27a1498826d50d91319b803ddcf1142e",
>>>>>>> a5d41217
                "sha256:c2b67881392a9e85aa108e75f62cdbe372d5a3f17ea5f8d3436dcf4662052f14",
                "sha256:c6cf288c9e03195d8e12b72a6388b32f18a5e9c2545622417a963e428e1fe496",
                "sha256:c812b6e53344e92f10f12235219fb769c491a4a87a02c9c3f93fe632e493bda8",
                "sha256:cc421babc687dc52ce0fc19787b2404518ca749d9db59576100946ff886f38ed",
                "sha256:ce53c00be204ec4428d3c1f3c478ae89d388efec575544c27f57b61e9fa4a7f2",
                "sha256:ce9964c117cbe5cf6269f30a2b334d28675956e988b7dbd0b4f7370924afda2e",
                "sha256:d6f82e86896a8db70e8ae8fa4b7556a0f188f1d8a6c53b2ba229889d55a59308",
                "sha256:d9d3ae537f61011191b2fd6f8527b9f9f8a848b37d4c85a0f7bb28004c42b546",
                "sha256:e565d1e4388765c135052717f15f9e0314f9d172062444c6b3fc0002e93ed04b",
                "sha256:ed98683d8f01f1c46ef2d02469e04e9a8fe9a73a9741a4e6e66677a73b59bec8",
                "sha256:ef18aa15b1aa18c42933deed5233b3284186e9ed85c25d2704ceff5099a3964c",
                "sha256:fa741e9c805567239f845c7e9a016aff797f9bb02ff9bc8ccd2fbd9eafefedd4",
                "sha256:fc4946acb6cdada08f60aca103b61334995523da65be5fe816ea8571c9967d46",
                "sha256:fcc66d17a3363b7bd6d2655de8706e25a3cd1be2bd1b8e8d8a5c504a6ef893ae"
            ],
            "index": "pypi",
            "version": "==3.11.2"
        },
        "python-dateutil": {
            "hashes": [
                "sha256:73ebfe9dbf22e832286dafa60473e4cd239f8592f699aa5adaf10050e6e1823c",
                "sha256:75bb3f31ea686f1197762692a9ee6a7550b59fc6ca3a1f4b5d7e32fb98e2da2a"
            ],
            "index": "pypi",
            "version": "==2.8.1"
        },
        "python-telegram-bot": {
            "hashes": [
                "sha256:5feebb08ed08d7b71ceb4c05372b9f6a21d83994b5018db111509765881c8282",
                "sha256:9a887a5057d1eb4fede9d04f736d53365cdb1cda1035c0f4fecb645cfd59c456"
            ],
            "index": "pypi",
            "version": "==13.1"
        },
        "pytz": {
            "hashes": [
                "sha256:83a4a90894bf38e243cf052c8b58f381bfe9a7a483f6a9cab140bc7f702ac4da",
                "sha256:eb10ce3e7736052ed3623d49975ce333bcd712c7bb19a58b9e2089d4057d0798"
            ],
            "version": "==2021.1"
        },
        "redis": {
            "hashes": [
                "sha256:0e7e0cfca8660dea8b7d5cd8c4f6c5e29e11f31158c0b0ae91a397f00e5a05a2",
                "sha256:432b788c4530cfe16d8d943a09d40ca6c16149727e4afe8c2c9d5580c59d9f24"
            ],
            "index": "pypi",
            "version": "==3.5.3"
        },
        "requests": {
            "hashes": [
                "sha256:27973dd4a904a4f13b263a19c866c13b92a39ed1c964655f025f3f8d3d75b804",
                "sha256:c210084e36a42ae6b9219e00e48287def368a26d03a048ddad7bfee44f75871e"
            ],
            "index": "pypi",
            "version": "==2.25.1"
        },
        "six": {
            "hashes": [
                "sha256:30639c035cdb23534cd4aa2dd52c3bf48f06e5f4a941509c8bafd8ce11080259",
                "sha256:8b74bedcbbbaca38ff6d7491d76f2b06b3592611af620f8426e82dddb04a5ced"
            ],
            "version": "==1.15.0"
        },
        "tenacity": {
            "hashes": [
                "sha256:baed357d9f35ec64264d8a4bbf004c35058fad8795c5b0d8a7dc77ecdcbb8f39",
                "sha256:e14d191fb0a309b563904bbc336582efe2037de437e543b38da749769b544d7f"
            ],
            "version": "==6.3.1"
        },
        "tornado": {
            "hashes": [
                "sha256:0a00ff4561e2929a2c37ce706cb8233b7907e0cdc22eab98888aca5dd3775feb",
                "sha256:0d321a39c36e5f2c4ff12b4ed58d41390460f798422c4504e09eb5678e09998c",
                "sha256:1e8225a1070cd8eec59a996c43229fe8f95689cb16e552d130b9793cb570a288",
                "sha256:20241b3cb4f425e971cb0a8e4ffc9b0a861530ae3c52f2b0434e6c1b57e9fd95",
                "sha256:25ad220258349a12ae87ede08a7b04aca51237721f63b1808d39bdb4b2164558",
                "sha256:33892118b165401f291070100d6d09359ca74addda679b60390b09f8ef325ffe",
                "sha256:33c6e81d7bd55b468d2e793517c909b139960b6c790a60b7991b9b6b76fb9791",
                "sha256:3447475585bae2e77ecb832fc0300c3695516a47d46cefa0528181a34c5b9d3d",
                "sha256:34ca2dac9e4d7afb0bed4677512e36a52f09caa6fded70b4e3e1c89dbd92c326",
                "sha256:3e63498f680547ed24d2c71e6497f24bca791aca2fe116dbc2bd0ac7f191691b",
                "sha256:548430be2740e327b3fe0201abe471f314741efcb0067ec4f2d7dcfb4825f3e4",
                "sha256:6196a5c39286cc37c024cd78834fb9345e464525d8991c21e908cc046d1cc02c",
                "sha256:61b32d06ae8a036a6607805e6720ef00a3c98207038444ba7fd3d169cd998910",
                "sha256:6286efab1ed6e74b7028327365cf7346b1d777d63ab30e21a0f4d5b275fc17d5",
                "sha256:65d98939f1a2e74b58839f8c4dab3b6b3c1ce84972ae712be02845e65391ac7c",
                "sha256:66324e4e1beede9ac79e60f88de548da58b1f8ab4b2f1354d8375774f997e6c0",
                "sha256:6c77c9937962577a6a76917845d06af6ab9197702a42e1346d8ae2e76b5e3675",
                "sha256:70dec29e8ac485dbf57481baee40781c63e381bebea080991893cd297742b8fd",
                "sha256:7250a3fa399f08ec9cb3f7b1b987955d17e044f1ade821b32e5f435130250d7f",
                "sha256:748290bf9112b581c525e6e6d3820621ff020ed95af6f17fedef416b27ed564c",
                "sha256:7da13da6f985aab7f6f28debab00c67ff9cbacd588e8477034c0652ac141feea",
                "sha256:8f959b26f2634a091bb42241c3ed8d3cedb506e7c27b8dd5c7b9f745318ddbb6",
                "sha256:9de9e5188a782be6b1ce866e8a51bc76a0fbaa0e16613823fc38e4fc2556ad05",
                "sha256:a48900ecea1cbb71b8c71c620dee15b62f85f7c14189bdeee54966fbd9a0c5bd",
                "sha256:b87936fd2c317b6ee08a5741ea06b9d11a6074ef4cc42e031bc6403f82a32575",
                "sha256:c77da1263aa361938476f04c4b6c8916001b90b2c2fdd92d8d535e1af48fba5a",
                "sha256:cb5ec8eead331e3bb4ce8066cf06d2dfef1bfb1b2a73082dfe8a161301b76e37",
                "sha256:cc0ee35043162abbf717b7df924597ade8e5395e7b66d18270116f8745ceb795",
                "sha256:d14d30e7f46a0476efb0deb5b61343b1526f73ebb5ed84f23dc794bdb88f9d9f",
                "sha256:d371e811d6b156d82aa5f9a4e08b58debf97c302a35714f6f45e35139c332e32",
                "sha256:d3d20ea5782ba63ed13bc2b8c291a053c8d807a8fa927d941bd718468f7b950c",
                "sha256:d3f7594930c423fd9f5d1a76bee85a2c36fd8b4b16921cae7e965f22575e9c01",
                "sha256:dcef026f608f678c118779cd6591c8af6e9b4155c44e0d1bc0c87c036fb8c8c4",
                "sha256:e0791ac58d91ac58f694d8d2957884df8e4e2f6687cdf367ef7eb7497f79eaa2",
                "sha256:e385b637ac3acaae8022e7e47dfa7b83d3620e432e3ecb9a3f7f58f150e50921",
                "sha256:e519d64089b0876c7b467274468709dadf11e41d65f63bba207e04217f47c085",
                "sha256:e7229e60ac41a1202444497ddde70a48d33909e484f96eb0da9baf8dc68541df",
                "sha256:ed3ad863b1b40cd1d4bd21e7498329ccaece75db5a5bf58cd3c9f130843e7102",
                "sha256:f0ba29bafd8e7e22920567ce0d232c26d4d47c8b5cf4ed7b562b5db39fa199c5",
                "sha256:fa2ba70284fa42c2a5ecb35e322e68823288a4251f9ba9cc77be04ae15eada68",
                "sha256:fba85b6cd9c39be262fcd23865652920832b61583de2a2ca907dbd8e8a8c81e5"
            ],
            "version": "==6.1"
        },
        "twilio": {
            "hashes": [
                "sha256:b3357f7db6768080aa7e15aad484abc7b5153de15d9aae0c1f3436e6151b0aeb"
            ],
            "index": "pypi",
            "version": "==6.51.1"
        },
        "tzlocal": {
            "hashes": [
                "sha256:643c97c5294aedc737780a49d9df30889321cbe1204eac2c2ec6134035a92e44",
                "sha256:e2cb6c6b5b604af38597403e9852872d7f534962ae2954c7f35efcb1ccacf4a4"
            ],
            "version": "==2.1"
        },
        "urllib3": {
            "hashes": [
                "sha256:1b465e494e3e0d8939b50680403e3aedaa2bc434b7d5af64dfd3c958d7f5ae80",
                "sha256:de3eedaad74a2683334e282005cd8d7f22f4d55fa690a2a1020a416cb0a47e73"
            ],
<<<<<<< HEAD
=======
            "markers": "python_version >= '2.7' and python_version not in '3.0, 3.1, 3.2, 3.3, 3.4' and python_version < '4'",
>>>>>>> a5d41217
            "version": "==1.26.3"
        },
        "watchdog": {
            "hashes": [
                "sha256:016b01495b9c55b5d4126ed8ae75d93ea0d99377084107c33162df52887cee18",
                "sha256:101532b8db506559e52a9b5d75a308729b3f68264d930670e6155c976d0e52a0",
                "sha256:27d9b4666938d5d40afdcdf2c751781e9ce36320788b70208d0f87f7401caf93",
                "sha256:2f1ade0d0802503fda4340374d333408831cff23da66d7e711e279ba50fe6c4a",
                "sha256:376cbc2a35c0392b0fe7ff16fbc1b303fd99d4dd9911ab5581ee9d69adc88982",
                "sha256:57f05e55aa603c3b053eed7e679f0a83873c540255b88d58c6223c7493833bac",
                "sha256:5f1f3b65142175366ba94c64d8d4c8f4015825e0beaacee1c301823266b47b9b",
                "sha256:602dbd9498592eacc42e0632c19781c3df1728ef9cbab555fab6778effc29eeb",
                "sha256:68744de2003a5ea2dfbb104f9a74192cf381334a9e2c0ed2bbe1581828d50b61",
                "sha256:85e6574395aa6c1e14e0f030d9d7f35c2340a6cf95d5671354ce876ac3ffdd4d",
                "sha256:b1d723852ce90a14abf0ec0ca9e80689d9509ee4c9ee27163118d87b564a12ac",
                "sha256:d948ad9ab9aba705f9836625b32e965b9ae607284811cd98334423f659ea537a",
                "sha256:e2a531e71be7b5cc3499ae2d1494d51b6a26684bcc7c3146f63c810c00e8a3cc",
                "sha256:e7c73edef48f4ceeebb987317a67e0080e5c9228601ff67b3c4062fa020403c7",
                "sha256:ee21aeebe6b3e51e4ba64564c94cee8dbe7438b9cb60f0bb350c4fa70d1b52c2",
                "sha256:f1d0e878fd69129d0d68b87cee5d9543f20d8018e82998efb79f7e412d42154a",
                "sha256:f84146f7864339c8addf2c2b9903271df21d18d2c721e9a77f779493234a82b5"
            ],
            "index": "pypi",
            "version": "==1.0.2"
        }
    },
<<<<<<< HEAD
    "develop": {
        "coverage": {
            "hashes": [
                "sha256:03ed2a641e412e42cc35c244508cf186015c217f0e4d496bf6d7078ebe837ae7",
                "sha256:04b14e45d6a8e159c9767ae57ecb34563ad93440fc1b26516a89ceb5b33c1ad5",
                "sha256:0cdde51bfcf6b6bd862ee9be324521ec619b20590787d1655d005c3fb175005f",
                "sha256:0f48fc7dc82ee14aeaedb986e175a429d24129b7eada1b7e94a864e4f0644dde",
                "sha256:107d327071061fd4f4a2587d14c389a27e4e5c93c7cba5f1f59987181903902f",
                "sha256:1375bb8b88cb050a2d4e0da901001347a44302aeadb8ceb4b6e5aa373b8ea68f",
                "sha256:14a9f1887591684fb59fdba8feef7123a0da2424b0652e1b58dd5b9a7bb1188c",
                "sha256:16baa799ec09cc0dcb43a10680573269d407c159325972dd7114ee7649e56c66",
                "sha256:1b811662ecf72eb2d08872731636aee6559cae21862c36f74703be727b45df90",
                "sha256:1ccae21a076d3d5f471700f6d30eb486da1626c380b23c70ae32ab823e453337",
                "sha256:2f2cf7a42d4b7654c9a67b9d091ec24374f7c58794858bff632a2039cb15984d",
                "sha256:322549b880b2d746a7672bf6ff9ed3f895e9c9f108b714e7360292aa5c5d7cf4",
                "sha256:32ab83016c24c5cf3db2943286b85b0a172dae08c58d0f53875235219b676409",
                "sha256:3fe50f1cac369b02d34ad904dfe0771acc483f82a1b54c5e93632916ba847b37",
                "sha256:4a780807e80479f281d47ee4af2eb2df3e4ccf4723484f77da0bb49d027e40a1",
                "sha256:4a8eb7785bd23565b542b01fb39115a975fefb4a82f23d407503eee2c0106247",
                "sha256:5bee3970617b3d74759b2d2df2f6a327d372f9732f9ccbf03fa591b5f7581e39",
                "sha256:60a3307a84ec60578accd35d7f0c71a3a971430ed7eca6567399d2b50ef37b8c",
                "sha256:6625e52b6f346a283c3d563d1fd8bae8956daafc64bb5bbd2b8f8a07608e3994",
                "sha256:66a5aae8233d766a877c5ef293ec5ab9520929c2578fd2069308a98b7374ea8c",
                "sha256:68fb816a5dd901c6aff352ce49e2a0ffadacdf9b6fae282a69e7a16a02dad5fb",
                "sha256:6b588b5cf51dc0fd1c9e19f622457cc74b7d26fe295432e434525f1c0fae02bc",
                "sha256:6c4d7165a4e8f41eca6b990c12ee7f44fef3932fac48ca32cecb3a1b2223c21f",
                "sha256:6d2e262e5e8da6fa56e774fb8e2643417351427604c2b177f8e8c5f75fc928ca",
                "sha256:6d9c88b787638a451f41f97446a1c9fd416e669b4d9717ae4615bd29de1ac135",
                "sha256:755c56beeacac6a24c8e1074f89f34f4373abce8b662470d3aa719ae304931f3",
                "sha256:7e40d3f8eb472c1509b12ac2a7e24158ec352fc8567b77ab02c0db053927e339",
                "sha256:812eaf4939ef2284d29653bcfee9665f11f013724f07258928f849a2306ea9f9",
                "sha256:84df004223fd0550d0ea7a37882e5c889f3c6d45535c639ce9802293b39cd5c9",
                "sha256:859f0add98707b182b4867359e12bde806b82483fb12a9ae868a77880fc3b7af",
                "sha256:87c4b38288f71acd2106f5d94f575bc2136ea2887fdb5dfe18003c881fa6b370",
                "sha256:89fc12c6371bf963809abc46cced4a01ca4f99cba17be5e7d416ed7ef1245d19",
                "sha256:9564ac7eb1652c3701ac691ca72934dd3009997c81266807aef924012df2f4b3",
                "sha256:9754a5c265f991317de2bac0c70a746efc2b695cf4d49f5d2cddeac36544fb44",
                "sha256:a565f48c4aae72d1d3d3f8e8fb7218f5609c964e9c6f68604608e5958b9c60c3",
                "sha256:a636160680c6e526b84f85d304e2f0bb4e94f8284dd765a1911de9a40450b10a",
                "sha256:a839e25f07e428a87d17d857d9935dd743130e77ff46524abb992b962eb2076c",
                "sha256:b62046592b44263fa7570f1117d372ae3f310222af1fc1407416f037fb3af21b",
                "sha256:b7f7421841f8db443855d2854e25914a79a1ff48ae92f70d0a5c2f8907ab98c9",
                "sha256:ba7ca81b6d60a9f7a0b4b4e175dcc38e8fef4992673d9d6e6879fd6de00dd9b8",
                "sha256:bb32ca14b4d04e172c541c69eec5f385f9a075b38fb22d765d8b0ce3af3a0c22",
                "sha256:c0ff1c1b4d13e2240821ef23c1efb1f009207cb3f56e16986f713c2b0e7cd37f",
                "sha256:c669b440ce46ae3abe9b2d44a913b5fd86bb19eb14a8701e88e3918902ecd345",
                "sha256:c67734cff78383a1f23ceba3b3239c7deefc62ac2b05fa6a47bcd565771e5880",
                "sha256:c6809ebcbf6c1049002b9ac09c127ae43929042ec1f1dbd8bb1615f7cd9f70a0",
                "sha256:cd601187476c6bed26a0398353212684c427e10a903aeafa6da40c63309d438b",
                "sha256:ebfa374067af240d079ef97b8064478f3bf71038b78b017eb6ec93ede1b6bcec",
                "sha256:fbb17c0d0822684b7d6c09915677a32319f16ff1115df5ec05bdcaaee40b35f3",
                "sha256:fff1f3a586246110f34dc762098b5afd2de88de507559e63553d7da643053786"
            ],
            "index": "pypi",
            "version": "==5.4"
        },
        "freezegun": {
            "hashes": [
                "sha256:177f9dd59861d871e27a484c3332f35a6e3f5d14626f2bf91be37891f18927f3",
                "sha256:2ae695f7eb96c62529f03a038461afe3c692db3465e215355e1bb4b0ab408712"
            ],
            "index": "pypi",
            "version": "==1.1.0"
        },
        "parameterized": {
            "hashes": [
                "sha256:41bbff37d6186430f77f900d777e5bb6a24928a1c46fb1de692f8b52b8833b5c",
                "sha256:9cbb0b69a03e8695d68b3399a8a5825200976536fe1cb79db60ed6a4c8c9efe9"
            ],
            "index": "pypi",
            "version": "==0.8.1"
        },
        "python-dateutil": {
            "hashes": [
                "sha256:73ebfe9dbf22e832286dafa60473e4cd239f8592f699aa5adaf10050e6e1823c",
                "sha256:75bb3f31ea686f1197762692a9ee6a7550b59fc6ca3a1f4b5d7e32fb98e2da2a"
            ],
            "index": "pypi",
            "version": "==2.8.1"
        },
        "six": {
            "hashes": [
                "sha256:30639c035cdb23534cd4aa2dd52c3bf48f06e5f4a941509c8bafd8ce11080259",
                "sha256:8b74bedcbbbaca38ff6d7491d76f2b06b3592611af620f8426e82dddb04a5ced"
            ],
            "version": "==1.15.0"
        }
    }
=======
    "develop": {}
>>>>>>> a5d41217
}<|MERGE_RESOLUTION|>--- conflicted
+++ resolved
@@ -1,11 +1,7 @@
 {
     "_meta": {
         "hash": {
-<<<<<<< HEAD
             "sha256": "b8b8f6593e0b9a08c996042ba12ee578df13a4f69915bc616ca84e9547b2930e"
-=======
-            "sha256": "31a9fdb8fc6e2e9baf5bbbe331adca2e6e1f2acbe7c46eeacf566d30d1da2259"
->>>>>>> a5d41217
         },
         "pipfile-spec": 6,
         "requires": {},
@@ -50,10 +46,7 @@
                 "sha256:6bc25fc545a6b3d57b5f8618e59fc13d3a3a68431e8ca5fd4c13241cd70d0009",
                 "sha256:798caa2a2384b1cbe8a2a139d80734c9db54f9cc155c99d7cc92441a23871c03",
                 "sha256:7c6b1dece89874d9541fc974917b631406233ea0440d0bdfbb8e03bf39a49b3b",
-<<<<<<< HEAD
                 "sha256:7ef7d4ced6b325e92eb4d3502946c78c5367bc416398d387b39591532536734e",
-=======
->>>>>>> a5d41217
                 "sha256:840793c68105fe031f34d6a086eaea153a0cd5c491cde82a74b420edd0a2b909",
                 "sha256:8d6603078baf4e11edc4168a514c5ce5b3ba6e3e9c374298cb88437957960a53",
                 "sha256:9cc46bc107224ff5b6d04369e7c595acb700c3613ad7bcf2e2012f62ece80c35",
@@ -82,10 +75,6 @@
                 "sha256:0d6f53a15db4120f2b08c94f11e7d93d2c911ee118b6b30a04ec3ee8310179fa",
                 "sha256:f864054d66fd9118f2e67044ac8981a54775ec5b67aed0441892edb553d21da5"
             ],
-<<<<<<< HEAD
-=======
-            "markers": "python_version >= '2.7' and python_version not in '3.0, 3.1, 3.2, 3.3, 3.4'",
->>>>>>> a5d41217
             "version": "==4.0.0"
         },
         "configparser": {
@@ -96,6 +85,299 @@
             "index": "pypi",
             "version": "==5.0.1"
         },
+        "cryptography": {
+            "hashes": [
+                "sha256:0003a52a123602e1acee177dc90dd201f9bb1e73f24a070db7d36c588e8f5c7d",
+                "sha256:0e85aaae861d0485eb5a79d33226dd6248d2a9f133b81532c8f5aae37de10ff7",
+                "sha256:594a1db4511bc4d960571536abe21b4e5c3003e8750ab8365fafce71c5d86901",
+                "sha256:69e836c9e5ff4373ce6d3ab311c1a2eed274793083858d3cd4c7d12ce20d5f9c",
+                "sha256:788a3c9942df5e4371c199d10383f44a105d67d401fb4304178020142f020244",
+                "sha256:7e177e4bea2de937a584b13645cab32f25e3d96fc0bc4a4cf99c27dc77682be6",
+                "sha256:83d9d2dfec70364a74f4e7c70ad04d3ca2e6a08b703606993407bf46b97868c5",
+                "sha256:84ef7a0c10c24a7773163f917f1cb6b4444597efd505a8aed0a22e8c4780f27e",
+                "sha256:9e21301f7a1e7c03dbea73e8602905a4ebba641547a462b26dd03451e5769e7c",
+                "sha256:9f6b0492d111b43de5f70052e24c1f0951cb9e6022188ebcb1cc3a3d301469b0",
+                "sha256:a69bd3c68b98298f490e84519b954335154917eaab52cf582fa2c5c7efc6e812",
+                "sha256:b4890d5fb9b7a23e3bf8abf5a8a7da8e228f1e97dc96b30b95685df840b6914a",
+                "sha256:c366df0401d1ec4e548bebe8f91d55ebcc0ec3137900d214dd7aac8427ef3030",
+                "sha256:dc42f645f8f3a489c3dd416730a514e7a91a59510ddaadc09d04224c098d3302"
+            ],
+            "markers": "python_version >= '2.7' and python_version not in '3.0, 3.1, 3.2, 3.3, 3.4, 3.5'",
+            "version": "==3.3.1"
+        },
+        "decorator": {
+            "hashes": [
+                "sha256:41fa54c2a0cc4ba648be4fd43cff00aedf5b9465c9bf18d64325bc225f08f760",
+                "sha256:e3a62f0520172440ca0dcc823749319382e377f37f140a0b99ef45fecb84bfe7"
+            ],
+            "version": "==4.4.2"
+        },
+        "idna": {
+            "hashes": [
+                "sha256:b307872f855b18632ce0c21c5e45be78c0ea7ae4c15c828c20788b26921eb3f6",
+                "sha256:b97d804b1e9b523befed77c48dacec60e6dcb0b5391d57af6a65a312a90648c0"
+            ],
+            "version": "==2.10"
+        },
+        "opsgenie-sdk": {
+            "hashes": [
+                "sha256:02c9250fe2f347892e6d954ea0f8af5be8e108a162a9f08d4dda74d02aebabc3",
+                "sha256:d9499c0d241caedc2d83c6032aabac00464e2435ce05a9e72290be13c3f2c976"
+            ],
+            "index": "pypi",
+            "version": "==2.1.1"
+        },
+        "pdpyras": {
+            "hashes": [
+                "sha256:4c03c9fffa62a79512c6ebd6d390120cc8e82a6736800b570c7bd0a1ee5e90e5"
+            ],
+            "index": "pypi",
+            "version": "==4.1.2"
+        },
+        "pika": {
+            "hashes": [
+                "sha256:4e1a1a6585a41b2341992ec32aadb7a919d649eb82904fd8e4a4e0871c8cf3af",
+                "sha256:9fa76ba4b65034b878b2b8de90ff8660a59d925b087c5bb88f8fdbb4b64a1dbf"
+            ],
+            "index": "pypi",
+            "version": "==1.1.0"
+        },
+        "prometheus-client": {
+            "hashes": [
+                "sha256:9da7b32f02439d8c04f7777021c304ed51d9ec180604700c1ba72a4d44dceb03",
+                "sha256:b08c34c328e1bf5961f0b4352668e6c8f145b4a087e09b7296ef62cbe4693d35"
+            ],
+            "index": "pypi",
+            "version": "==0.9.0"
+        },
+        "pycparser": {
+            "hashes": [
+                "sha256:2d475327684562c3a96cc71adf7dc8c4f0565175cf86b6d7a404ff4c771f15f0",
+                "sha256:7582ad22678f0fcd81102833f60ef8d0e57288b6b5fb00323d101be910e35705"
+            ],
+            "version": "==2.20"
+        },
+        "pyjwt": {
+            "hashes": [
+                "sha256:5c6eca3c2940464d106b99ba83b00c6add741c9becaec087fb7ccdefea71350e",
+                "sha256:8d59a976fb773f3e6a39c85636357c4f0e242707394cadadd9814f5cbaa20e96"
+            ],
+            "version": "==1.7.1"
+        },
+        "pymongo": {
+            "hashes": [
+                "sha256:019ddf7ced8e42cc6c8c608927c799be8097237596c94ffe551f6ef70e55237e",
+                "sha256:047c325c4a96e7be7d11acf58639bcf71a81ca212d9c6590e3369bc28678647a",
+                "sha256:047cc2007b280672ddfdf2e7b862aad8d898f481f65bbc9067bfa4e420a019a9",
+                "sha256:061d59f525831c4051af0b6dbafa62b0b8b168d4ef5b6e3c46d0811b8499d100",
+                "sha256:082832a59da18efab4d9148cca396451bac99da9757f31767f706e828b5b8500",
+                "sha256:0a53a751d977ad02f1bd22ddb6288bb4816c4758f44a50225462aeeae9cbf6a0",
+                "sha256:1222025db539641071a1b67f6950f65a6342a39db5b454bf306abd6954f1ad8a",
+                "sha256:1580fad512c678b720784e5c9018621b1b3bd37fb5b1633e874738862d6435c7",
+                "sha256:202ea1d4edc8a5439fc179802d807b49e7e563207fea5610779e56674ac770c6",
+                "sha256:21d7b48567a1c80f9266e0ab61c1218a31279d911da345679188733e354f81cc",
+                "sha256:264843ce2af0640994a4331148ef5312989bc004678c457460758766c9b4decc",
+                "sha256:270a1f6a331eac3a393090af06df68297cb31a8b2df0bdcbd97dc613c5758e78",
+                "sha256:29a6840c2ac778010547cad5870f3db2e080ad7fad01197b07fff993c08692c8",
+                "sha256:3646c2286d889618d43e01d9810ac1fc17709d2b4dec61366df5edc8ba228b3e",
+                "sha256:36b9b98a39565a8f33803c81569442b35e749a72fb1aa7d0bcdb1a33052f8bcc",
+                "sha256:3ec8f8e106a1476659d8c020228b45614daabdbdb6c6454a843a1d4f77d13339",
+                "sha256:422069f2cebf58c9dd9e8040b4768f7be4f228c95bc4505e8fa8e7b4f7191ad8",
+                "sha256:44376a657717de8847d5d71a9305f3595c7e78c91ac77edbb87058d12ede87a6",
+                "sha256:45728e6aae3023afb5b2829586d1d2bfd9f0d71cfd7d3c924b71a5e9aef617a8",
+                "sha256:46792b71ab802d9caf1fc9d52e83399ef8e1a36e91eef4d827c06e36b8df2230",
+                "sha256:4942a5659ae927bb764a123a6409870ca5dd572d83b3bfb71412c9a191bbf792",
+                "sha256:4be4fe9d18523da98deeb0b554ac76e1dc1562ee879d62572b34dda8593efcc1",
+                "sha256:523804bd8fcb5255508052b50073a27c701b90a73ea46e29be46dad5fe01bde6",
+                "sha256:540dafd6f4a0590fc966465c726b80fa7c0804490c39786ef29236fe68c94401",
+                "sha256:5980509801cbd2942df31714d055d89863684b4de26829c349362e610a48694e",
+                "sha256:5ad7b96c27acd7e256b33f47cf3d23bd7dd902f9c033ae43f32ffcbc37bebafd",
+                "sha256:6122470dfa61d4909b75c98012c1577404ba4ab860d0095e0c6980560cb3711f",
+                "sha256:6175fd105da74a09adb38f93be96e1f64873294c906e5e722cbbc5bd10c44e3b",
+                "sha256:646d4d30c5aa7c0ddbfe9b990f0f77a88621024a21ad0b792bd9d58caa9611f0",
+                "sha256:6700e251c6396cc05d7460dc05ef8e19e60a7b53b62c007725b48e123aaa2b1c",
+                "sha256:6aac7e0e8de92f11a410eb68c24a2decbac6f094e82fd95d22546d0168e7a18b",
+                "sha256:6e7a6057481a644970e43475292e1c0af095ca39a20fe83781196bd6e6690a38",
+                "sha256:76579fcf77052b39796fe4a11818d1289dd48cffe15951b3403288fa163c29f6",
+                "sha256:7e69fa025a1db189443428f345fea5555d16413df6addc056e17bb8c9794b006",
+                "sha256:7f0c507e1f108790840d6c4b594019ebf595025c324c9f7e9c9b2b15b41f884e",
+                "sha256:813db97e9955b6b1b50b5cebd18cb148580603bb9b067ea4c5cc656b333bc906",
+                "sha256:82d5ded5834b6c92380847860eb28dcaf20b847a27cee5811c4aaceef87fd280",
+                "sha256:82f6e42ba40440a7e0a20bfe12465a3b62d65966a4c7ad1a21b36ffff88de6fe",
+                "sha256:8d669c720891781e7c82d412cad39f9730ef277e3957b48a3344dae47d3caa03",
+                "sha256:944ed467feb949e103555863fa934fb84216a096b0004ca364d3ddf9d18e2b9e",
+                "sha256:96c6aef7ffb0d37206c0342abb82d874fa8cdc344267277ec63f562b94335c22",
+                "sha256:9be785bd4e1ba0148fb00ca84e4dbfbd1c74df3af3a648559adc60b0782f34de",
+                "sha256:9d19843568df9d263dc92ae4cc2279879add8a26996473f9155590cac635b321",
+                "sha256:a118a1df7280ffab7fe0f3eab325868339ff1c4d5b8e0750db0f0a796da8f849",
+                "sha256:b4294ddf76452459433ecfa6a93258608b5e462c76ef15e4695ed5e2762f009f",
+                "sha256:b50af6701b4a5288b77fb4db44a363aa9485caf2c3e7a40c0373fd45e34440af",
+                "sha256:b875bb4b438931dce550e170bfb558597189b8d0160f4ac60f14a21955161699",
+                "sha256:b95d2c2829b5956bf54d9a22ffec911dea75abf0f0f7e0a8a57423434bfbde91",
+                "sha256:c046e09e886f4539f8626afba17fa8f2e6552731f9384e2827154e3e3b7fda4e",
+                "sha256:c2b67881392a9e85aa108e75f62cdbe372d5a3f17ea5f8d3436dcf4662052f14",
+                "sha256:c6cf288c9e03195d8e12b72a6388b32f18a5e9c2545622417a963e428e1fe496",
+                "sha256:c812b6e53344e92f10f12235219fb769c491a4a87a02c9c3f93fe632e493bda8",
+                "sha256:cc421babc687dc52ce0fc19787b2404518ca749d9db59576100946ff886f38ed",
+                "sha256:ce53c00be204ec4428d3c1f3c478ae89d388efec575544c27f57b61e9fa4a7f2",
+                "sha256:ce9964c117cbe5cf6269f30a2b334d28675956e988b7dbd0b4f7370924afda2e",
+                "sha256:d6f82e86896a8db70e8ae8fa4b7556a0f188f1d8a6c53b2ba229889d55a59308",
+                "sha256:d9d3ae537f61011191b2fd6f8527b9f9f8a848b37d4c85a0f7bb28004c42b546",
+                "sha256:e565d1e4388765c135052717f15f9e0314f9d172062444c6b3fc0002e93ed04b",
+                "sha256:ed98683d8f01f1c46ef2d02469e04e9a8fe9a73a9741a4e6e66677a73b59bec8",
+                "sha256:ef18aa15b1aa18c42933deed5233b3284186e9ed85c25d2704ceff5099a3964c",
+                "sha256:fa741e9c805567239f845c7e9a016aff797f9bb02ff9bc8ccd2fbd9eafefedd4",
+                "sha256:fc4946acb6cdada08f60aca103b61334995523da65be5fe816ea8571c9967d46",
+                "sha256:fcc66d17a3363b7bd6d2655de8706e25a3cd1be2bd1b8e8d8a5c504a6ef893ae"
+            ],
+            "index": "pypi",
+            "version": "==3.11.2"
+        },
+        "python-dateutil": {
+            "hashes": [
+                "sha256:73ebfe9dbf22e832286dafa60473e4cd239f8592f699aa5adaf10050e6e1823c",
+                "sha256:75bb3f31ea686f1197762692a9ee6a7550b59fc6ca3a1f4b5d7e32fb98e2da2a"
+            ],
+            "index": "pypi",
+            "version": "==2.8.1"
+        },
+        "python-telegram-bot": {
+            "hashes": [
+                "sha256:5feebb08ed08d7b71ceb4c05372b9f6a21d83994b5018db111509765881c8282",
+                "sha256:9a887a5057d1eb4fede9d04f736d53365cdb1cda1035c0f4fecb645cfd59c456"
+            ],
+            "index": "pypi",
+            "version": "==13.1"
+        },
+        "pytz": {
+            "hashes": [
+                "sha256:83a4a90894bf38e243cf052c8b58f381bfe9a7a483f6a9cab140bc7f702ac4da",
+                "sha256:eb10ce3e7736052ed3623d49975ce333bcd712c7bb19a58b9e2089d4057d0798"
+            ],
+            "version": "==2021.1"
+        },
+        "redis": {
+            "hashes": [
+                "sha256:0e7e0cfca8660dea8b7d5cd8c4f6c5e29e11f31158c0b0ae91a397f00e5a05a2",
+                "sha256:432b788c4530cfe16d8d943a09d40ca6c16149727e4afe8c2c9d5580c59d9f24"
+            ],
+            "index": "pypi",
+            "version": "==3.5.3"
+        },
+        "requests": {
+            "hashes": [
+                "sha256:27973dd4a904a4f13b263a19c866c13b92a39ed1c964655f025f3f8d3d75b804",
+                "sha256:c210084e36a42ae6b9219e00e48287def368a26d03a048ddad7bfee44f75871e"
+            ],
+            "index": "pypi",
+            "version": "==2.25.1"
+        },
+        "six": {
+            "hashes": [
+                "sha256:30639c035cdb23534cd4aa2dd52c3bf48f06e5f4a941509c8bafd8ce11080259",
+                "sha256:8b74bedcbbbaca38ff6d7491d76f2b06b3592611af620f8426e82dddb04a5ced"
+            ],
+            "version": "==1.15.0"
+        },
+        "tenacity": {
+            "hashes": [
+                "sha256:baed357d9f35ec64264d8a4bbf004c35058fad8795c5b0d8a7dc77ecdcbb8f39",
+                "sha256:e14d191fb0a309b563904bbc336582efe2037de437e543b38da749769b544d7f"
+            ],
+            "version": "==6.3.1"
+        },
+        "tornado": {
+            "hashes": [
+                "sha256:0a00ff4561e2929a2c37ce706cb8233b7907e0cdc22eab98888aca5dd3775feb",
+                "sha256:0d321a39c36e5f2c4ff12b4ed58d41390460f798422c4504e09eb5678e09998c",
+                "sha256:1e8225a1070cd8eec59a996c43229fe8f95689cb16e552d130b9793cb570a288",
+                "sha256:20241b3cb4f425e971cb0a8e4ffc9b0a861530ae3c52f2b0434e6c1b57e9fd95",
+                "sha256:25ad220258349a12ae87ede08a7b04aca51237721f63b1808d39bdb4b2164558",
+                "sha256:33892118b165401f291070100d6d09359ca74addda679b60390b09f8ef325ffe",
+                "sha256:33c6e81d7bd55b468d2e793517c909b139960b6c790a60b7991b9b6b76fb9791",
+                "sha256:3447475585bae2e77ecb832fc0300c3695516a47d46cefa0528181a34c5b9d3d",
+                "sha256:34ca2dac9e4d7afb0bed4677512e36a52f09caa6fded70b4e3e1c89dbd92c326",
+                "sha256:3e63498f680547ed24d2c71e6497f24bca791aca2fe116dbc2bd0ac7f191691b",
+                "sha256:548430be2740e327b3fe0201abe471f314741efcb0067ec4f2d7dcfb4825f3e4",
+                "sha256:6196a5c39286cc37c024cd78834fb9345e464525d8991c21e908cc046d1cc02c",
+                "sha256:61b32d06ae8a036a6607805e6720ef00a3c98207038444ba7fd3d169cd998910",
+                "sha256:6286efab1ed6e74b7028327365cf7346b1d777d63ab30e21a0f4d5b275fc17d5",
+                "sha256:65d98939f1a2e74b58839f8c4dab3b6b3c1ce84972ae712be02845e65391ac7c",
+                "sha256:66324e4e1beede9ac79e60f88de548da58b1f8ab4b2f1354d8375774f997e6c0",
+                "sha256:6c77c9937962577a6a76917845d06af6ab9197702a42e1346d8ae2e76b5e3675",
+                "sha256:70dec29e8ac485dbf57481baee40781c63e381bebea080991893cd297742b8fd",
+                "sha256:7250a3fa399f08ec9cb3f7b1b987955d17e044f1ade821b32e5f435130250d7f",
+                "sha256:748290bf9112b581c525e6e6d3820621ff020ed95af6f17fedef416b27ed564c",
+                "sha256:7da13da6f985aab7f6f28debab00c67ff9cbacd588e8477034c0652ac141feea",
+                "sha256:8f959b26f2634a091bb42241c3ed8d3cedb506e7c27b8dd5c7b9f745318ddbb6",
+                "sha256:9de9e5188a782be6b1ce866e8a51bc76a0fbaa0e16613823fc38e4fc2556ad05",
+                "sha256:a48900ecea1cbb71b8c71c620dee15b62f85f7c14189bdeee54966fbd9a0c5bd",
+                "sha256:b87936fd2c317b6ee08a5741ea06b9d11a6074ef4cc42e031bc6403f82a32575",
+                "sha256:c77da1263aa361938476f04c4b6c8916001b90b2c2fdd92d8d535e1af48fba5a",
+                "sha256:cb5ec8eead331e3bb4ce8066cf06d2dfef1bfb1b2a73082dfe8a161301b76e37",
+                "sha256:cc0ee35043162abbf717b7df924597ade8e5395e7b66d18270116f8745ceb795",
+                "sha256:d14d30e7f46a0476efb0deb5b61343b1526f73ebb5ed84f23dc794bdb88f9d9f",
+                "sha256:d371e811d6b156d82aa5f9a4e08b58debf97c302a35714f6f45e35139c332e32",
+                "sha256:d3d20ea5782ba63ed13bc2b8c291a053c8d807a8fa927d941bd718468f7b950c",
+                "sha256:d3f7594930c423fd9f5d1a76bee85a2c36fd8b4b16921cae7e965f22575e9c01",
+                "sha256:dcef026f608f678c118779cd6591c8af6e9b4155c44e0d1bc0c87c036fb8c8c4",
+                "sha256:e0791ac58d91ac58f694d8d2957884df8e4e2f6687cdf367ef7eb7497f79eaa2",
+                "sha256:e385b637ac3acaae8022e7e47dfa7b83d3620e432e3ecb9a3f7f58f150e50921",
+                "sha256:e519d64089b0876c7b467274468709dadf11e41d65f63bba207e04217f47c085",
+                "sha256:e7229e60ac41a1202444497ddde70a48d33909e484f96eb0da9baf8dc68541df",
+                "sha256:ed3ad863b1b40cd1d4bd21e7498329ccaece75db5a5bf58cd3c9f130843e7102",
+                "sha256:f0ba29bafd8e7e22920567ce0d232c26d4d47c8b5cf4ed7b562b5db39fa199c5",
+                "sha256:fa2ba70284fa42c2a5ecb35e322e68823288a4251f9ba9cc77be04ae15eada68",
+                "sha256:fba85b6cd9c39be262fcd23865652920832b61583de2a2ca907dbd8e8a8c81e5"
+            ],
+            "version": "==6.1"
+        },
+        "twilio": {
+            "hashes": [
+                "sha256:b3357f7db6768080aa7e15aad484abc7b5153de15d9aae0c1f3436e6151b0aeb"
+            ],
+            "index": "pypi",
+            "version": "==6.51.1"
+        },
+        "tzlocal": {
+            "hashes": [
+                "sha256:643c97c5294aedc737780a49d9df30889321cbe1204eac2c2ec6134035a92e44",
+                "sha256:e2cb6c6b5b604af38597403e9852872d7f534962ae2954c7f35efcb1ccacf4a4"
+            ],
+            "version": "==2.1"
+        },
+        "urllib3": {
+            "hashes": [
+                "sha256:1b465e494e3e0d8939b50680403e3aedaa2bc434b7d5af64dfd3c958d7f5ae80",
+                "sha256:de3eedaad74a2683334e282005cd8d7f22f4d55fa690a2a1020a416cb0a47e73"
+            ],
+            "version": "==1.26.3"
+        },
+        "watchdog": {
+            "hashes": [
+                "sha256:016b01495b9c55b5d4126ed8ae75d93ea0d99377084107c33162df52887cee18",
+                "sha256:101532b8db506559e52a9b5d75a308729b3f68264d930670e6155c976d0e52a0",
+                "sha256:27d9b4666938d5d40afdcdf2c751781e9ce36320788b70208d0f87f7401caf93",
+                "sha256:2f1ade0d0802503fda4340374d333408831cff23da66d7e711e279ba50fe6c4a",
+                "sha256:376cbc2a35c0392b0fe7ff16fbc1b303fd99d4dd9911ab5581ee9d69adc88982",
+                "sha256:57f05e55aa603c3b053eed7e679f0a83873c540255b88d58c6223c7493833bac",
+                "sha256:5f1f3b65142175366ba94c64d8d4c8f4015825e0beaacee1c301823266b47b9b",
+                "sha256:602dbd9498592eacc42e0632c19781c3df1728ef9cbab555fab6778effc29eeb",
+                "sha256:68744de2003a5ea2dfbb104f9a74192cf381334a9e2c0ed2bbe1581828d50b61",
+                "sha256:85e6574395aa6c1e14e0f030d9d7f35c2340a6cf95d5671354ce876ac3ffdd4d",
+                "sha256:b1d723852ce90a14abf0ec0ca9e80689d9509ee4c9ee27163118d87b564a12ac",
+                "sha256:d948ad9ab9aba705f9836625b32e965b9ae607284811cd98334423f659ea537a",
+                "sha256:e2a531e71be7b5cc3499ae2d1494d51b6a26684bcc7c3146f63c810c00e8a3cc",
+                "sha256:e7c73edef48f4ceeebb987317a67e0080e5c9228601ff67b3c4062fa020403c7",
+                "sha256:ee21aeebe6b3e51e4ba64564c94cee8dbe7438b9cb60f0bb350c4fa70d1b52c2",
+                "sha256:f1d0e878fd69129d0d68b87cee5d9543f20d8018e82998efb79f7e412d42154a",
+                "sha256:f84146f7864339c8addf2c2b9903271df21d18d2c721e9a77f779493234a82b5"
+            ],
+            "index": "pypi",
+            "version": "==1.0.2"
+        }
+    },
+    "develop": {
         "coverage": {
             "hashes": [
                 "sha256:03ed2a641e412e42cc35c244508cf186015c217f0e4d496bf6d7078ebe837ae7",
@@ -151,374 +433,6 @@
             "index": "pypi",
             "version": "==5.4"
         },
-        "cryptography": {
-            "hashes": [
-                "sha256:0003a52a123602e1acee177dc90dd201f9bb1e73f24a070db7d36c588e8f5c7d",
-                "sha256:0e85aaae861d0485eb5a79d33226dd6248d2a9f133b81532c8f5aae37de10ff7",
-                "sha256:594a1db4511bc4d960571536abe21b4e5c3003e8750ab8365fafce71c5d86901",
-                "sha256:69e836c9e5ff4373ce6d3ab311c1a2eed274793083858d3cd4c7d12ce20d5f9c",
-                "sha256:788a3c9942df5e4371c199d10383f44a105d67d401fb4304178020142f020244",
-                "sha256:7e177e4bea2de937a584b13645cab32f25e3d96fc0bc4a4cf99c27dc77682be6",
-                "sha256:83d9d2dfec70364a74f4e7c70ad04d3ca2e6a08b703606993407bf46b97868c5",
-                "sha256:84ef7a0c10c24a7773163f917f1cb6b4444597efd505a8aed0a22e8c4780f27e",
-                "sha256:9e21301f7a1e7c03dbea73e8602905a4ebba641547a462b26dd03451e5769e7c",
-                "sha256:9f6b0492d111b43de5f70052e24c1f0951cb9e6022188ebcb1cc3a3d301469b0",
-                "sha256:a69bd3c68b98298f490e84519b954335154917eaab52cf582fa2c5c7efc6e812",
-                "sha256:b4890d5fb9b7a23e3bf8abf5a8a7da8e228f1e97dc96b30b95685df840b6914a",
-                "sha256:c366df0401d1ec4e548bebe8f91d55ebcc0ec3137900d214dd7aac8427ef3030",
-                "sha256:dc42f645f8f3a489c3dd416730a514e7a91a59510ddaadc09d04224c098d3302"
-            ],
-<<<<<<< HEAD
-=======
-            "markers": "python_version >= '2.7' and python_version not in '3.0, 3.1, 3.2, 3.3, 3.4, 3.5'",
->>>>>>> a5d41217
-            "version": "==3.3.1"
-        },
-        "decorator": {
-            "hashes": [
-                "sha256:41fa54c2a0cc4ba648be4fd43cff00aedf5b9465c9bf18d64325bc225f08f760",
-                "sha256:e3a62f0520172440ca0dcc823749319382e377f37f140a0b99ef45fecb84bfe7"
-            ],
-            "version": "==4.4.2"
-        },
-        "freezegun": {
-            "hashes": [
-                "sha256:177f9dd59861d871e27a484c3332f35a6e3f5d14626f2bf91be37891f18927f3",
-                "sha256:2ae695f7eb96c62529f03a038461afe3c692db3465e215355e1bb4b0ab408712"
-            ],
-            "index": "pypi",
-            "version": "==1.1.0"
-        },
-        "idna": {
-            "hashes": [
-                "sha256:b307872f855b18632ce0c21c5e45be78c0ea7ae4c15c828c20788b26921eb3f6",
-                "sha256:b97d804b1e9b523befed77c48dacec60e6dcb0b5391d57af6a65a312a90648c0"
-            ],
-            "version": "==2.10"
-        },
-        "opsgenie-sdk": {
-            "hashes": [
-                "sha256:02c9250fe2f347892e6d954ea0f8af5be8e108a162a9f08d4dda74d02aebabc3",
-                "sha256:d9499c0d241caedc2d83c6032aabac00464e2435ce05a9e72290be13c3f2c976"
-            ],
-            "index": "pypi",
-            "version": "==2.1.1"
-        },
-        "pdpyras": {
-            "hashes": [
-                "sha256:4c03c9fffa62a79512c6ebd6d390120cc8e82a6736800b570c7bd0a1ee5e90e5"
-            ],
-            "index": "pypi",
-            "version": "==4.1.2"
-        },
-        "pika": {
-            "hashes": [
-                "sha256:4e1a1a6585a41b2341992ec32aadb7a919d649eb82904fd8e4a4e0871c8cf3af",
-                "sha256:9fa76ba4b65034b878b2b8de90ff8660a59d925b087c5bb88f8fdbb4b64a1dbf"
-            ],
-            "index": "pypi",
-            "version": "==1.1.0"
-        },
-        "prometheus-client": {
-            "hashes": [
-                "sha256:9da7b32f02439d8c04f7777021c304ed51d9ec180604700c1ba72a4d44dceb03",
-                "sha256:b08c34c328e1bf5961f0b4352668e6c8f145b4a087e09b7296ef62cbe4693d35"
-            ],
-            "index": "pypi",
-            "version": "==0.9.0"
-        },
-        "pycparser": {
-            "hashes": [
-                "sha256:2d475327684562c3a96cc71adf7dc8c4f0565175cf86b6d7a404ff4c771f15f0",
-                "sha256:7582ad22678f0fcd81102833f60ef8d0e57288b6b5fb00323d101be910e35705"
-            ],
-            "version": "==2.20"
-        },
-        "pyjwt": {
-            "hashes": [
-                "sha256:5c6eca3c2940464d106b99ba83b00c6add741c9becaec087fb7ccdefea71350e",
-                "sha256:8d59a976fb773f3e6a39c85636357c4f0e242707394cadadd9814f5cbaa20e96"
-            ],
-            "version": "==1.7.1"
-        },
-        "pymongo": {
-            "hashes": [
-                "sha256:019ddf7ced8e42cc6c8c608927c799be8097237596c94ffe551f6ef70e55237e",
-                "sha256:047c325c4a96e7be7d11acf58639bcf71a81ca212d9c6590e3369bc28678647a",
-                "sha256:047cc2007b280672ddfdf2e7b862aad8d898f481f65bbc9067bfa4e420a019a9",
-                "sha256:061d59f525831c4051af0b6dbafa62b0b8b168d4ef5b6e3c46d0811b8499d100",
-                "sha256:082832a59da18efab4d9148cca396451bac99da9757f31767f706e828b5b8500",
-                "sha256:0a53a751d977ad02f1bd22ddb6288bb4816c4758f44a50225462aeeae9cbf6a0",
-                "sha256:1222025db539641071a1b67f6950f65a6342a39db5b454bf306abd6954f1ad8a",
-                "sha256:1580fad512c678b720784e5c9018621b1b3bd37fb5b1633e874738862d6435c7",
-                "sha256:202ea1d4edc8a5439fc179802d807b49e7e563207fea5610779e56674ac770c6",
-                "sha256:21d7b48567a1c80f9266e0ab61c1218a31279d911da345679188733e354f81cc",
-                "sha256:264843ce2af0640994a4331148ef5312989bc004678c457460758766c9b4decc",
-                "sha256:270a1f6a331eac3a393090af06df68297cb31a8b2df0bdcbd97dc613c5758e78",
-                "sha256:29a6840c2ac778010547cad5870f3db2e080ad7fad01197b07fff993c08692c8",
-                "sha256:3646c2286d889618d43e01d9810ac1fc17709d2b4dec61366df5edc8ba228b3e",
-                "sha256:36b9b98a39565a8f33803c81569442b35e749a72fb1aa7d0bcdb1a33052f8bcc",
-                "sha256:3ec8f8e106a1476659d8c020228b45614daabdbdb6c6454a843a1d4f77d13339",
-                "sha256:422069f2cebf58c9dd9e8040b4768f7be4f228c95bc4505e8fa8e7b4f7191ad8",
-                "sha256:44376a657717de8847d5d71a9305f3595c7e78c91ac77edbb87058d12ede87a6",
-                "sha256:45728e6aae3023afb5b2829586d1d2bfd9f0d71cfd7d3c924b71a5e9aef617a8",
-                "sha256:46792b71ab802d9caf1fc9d52e83399ef8e1a36e91eef4d827c06e36b8df2230",
-                "sha256:4942a5659ae927bb764a123a6409870ca5dd572d83b3bfb71412c9a191bbf792",
-                "sha256:4be4fe9d18523da98deeb0b554ac76e1dc1562ee879d62572b34dda8593efcc1",
-                "sha256:523804bd8fcb5255508052b50073a27c701b90a73ea46e29be46dad5fe01bde6",
-                "sha256:540dafd6f4a0590fc966465c726b80fa7c0804490c39786ef29236fe68c94401",
-                "sha256:5980509801cbd2942df31714d055d89863684b4de26829c349362e610a48694e",
-                "sha256:5ad7b96c27acd7e256b33f47cf3d23bd7dd902f9c033ae43f32ffcbc37bebafd",
-                "sha256:6122470dfa61d4909b75c98012c1577404ba4ab860d0095e0c6980560cb3711f",
-                "sha256:6175fd105da74a09adb38f93be96e1f64873294c906e5e722cbbc5bd10c44e3b",
-                "sha256:646d4d30c5aa7c0ddbfe9b990f0f77a88621024a21ad0b792bd9d58caa9611f0",
-                "sha256:6700e251c6396cc05d7460dc05ef8e19e60a7b53b62c007725b48e123aaa2b1c",
-                "sha256:6aac7e0e8de92f11a410eb68c24a2decbac6f094e82fd95d22546d0168e7a18b",
-                "sha256:6e7a6057481a644970e43475292e1c0af095ca39a20fe83781196bd6e6690a38",
-                "sha256:76579fcf77052b39796fe4a11818d1289dd48cffe15951b3403288fa163c29f6",
-                "sha256:7e69fa025a1db189443428f345fea5555d16413df6addc056e17bb8c9794b006",
-                "sha256:7f0c507e1f108790840d6c4b594019ebf595025c324c9f7e9c9b2b15b41f884e",
-                "sha256:813db97e9955b6b1b50b5cebd18cb148580603bb9b067ea4c5cc656b333bc906",
-                "sha256:82d5ded5834b6c92380847860eb28dcaf20b847a27cee5811c4aaceef87fd280",
-                "sha256:82f6e42ba40440a7e0a20bfe12465a3b62d65966a4c7ad1a21b36ffff88de6fe",
-                "sha256:8d669c720891781e7c82d412cad39f9730ef277e3957b48a3344dae47d3caa03",
-                "sha256:944ed467feb949e103555863fa934fb84216a096b0004ca364d3ddf9d18e2b9e",
-                "sha256:96c6aef7ffb0d37206c0342abb82d874fa8cdc344267277ec63f562b94335c22",
-                "sha256:9be785bd4e1ba0148fb00ca84e4dbfbd1c74df3af3a648559adc60b0782f34de",
-                "sha256:9d19843568df9d263dc92ae4cc2279879add8a26996473f9155590cac635b321",
-                "sha256:a118a1df7280ffab7fe0f3eab325868339ff1c4d5b8e0750db0f0a796da8f849",
-                "sha256:b4294ddf76452459433ecfa6a93258608b5e462c76ef15e4695ed5e2762f009f",
-                "sha256:b50af6701b4a5288b77fb4db44a363aa9485caf2c3e7a40c0373fd45e34440af",
-                "sha256:b875bb4b438931dce550e170bfb558597189b8d0160f4ac60f14a21955161699",
-                "sha256:b95d2c2829b5956bf54d9a22ffec911dea75abf0f0f7e0a8a57423434bfbde91",
-                "sha256:c046e09e886f4539f8626afba17fa8f2e6552731f9384e2827154e3e3b7fda4e",
-<<<<<<< HEAD
-=======
-                "sha256:c1d1992bbdf363b22b5a9543ab7d7c6f27a1498826d50d91319b803ddcf1142e",
->>>>>>> a5d41217
-                "sha256:c2b67881392a9e85aa108e75f62cdbe372d5a3f17ea5f8d3436dcf4662052f14",
-                "sha256:c6cf288c9e03195d8e12b72a6388b32f18a5e9c2545622417a963e428e1fe496",
-                "sha256:c812b6e53344e92f10f12235219fb769c491a4a87a02c9c3f93fe632e493bda8",
-                "sha256:cc421babc687dc52ce0fc19787b2404518ca749d9db59576100946ff886f38ed",
-                "sha256:ce53c00be204ec4428d3c1f3c478ae89d388efec575544c27f57b61e9fa4a7f2",
-                "sha256:ce9964c117cbe5cf6269f30a2b334d28675956e988b7dbd0b4f7370924afda2e",
-                "sha256:d6f82e86896a8db70e8ae8fa4b7556a0f188f1d8a6c53b2ba229889d55a59308",
-                "sha256:d9d3ae537f61011191b2fd6f8527b9f9f8a848b37d4c85a0f7bb28004c42b546",
-                "sha256:e565d1e4388765c135052717f15f9e0314f9d172062444c6b3fc0002e93ed04b",
-                "sha256:ed98683d8f01f1c46ef2d02469e04e9a8fe9a73a9741a4e6e66677a73b59bec8",
-                "sha256:ef18aa15b1aa18c42933deed5233b3284186e9ed85c25d2704ceff5099a3964c",
-                "sha256:fa741e9c805567239f845c7e9a016aff797f9bb02ff9bc8ccd2fbd9eafefedd4",
-                "sha256:fc4946acb6cdada08f60aca103b61334995523da65be5fe816ea8571c9967d46",
-                "sha256:fcc66d17a3363b7bd6d2655de8706e25a3cd1be2bd1b8e8d8a5c504a6ef893ae"
-            ],
-            "index": "pypi",
-            "version": "==3.11.2"
-        },
-        "python-dateutil": {
-            "hashes": [
-                "sha256:73ebfe9dbf22e832286dafa60473e4cd239f8592f699aa5adaf10050e6e1823c",
-                "sha256:75bb3f31ea686f1197762692a9ee6a7550b59fc6ca3a1f4b5d7e32fb98e2da2a"
-            ],
-            "index": "pypi",
-            "version": "==2.8.1"
-        },
-        "python-telegram-bot": {
-            "hashes": [
-                "sha256:5feebb08ed08d7b71ceb4c05372b9f6a21d83994b5018db111509765881c8282",
-                "sha256:9a887a5057d1eb4fede9d04f736d53365cdb1cda1035c0f4fecb645cfd59c456"
-            ],
-            "index": "pypi",
-            "version": "==13.1"
-        },
-        "pytz": {
-            "hashes": [
-                "sha256:83a4a90894bf38e243cf052c8b58f381bfe9a7a483f6a9cab140bc7f702ac4da",
-                "sha256:eb10ce3e7736052ed3623d49975ce333bcd712c7bb19a58b9e2089d4057d0798"
-            ],
-            "version": "==2021.1"
-        },
-        "redis": {
-            "hashes": [
-                "sha256:0e7e0cfca8660dea8b7d5cd8c4f6c5e29e11f31158c0b0ae91a397f00e5a05a2",
-                "sha256:432b788c4530cfe16d8d943a09d40ca6c16149727e4afe8c2c9d5580c59d9f24"
-            ],
-            "index": "pypi",
-            "version": "==3.5.3"
-        },
-        "requests": {
-            "hashes": [
-                "sha256:27973dd4a904a4f13b263a19c866c13b92a39ed1c964655f025f3f8d3d75b804",
-                "sha256:c210084e36a42ae6b9219e00e48287def368a26d03a048ddad7bfee44f75871e"
-            ],
-            "index": "pypi",
-            "version": "==2.25.1"
-        },
-        "six": {
-            "hashes": [
-                "sha256:30639c035cdb23534cd4aa2dd52c3bf48f06e5f4a941509c8bafd8ce11080259",
-                "sha256:8b74bedcbbbaca38ff6d7491d76f2b06b3592611af620f8426e82dddb04a5ced"
-            ],
-            "version": "==1.15.0"
-        },
-        "tenacity": {
-            "hashes": [
-                "sha256:baed357d9f35ec64264d8a4bbf004c35058fad8795c5b0d8a7dc77ecdcbb8f39",
-                "sha256:e14d191fb0a309b563904bbc336582efe2037de437e543b38da749769b544d7f"
-            ],
-            "version": "==6.3.1"
-        },
-        "tornado": {
-            "hashes": [
-                "sha256:0a00ff4561e2929a2c37ce706cb8233b7907e0cdc22eab98888aca5dd3775feb",
-                "sha256:0d321a39c36e5f2c4ff12b4ed58d41390460f798422c4504e09eb5678e09998c",
-                "sha256:1e8225a1070cd8eec59a996c43229fe8f95689cb16e552d130b9793cb570a288",
-                "sha256:20241b3cb4f425e971cb0a8e4ffc9b0a861530ae3c52f2b0434e6c1b57e9fd95",
-                "sha256:25ad220258349a12ae87ede08a7b04aca51237721f63b1808d39bdb4b2164558",
-                "sha256:33892118b165401f291070100d6d09359ca74addda679b60390b09f8ef325ffe",
-                "sha256:33c6e81d7bd55b468d2e793517c909b139960b6c790a60b7991b9b6b76fb9791",
-                "sha256:3447475585bae2e77ecb832fc0300c3695516a47d46cefa0528181a34c5b9d3d",
-                "sha256:34ca2dac9e4d7afb0bed4677512e36a52f09caa6fded70b4e3e1c89dbd92c326",
-                "sha256:3e63498f680547ed24d2c71e6497f24bca791aca2fe116dbc2bd0ac7f191691b",
-                "sha256:548430be2740e327b3fe0201abe471f314741efcb0067ec4f2d7dcfb4825f3e4",
-                "sha256:6196a5c39286cc37c024cd78834fb9345e464525d8991c21e908cc046d1cc02c",
-                "sha256:61b32d06ae8a036a6607805e6720ef00a3c98207038444ba7fd3d169cd998910",
-                "sha256:6286efab1ed6e74b7028327365cf7346b1d777d63ab30e21a0f4d5b275fc17d5",
-                "sha256:65d98939f1a2e74b58839f8c4dab3b6b3c1ce84972ae712be02845e65391ac7c",
-                "sha256:66324e4e1beede9ac79e60f88de548da58b1f8ab4b2f1354d8375774f997e6c0",
-                "sha256:6c77c9937962577a6a76917845d06af6ab9197702a42e1346d8ae2e76b5e3675",
-                "sha256:70dec29e8ac485dbf57481baee40781c63e381bebea080991893cd297742b8fd",
-                "sha256:7250a3fa399f08ec9cb3f7b1b987955d17e044f1ade821b32e5f435130250d7f",
-                "sha256:748290bf9112b581c525e6e6d3820621ff020ed95af6f17fedef416b27ed564c",
-                "sha256:7da13da6f985aab7f6f28debab00c67ff9cbacd588e8477034c0652ac141feea",
-                "sha256:8f959b26f2634a091bb42241c3ed8d3cedb506e7c27b8dd5c7b9f745318ddbb6",
-                "sha256:9de9e5188a782be6b1ce866e8a51bc76a0fbaa0e16613823fc38e4fc2556ad05",
-                "sha256:a48900ecea1cbb71b8c71c620dee15b62f85f7c14189bdeee54966fbd9a0c5bd",
-                "sha256:b87936fd2c317b6ee08a5741ea06b9d11a6074ef4cc42e031bc6403f82a32575",
-                "sha256:c77da1263aa361938476f04c4b6c8916001b90b2c2fdd92d8d535e1af48fba5a",
-                "sha256:cb5ec8eead331e3bb4ce8066cf06d2dfef1bfb1b2a73082dfe8a161301b76e37",
-                "sha256:cc0ee35043162abbf717b7df924597ade8e5395e7b66d18270116f8745ceb795",
-                "sha256:d14d30e7f46a0476efb0deb5b61343b1526f73ebb5ed84f23dc794bdb88f9d9f",
-                "sha256:d371e811d6b156d82aa5f9a4e08b58debf97c302a35714f6f45e35139c332e32",
-                "sha256:d3d20ea5782ba63ed13bc2b8c291a053c8d807a8fa927d941bd718468f7b950c",
-                "sha256:d3f7594930c423fd9f5d1a76bee85a2c36fd8b4b16921cae7e965f22575e9c01",
-                "sha256:dcef026f608f678c118779cd6591c8af6e9b4155c44e0d1bc0c87c036fb8c8c4",
-                "sha256:e0791ac58d91ac58f694d8d2957884df8e4e2f6687cdf367ef7eb7497f79eaa2",
-                "sha256:e385b637ac3acaae8022e7e47dfa7b83d3620e432e3ecb9a3f7f58f150e50921",
-                "sha256:e519d64089b0876c7b467274468709dadf11e41d65f63bba207e04217f47c085",
-                "sha256:e7229e60ac41a1202444497ddde70a48d33909e484f96eb0da9baf8dc68541df",
-                "sha256:ed3ad863b1b40cd1d4bd21e7498329ccaece75db5a5bf58cd3c9f130843e7102",
-                "sha256:f0ba29bafd8e7e22920567ce0d232c26d4d47c8b5cf4ed7b562b5db39fa199c5",
-                "sha256:fa2ba70284fa42c2a5ecb35e322e68823288a4251f9ba9cc77be04ae15eada68",
-                "sha256:fba85b6cd9c39be262fcd23865652920832b61583de2a2ca907dbd8e8a8c81e5"
-            ],
-            "version": "==6.1"
-        },
-        "twilio": {
-            "hashes": [
-                "sha256:b3357f7db6768080aa7e15aad484abc7b5153de15d9aae0c1f3436e6151b0aeb"
-            ],
-            "index": "pypi",
-            "version": "==6.51.1"
-        },
-        "tzlocal": {
-            "hashes": [
-                "sha256:643c97c5294aedc737780a49d9df30889321cbe1204eac2c2ec6134035a92e44",
-                "sha256:e2cb6c6b5b604af38597403e9852872d7f534962ae2954c7f35efcb1ccacf4a4"
-            ],
-            "version": "==2.1"
-        },
-        "urllib3": {
-            "hashes": [
-                "sha256:1b465e494e3e0d8939b50680403e3aedaa2bc434b7d5af64dfd3c958d7f5ae80",
-                "sha256:de3eedaad74a2683334e282005cd8d7f22f4d55fa690a2a1020a416cb0a47e73"
-            ],
-<<<<<<< HEAD
-=======
-            "markers": "python_version >= '2.7' and python_version not in '3.0, 3.1, 3.2, 3.3, 3.4' and python_version < '4'",
->>>>>>> a5d41217
-            "version": "==1.26.3"
-        },
-        "watchdog": {
-            "hashes": [
-                "sha256:016b01495b9c55b5d4126ed8ae75d93ea0d99377084107c33162df52887cee18",
-                "sha256:101532b8db506559e52a9b5d75a308729b3f68264d930670e6155c976d0e52a0",
-                "sha256:27d9b4666938d5d40afdcdf2c751781e9ce36320788b70208d0f87f7401caf93",
-                "sha256:2f1ade0d0802503fda4340374d333408831cff23da66d7e711e279ba50fe6c4a",
-                "sha256:376cbc2a35c0392b0fe7ff16fbc1b303fd99d4dd9911ab5581ee9d69adc88982",
-                "sha256:57f05e55aa603c3b053eed7e679f0a83873c540255b88d58c6223c7493833bac",
-                "sha256:5f1f3b65142175366ba94c64d8d4c8f4015825e0beaacee1c301823266b47b9b",
-                "sha256:602dbd9498592eacc42e0632c19781c3df1728ef9cbab555fab6778effc29eeb",
-                "sha256:68744de2003a5ea2dfbb104f9a74192cf381334a9e2c0ed2bbe1581828d50b61",
-                "sha256:85e6574395aa6c1e14e0f030d9d7f35c2340a6cf95d5671354ce876ac3ffdd4d",
-                "sha256:b1d723852ce90a14abf0ec0ca9e80689d9509ee4c9ee27163118d87b564a12ac",
-                "sha256:d948ad9ab9aba705f9836625b32e965b9ae607284811cd98334423f659ea537a",
-                "sha256:e2a531e71be7b5cc3499ae2d1494d51b6a26684bcc7c3146f63c810c00e8a3cc",
-                "sha256:e7c73edef48f4ceeebb987317a67e0080e5c9228601ff67b3c4062fa020403c7",
-                "sha256:ee21aeebe6b3e51e4ba64564c94cee8dbe7438b9cb60f0bb350c4fa70d1b52c2",
-                "sha256:f1d0e878fd69129d0d68b87cee5d9543f20d8018e82998efb79f7e412d42154a",
-                "sha256:f84146f7864339c8addf2c2b9903271df21d18d2c721e9a77f779493234a82b5"
-            ],
-            "index": "pypi",
-            "version": "==1.0.2"
-        }
-    },
-<<<<<<< HEAD
-    "develop": {
-        "coverage": {
-            "hashes": [
-                "sha256:03ed2a641e412e42cc35c244508cf186015c217f0e4d496bf6d7078ebe837ae7",
-                "sha256:04b14e45d6a8e159c9767ae57ecb34563ad93440fc1b26516a89ceb5b33c1ad5",
-                "sha256:0cdde51bfcf6b6bd862ee9be324521ec619b20590787d1655d005c3fb175005f",
-                "sha256:0f48fc7dc82ee14aeaedb986e175a429d24129b7eada1b7e94a864e4f0644dde",
-                "sha256:107d327071061fd4f4a2587d14c389a27e4e5c93c7cba5f1f59987181903902f",
-                "sha256:1375bb8b88cb050a2d4e0da901001347a44302aeadb8ceb4b6e5aa373b8ea68f",
-                "sha256:14a9f1887591684fb59fdba8feef7123a0da2424b0652e1b58dd5b9a7bb1188c",
-                "sha256:16baa799ec09cc0dcb43a10680573269d407c159325972dd7114ee7649e56c66",
-                "sha256:1b811662ecf72eb2d08872731636aee6559cae21862c36f74703be727b45df90",
-                "sha256:1ccae21a076d3d5f471700f6d30eb486da1626c380b23c70ae32ab823e453337",
-                "sha256:2f2cf7a42d4b7654c9a67b9d091ec24374f7c58794858bff632a2039cb15984d",
-                "sha256:322549b880b2d746a7672bf6ff9ed3f895e9c9f108b714e7360292aa5c5d7cf4",
-                "sha256:32ab83016c24c5cf3db2943286b85b0a172dae08c58d0f53875235219b676409",
-                "sha256:3fe50f1cac369b02d34ad904dfe0771acc483f82a1b54c5e93632916ba847b37",
-                "sha256:4a780807e80479f281d47ee4af2eb2df3e4ccf4723484f77da0bb49d027e40a1",
-                "sha256:4a8eb7785bd23565b542b01fb39115a975fefb4a82f23d407503eee2c0106247",
-                "sha256:5bee3970617b3d74759b2d2df2f6a327d372f9732f9ccbf03fa591b5f7581e39",
-                "sha256:60a3307a84ec60578accd35d7f0c71a3a971430ed7eca6567399d2b50ef37b8c",
-                "sha256:6625e52b6f346a283c3d563d1fd8bae8956daafc64bb5bbd2b8f8a07608e3994",
-                "sha256:66a5aae8233d766a877c5ef293ec5ab9520929c2578fd2069308a98b7374ea8c",
-                "sha256:68fb816a5dd901c6aff352ce49e2a0ffadacdf9b6fae282a69e7a16a02dad5fb",
-                "sha256:6b588b5cf51dc0fd1c9e19f622457cc74b7d26fe295432e434525f1c0fae02bc",
-                "sha256:6c4d7165a4e8f41eca6b990c12ee7f44fef3932fac48ca32cecb3a1b2223c21f",
-                "sha256:6d2e262e5e8da6fa56e774fb8e2643417351427604c2b177f8e8c5f75fc928ca",
-                "sha256:6d9c88b787638a451f41f97446a1c9fd416e669b4d9717ae4615bd29de1ac135",
-                "sha256:755c56beeacac6a24c8e1074f89f34f4373abce8b662470d3aa719ae304931f3",
-                "sha256:7e40d3f8eb472c1509b12ac2a7e24158ec352fc8567b77ab02c0db053927e339",
-                "sha256:812eaf4939ef2284d29653bcfee9665f11f013724f07258928f849a2306ea9f9",
-                "sha256:84df004223fd0550d0ea7a37882e5c889f3c6d45535c639ce9802293b39cd5c9",
-                "sha256:859f0add98707b182b4867359e12bde806b82483fb12a9ae868a77880fc3b7af",
-                "sha256:87c4b38288f71acd2106f5d94f575bc2136ea2887fdb5dfe18003c881fa6b370",
-                "sha256:89fc12c6371bf963809abc46cced4a01ca4f99cba17be5e7d416ed7ef1245d19",
-                "sha256:9564ac7eb1652c3701ac691ca72934dd3009997c81266807aef924012df2f4b3",
-                "sha256:9754a5c265f991317de2bac0c70a746efc2b695cf4d49f5d2cddeac36544fb44",
-                "sha256:a565f48c4aae72d1d3d3f8e8fb7218f5609c964e9c6f68604608e5958b9c60c3",
-                "sha256:a636160680c6e526b84f85d304e2f0bb4e94f8284dd765a1911de9a40450b10a",
-                "sha256:a839e25f07e428a87d17d857d9935dd743130e77ff46524abb992b962eb2076c",
-                "sha256:b62046592b44263fa7570f1117d372ae3f310222af1fc1407416f037fb3af21b",
-                "sha256:b7f7421841f8db443855d2854e25914a79a1ff48ae92f70d0a5c2f8907ab98c9",
-                "sha256:ba7ca81b6d60a9f7a0b4b4e175dcc38e8fef4992673d9d6e6879fd6de00dd9b8",
-                "sha256:bb32ca14b4d04e172c541c69eec5f385f9a075b38fb22d765d8b0ce3af3a0c22",
-                "sha256:c0ff1c1b4d13e2240821ef23c1efb1f009207cb3f56e16986f713c2b0e7cd37f",
-                "sha256:c669b440ce46ae3abe9b2d44a913b5fd86bb19eb14a8701e88e3918902ecd345",
-                "sha256:c67734cff78383a1f23ceba3b3239c7deefc62ac2b05fa6a47bcd565771e5880",
-                "sha256:c6809ebcbf6c1049002b9ac09c127ae43929042ec1f1dbd8bb1615f7cd9f70a0",
-                "sha256:cd601187476c6bed26a0398353212684c427e10a903aeafa6da40c63309d438b",
-                "sha256:ebfa374067af240d079ef97b8064478f3bf71038b78b017eb6ec93ede1b6bcec",
-                "sha256:fbb17c0d0822684b7d6c09915677a32319f16ff1115df5ec05bdcaaee40b35f3",
-                "sha256:fff1f3a586246110f34dc762098b5afd2de88de507559e63553d7da643053786"
-            ],
-            "index": "pypi",
-            "version": "==5.4"
-        },
         "freezegun": {
             "hashes": [
                 "sha256:177f9dd59861d871e27a484c3332f35a6e3f5d14626f2bf91be37891f18927f3",
@@ -551,7 +465,4 @@
             "version": "==1.15.0"
         }
     }
-=======
-    "develop": {}
->>>>>>> a5d41217
 }