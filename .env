--- conflicted
+++ resolved
@@ -37,12 +37,6 @@
 
 # Logs configuration
 LOGGING_LEVEL=INFO
-<<<<<<< HEAD
-DATA_STORE_LOG_FILE_TEMPLATE=logs/store/{}.log
-# Log files with {} are Python template strings, where {} is replaced with
-# text that makes the log file name specific to the process that logs to it.
-# For example, system_monitor_{}.log may become system_monitor_validator.log
-=======
 MONITORS_LOG_FILE_TEMPLATE=logs/monitors/{}.log
 MANAGERS_LOG_FILE_TEMPLATE=logs/managers/{}.log
 # Log files with {} are Python template strings, where {} is replaced with
@@ -58,5 +52,4 @@
 # Monitoring periods
 SYSTEM_MONITOR_PERIOD_SECONDS=60
 GITHUB_MONITOR_PERIOD_SECONDS=3600
-# These define how often a monitor runs an iteration of its monitoring loop
->>>>>>> 8ac725f4
+# These define how often a monitor runs an iteration of its monitoring loop