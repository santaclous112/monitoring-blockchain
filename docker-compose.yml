version: '3.7'

services:
  installer:
    environment:
      - 'ACCESS_TOKEN_SECRET=${ACCESS_TOKEN_SECRET}'
      - 'ACCESS_TOKEN_LIFE=${ACCESS_TOKEN_LIFE}'
      - 'REFRESH_TOKEN_SECRET=${REFRESH_TOKEN_SECRET}'
      - 'REFRESH_TOKEN_LIFE=${REFRESH_TOKEN_LIFE}'
      - 'DB_NAME=${DB_NAME}'
      - 'INSTALLER_USERNAME=${INSTALLER_USERNAME}'
      - 'INSTALLER_PASSWORD=${INSTALLER_PASSWORD}'
      - 'DB_IP=${DB_IP}'
      - 'DB_PORT=${DB_PORT}'
      - 'INSTALLER_AUTH_COLLECTION=${INSTALLER_AUTH_COLLECTION}'
      - 'ACCOUNTS_COLLECTION=${ACCOUNTS_COLLECTION}'
      - 'WAIT_HOSTS=${DB_IP}:${DB_PORT}'
    build:
      context: './'
      dockerfile: './web-installer/Dockerfile'
<<<<<<< HEAD
    image: 'simplyvc/panic_installer:0.3.0'
=======
    image: 'simplyvc/panic_installer:0.2.0'
>>>>>>> 14c009e3
    volumes:
      - './config:/opt/panic/config'
      - './certificates:/opt/panic/certificates'
    ports:
      - '${INSTALLER_PORT}:8000'
    restart: always
    networks:
      panic_net:
        ipv4_address: '${INSTALLER_IP}'
    depends_on:
      - mongo

  mongo:
    image: 'mongo'
    networks:
      panic_net:
        ipv4_address: '${DB_IP}'
    restart: always
    container_name: 'mongo'
    volumes:
      - 'db-data:/data/db'

  redis:
    image: 'redis'
    networks:
      panic_net:
        ipv4_address: '${REDIS_IP}'
    restart: always
    container_name: 'redis'

  rabbitmq:
    image: 'rabbitmq:3-management'
    networks:
      panic_net:
        ipv4_address: '${RABBIT_IP}'
    restart: always
    container_name: 'rabbitmq'

  alerter:
    environment:
      - 'UNIQUE_ALERTER_IDENTIFIER=${UNIQUE_ALERTER_IDENTIFIER}'
      - 'DB_NAME=${DB_NAME}'
      - 'DB_IP=${DB_IP}'
      - 'DB_PORT=${DB_PORT}'
      - 'REDIS_DB=${REDIS_DB}'
      - 'REDIS_IP=${REDIS_IP}'
      - 'REDIS_PORT=${REDIS_PORT}'
      - 'RABBIT_IP=${RABBIT_IP}'
      - 'RABBIT_PORT=${RABBIT_PORT}'
      - 'LOGGING_LEVEL=${LOGGING_LEVEL}'
      - 'DATA_STORE_LOG_FILE_TEMPLATE=${DATA_STORE_LOG_FILE_TEMPLATE}'
      - 'MONITORS_LOG_FILE_TEMPLATE=${MONITORS_LOG_FILE_TEMPLATE}'
      - 'TRANSFORMERS_LOG_FILE_TEMPLATE=${TRANSFORMERS_LOG_FILE_TEMPLATE}'
      - 'MANAGERS_LOG_FILE_TEMPLATE=${MANAGERS_LOG_FILE_TEMPLATE}'
      - 'ALERTERS_LOG_FILE_TEMPLATE=${ALERTERS_LOG_FILE_TEMPLATE}'
      - 'ALERT_ROUTER_LOG_FILE=${ALERT_ROUTER_LOG_FILE}'
      - 'ALERT_ROUTER_PUBLISHING_QUEUE_SIZE=${ALERT_ROUTER_PUBLISHING_QUEUE_SIZE}'
      - 'CONFIG_MANAGER_LOG_FILE=${CONFIG_MANAGER_LOG_FILE}'
      - 'GITHUB_RELEASES_TEMPLATE=${GITHUB_RELEASES_TEMPLATE}'
      - 'SYSTEM_MONITOR_PERIOD_SECONDS=${SYSTEM_MONITOR_PERIOD_SECONDS}'
      - 'GITHUB_MONITOR_PERIOD_SECONDS=${GITHUB_MONITOR_PERIOD_SECONDS}'
      - 'DATA_TRANSFORMER_PUBLISHING_QUEUE_SIZE=${DATA_TRANSFORMER_PUBLISHING_QUEUE_SIZE}'
      - 'ALERTER_PUBLISHING_QUEUE_SIZE=${ALERTER_PUBLISHING_QUEUE_SIZE}'
      - 'ENABLE_CONSOLE_ALERTS=${ENABLE_CONSOLE_ALERTS}'
      - 'ENABLE_LOG_ALERTS=${ENABLE_LOG_ALERTS}'
      - 'CHANNEL_HANDLERS_LOG_FILE_TEMPLATE=${CHANNEL_HANDLERS_LOG_FILE_TEMPLATE}'
      - 'ALERTS_LOG_FILE=${ALERTS_LOG_FILE}'
      - 'TWIML=${TWIML}'
      - 'TWIML_IS_URL=${TWIML_IS_URL}'
      - 'CHANNELS_MANAGER_PUBLISHING_QUEUE_SIZE=${CHANNELS_MANAGER_PUBLISHING_QUEUE_SIZE}'
      - 'HEALTH_CHECKER_LOG_FILE_TEMPLATE=${HEALTH_CHECKER_LOG_FILE_TEMPLATE}'
      - 'NODE_MONITOR_PERIOD_SECONDS=${NODE_MONITOR_PERIOD_SECONDS}'
      - 'CHAINLINK_CONTRACTS_MONITOR_PERIOD_SECONDS=${CHAINLINK_CONTRACTS_MONITOR_PERIOD_SECONDS}'
      - 'WAIT_HOSTS=${DB_IP}:${DB_PORT}, ${REDIS_IP}:${REDIS_PORT}, ${RABBIT_IP}:${RABBIT_PORT}'
    build:
      context: './'
      dockerfile: './alerter/Alerter_Dockerfile'
    image: 'simplyvc/panic_alerter:0.2.0'
    volumes:
      - './config:/opt/panic/config'
      - './logs:/opt/panic/logs'
    restart: always
    networks:
      panic_net:
        ipv4_address: '${ALERTER_IP}'
    depends_on:
      - mongo
      - redis
      - rabbitmq

  health-checker:
    environment:
      - 'UNIQUE_ALERTER_IDENTIFIER=${UNIQUE_ALERTER_IDENTIFIER}'
      - 'DB_NAME=${DB_NAME}'
      - 'DB_IP=${DB_IP}'
      - 'DB_PORT=${DB_PORT}'
      - 'REDIS_DB=${REDIS_DB}'
      - 'REDIS_IP=${REDIS_IP}'
      - 'REDIS_PORT=${REDIS_PORT}'
      - 'RABBIT_IP=${RABBIT_IP}'
      - 'RABBIT_PORT=${RABBIT_PORT}'
      - 'LOGGING_LEVEL=${LOGGING_LEVEL}'
      - 'ALERT_ROUTER_PUBLISHING_QUEUE_SIZE=${ALERT_ROUTER_PUBLISHING_QUEUE_SIZE}'
      - 'DATA_STORE_LOG_FILE_TEMPLATE=${DATA_STORE_LOG_FILE_TEMPLATE}'
      - 'MONITORS_LOG_FILE_TEMPLATE=${MONITORS_LOG_FILE_TEMPLATE}'
      - 'TRANSFORMERS_LOG_FILE_TEMPLATE=${TRANSFORMERS_LOG_FILE_TEMPLATE}'
      - 'MANAGERS_LOG_FILE_TEMPLATE=${MANAGERS_LOG_FILE_TEMPLATE}'
      - 'ALERTERS_LOG_FILE_TEMPLATE=${ALERTERS_LOG_FILE_TEMPLATE}'
      - 'ALERT_ROUTER_LOG_FILE=${ALERT_ROUTER_LOG_FILE}'
      - 'CONFIG_MANAGER_LOG_FILE=${CONFIG_MANAGER_LOG_FILE}'
      - 'GITHUB_RELEASES_TEMPLATE=${GITHUB_RELEASES_TEMPLATE}'
      - 'SYSTEM_MONITOR_PERIOD_SECONDS=${SYSTEM_MONITOR_PERIOD_SECONDS}'
      - 'GITHUB_MONITOR_PERIOD_SECONDS=${GITHUB_MONITOR_PERIOD_SECONDS}'
      - 'DATA_TRANSFORMER_PUBLISHING_QUEUE_SIZE=${DATA_TRANSFORMER_PUBLISHING_QUEUE_SIZE}'
      - 'ALERTER_PUBLISHING_QUEUE_SIZE=${ALERTER_PUBLISHING_QUEUE_SIZE}'
      - 'ENABLE_CONSOLE_ALERTS=${ENABLE_CONSOLE_ALERTS}'
      - 'ENABLE_LOG_ALERTS=${ENABLE_LOG_ALERTS}'
      - 'CHANNEL_HANDLERS_LOG_FILE_TEMPLATE=${CHANNEL_HANDLERS_LOG_FILE_TEMPLATE}'
      - 'ALERTS_LOG_FILE=${ALERTS_LOG_FILE}'
      - 'TWIML=${TWIML}'
      - 'TWIML_IS_URL=${TWIML_IS_URL}'
      - 'CHANNELS_MANAGER_PUBLISHING_QUEUE_SIZE=${CHANNELS_MANAGER_PUBLISHING_QUEUE_SIZE}'
      - 'HEALTH_CHECKER_LOG_FILE_TEMPLATE=${HEALTH_CHECKER_LOG_FILE_TEMPLATE}'
      - 'NODE_MONITOR_PERIOD_SECONDS=${NODE_MONITOR_PERIOD_SECONDS}'
      - 'CHAINLINK_CONTRACTS_MONITOR_PERIOD_SECONDS=${CHAINLINK_CONTRACTS_MONITOR_PERIOD_SECONDS}'
      - 'WAIT_HOSTS=${RABBIT_IP}:${RABBIT_PORT}'
    build:
      context: './'
      dockerfile: './alerter/Health_Checker_Dockerfile'
    image: 'simplyvc/alerter_health_checker:0.2.0'
    volumes:
      - './logs:/opt/panic/logs'
    restart: always
    networks:
      panic_net:
        ipv4_address: '${HEALTH_CHECKER_IP}'
    depends_on:
      - alerter
      - rabbitmq

  # api:
  #   environment:
  #     - 'API_PORT=${API_PORT}'
  #     - 'REDIS_IP=${REDIS_IP}'
  #     - 'REDIS_PORT=${REDIS_PORT}'
  #     - 'REDIS_DB=${REDIS_DB}'
  #     - 'UNIQUE_ALERTER_IDENTIFIER=${UNIQUE_ALERTER_IDENTIFIER}'
  #     - 'DB_IP=${DB_IP}'
  #     - 'DB_PORT=${DB_PORT}'
  #     - 'DB_NAME=${DB_NAME}'
  #     - 'WAIT_HOSTS=${DB_IP}:${DB_PORT}, ${REDIS_IP}:${REDIS_PORT}'
<<<<<<< HEAD
  #     - 'UI_DASHBOARD_IP=${UI_DASHBOARD_IP}'
  #     - 'UI_DASHBOARD_PORT=${UI_DASHBOARD_PORT}'
=======
>>>>>>> 14c009e3
  #   build:
  #     context: './'
  #     dockerfile: './api/Dockerfile'
  #   image: 'simplyvc/panic_api:1.0.0'
  #   volumes:
  #     - './config:/opt/panic/config'
  #     - './certificates:/opt/panic/certificates'
  #   ports:
  #     - '${API_PORT}:9000'
  #   restart: always
  #   networks:
  #     panic_net:
  #       ipv4_address: '${API_IP}'
  #   depends_on:
  #     - redis
  #     - mongo

  # ui:
  #   environment:
  #     - 'UI_DASHBOARD_PORT=${UI_DASHBOARD_PORT}'
<<<<<<< HEAD
  #     - 'API_IP=${API_IP}'
  #     - 'API_PORT=${API_PORT}'
=======
>>>>>>> 14c009e3
  #   build:
  #     context: './'
  #     dockerfile: './ui/Dockerfile'
  #   image: 'simplyvc/panic_ui:1.0.0'
  #   volumes:
  #     - './config:/opt/panic/config'
  #     - './certificates:/opt/panic/certificates'
<<<<<<< HEAD
  #     - './ui:/opt/panic/ui'
=======
>>>>>>> 14c009e3
  #   ports:
  #     - '${UI_DASHBOARD_PORT}:3333'
  #   restart: always
  #   networks:
  #     panic_net:
  #       ipv4_address: '${UI_DASHBOARD_IP}'
  #   depends_on:
  #     - api

networks:
  panic_net:
    ipam:
      driver: default
      config:
        - subnet: 172.18.0.0/24

volumes:
  db-data:<|MERGE_RESOLUTION|>--- conflicted
+++ resolved
@@ -18,11 +18,7 @@
     build:
       context: './'
       dockerfile: './web-installer/Dockerfile'
-<<<<<<< HEAD
     image: 'simplyvc/panic_installer:0.3.0'
-=======
-    image: 'simplyvc/panic_installer:0.2.0'
->>>>>>> 14c009e3
     volumes:
       - './config:/opt/panic/config'
       - './certificates:/opt/panic/certificates'
@@ -174,11 +170,8 @@
   #     - 'DB_PORT=${DB_PORT}'
   #     - 'DB_NAME=${DB_NAME}'
   #     - 'WAIT_HOSTS=${DB_IP}:${DB_PORT}, ${REDIS_IP}:${REDIS_PORT}'
-<<<<<<< HEAD
   #     - 'UI_DASHBOARD_IP=${UI_DASHBOARD_IP}'
   #     - 'UI_DASHBOARD_PORT=${UI_DASHBOARD_PORT}'
-=======
->>>>>>> 14c009e3
   #   build:
   #     context: './'
   #     dockerfile: './api/Dockerfile'
@@ -199,11 +192,8 @@
   # ui:
   #   environment:
   #     - 'UI_DASHBOARD_PORT=${UI_DASHBOARD_PORT}'
-<<<<<<< HEAD
   #     - 'API_IP=${API_IP}'
   #     - 'API_PORT=${API_PORT}'
-=======
->>>>>>> 14c009e3
   #   build:
   #     context: './'
   #     dockerfile: './ui/Dockerfile'
@@ -211,10 +201,7 @@
   #   volumes:
   #     - './config:/opt/panic/config'
   #     - './certificates:/opt/panic/certificates'
-<<<<<<< HEAD
   #     - './ui:/opt/panic/ui'
-=======
->>>>>>> 14c009e3
   #   ports:
   #     - '${UI_DASHBOARD_PORT}:3333'
   #   restart: always
