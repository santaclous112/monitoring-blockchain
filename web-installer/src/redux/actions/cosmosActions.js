--- conflicted
+++ resolved
@@ -19,11 +19,7 @@
 
 // Only on the creation of a new chain, do you need to assign it
 // a new identifier, from then on you re-used the old one.
-<<<<<<< HEAD
-// When creating a new chain, we must add empty lists as we need to initialize
-=======
 // When creating a new chain, we must add empty lists as we need to initialise
->>>>>>> 59aaa3d7
 // the key/value pairs beforehand.
 export function addChainCosmos(payload) {
   return {
