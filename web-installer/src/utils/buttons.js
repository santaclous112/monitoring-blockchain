--- conflicted
+++ resolved
@@ -148,14 +148,8 @@
   const onClick = async () => {
     try {
       ToastsStore.info(
-<<<<<<< HEAD
         'Sending test alert. Make sure to check the ID of the slack channel is'
         + ` ${botChannelId}`, 5000,
-=======
-        'Sending test alert. Make sure to check the slack channel corresponding'
-          + ` with chat name: ${chatName}`,
-        5000,
->>>>>>> 14c009e3
       );
 
       // WebClient instantiates a client that can call API methods
@@ -437,7 +431,6 @@
   );
 }
 
-<<<<<<< HEAD
 function PingRPC({ disabled, httpUrl }) {
   const onClick = async () => {
     try {
@@ -457,32 +450,6 @@
         ToastsStore.error(`Could not connect with RPC URL ${httpUrl}. Error: ${e.message}`, 5000);
       }
     }
-=======
-function PingMultiplePrometheus({ disabled, prometheusUrls, metric }) {
-  const onClick = async () => {
-    prometheusUrls.forEach(async (prometheusUrl) => {
-      try {
-        ToastsStore.info(`Connecting with Prometheus URL ${prometheusUrl}`, 5000);
-        await pingPrometheus(prometheusUrl, metric);
-        ToastsStore.success('Successfully connected', 5000);
-      } catch (e) {
-        if (e.response) {
-          // The request was made and the server responded with a status code
-          // that falls out of the range of 2xx
-          ToastsStore.error(
-            `Could not connect with Prometheus URLs ${prometheusUrl}. Error: ${e.response.data.message}`,
-            5000,
-          );
-        } else {
-          // Something happened in setting up the request that triggered an Error
-          ToastsStore.error(
-            `Could not connect with Prometheus URL ${prometheusUrl}. Error: ${e.message}`,
-            5000,
-          );
-        }
-      }
-    });
->>>>>>> 14c009e3
   };
   return (
     <Button color="primary" size="md" disabled={disabled} onClick={onClick}>
@@ -640,12 +607,6 @@
 PingPrometheus.propTypes = forbidExtraProps({
   disabled: PropTypes.bool.isRequired,
   prometheusUrl: PropTypes.string.isRequired,
-  metric: PropTypes.string.isRequired,
-});
-
-PingMultiplePrometheus.propTypes = forbidExtraProps({
-  disabled: PropTypes.bool.isRequired,
-  prometheusUrls: PropTypes.arrayOf(PropTypes.string).isRequired,
   metric: PropTypes.string.isRequired,
 });
 
@@ -684,9 +645,6 @@
   StartNewButton,
   BackButton,
   PingDockerHubButton,
-<<<<<<< HEAD
   PingRPC,
-=======
   PingMultiplePrometheus,
->>>>>>> 14c009e3
 };