--- conflicted
+++ resolved
@@ -1,10 +1,7 @@
 image: node:latest
-<<<<<<< HEAD
-=======
 
 before_script:
     - cd 'src/web-installer/frontend/'
->>>>>>> d4ed67f4
 
 stages:
     - build
