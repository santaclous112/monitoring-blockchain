--- conflicted
+++ resolved
@@ -2,11 +2,10 @@
 
 # Change Log
 
-<<<<<<< HEAD
 ## Unreleased
 
 - Added the ChainlinkNodeMonitor and its tests.
-=======
+
 ## 0.1.3 [DRAFT]
 
 Released on _
@@ -16,7 +15,6 @@
 - Added Internal Alerts on startup originating from the Alerter, which are used to reset all metrics for that chain
 - Added functionality to cater for new Internal Alert in Data Store
 - Added Tests for new Internal Alerts in System/Github Alerter and Alert Store
->>>>>>> c08a75a6
 
 ## 0.1.2
 
