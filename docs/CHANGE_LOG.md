--- conflicted
+++ resolved
@@ -4,28 +4,12 @@
 
 ## Unreleased
 
-<<<<<<< HEAD
-- Added the ChainlinkNodeMonitor, NodeMonitorsManager and their tests.
-- Refactored RabbitMQ queues and routing keys.
-- SystemMonitorsManager now parses systems belonging to chains from the `system_config.ini`. Same schema as `GENERAL` is expected.
-
-## 0.1.3 [DRAFT]
-
-Released on _
-
-- Fixed tests to work with alerter changes. Merged multiple tests into one using parameterization
-- Updated Alerter to fix bugs with regards to metric changes in thresholds
-- Added Internal Alerts on startup originating from the Alerter, which are used to reset all metrics for that chain
-- Added functionality to cater for new Internal Alert in Data Store
-- Added Tests for new Internal Alerts in System/Github Alerter and Alert Store
-=======
 - Fixed tests to work with alerter changes. Merged multiple tests into one using parameterization.
 - Updated Alerter to fix bugs with regards to metric changes in thresholds.
 - Added Internal Alerts on startup originating from the Alerter, which are used to reset all metrics for that chain.
 - Added functionality to cater for new Internal Alert in Data Store.
 - Added Tests for new Internal Alerts in System/Github Alerter and Alert Store.
-- Added the ChainlinkNodeMonitor and ChainlinkNodeMonitorsManager and their tests.
->>>>>>> 48d529d5
+- Added the ChainlinkNodeMonitor, NodeMonitorsManager, and their tests.
 
 ## 0.1.2
 
