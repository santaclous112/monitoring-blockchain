Change the contents of this file to this:

# Change Log

## Unreleased

- Fixed tests to work with alerter changes. Merged multiple tests into one using parameterization.
- Updated Alerter to fix bugs with regards to metric changes in thresholds.
- Added Internal Alerts on startup originating from the Alerter, which are used to reset all metrics for that chain.
- Added functionality to cater for new Internal Alert in Data Store.
- Added Tests for new Internal Alerts in System/Github Alerter and Alert Store.
- Added the ChainlinkNodeMonitor, NodeMonitorsManager, and their tests.
- Refactored RabbitMQ queues and routing keys.
- The SystemMonitorsManager additionally now parses systems belonging to chains from the `system_config.ini` if Chainlink is the base chain. Same schema as `GENERAL` is expected.
<<<<<<< HEAD
- Fixed issue with Internal Alerts generation when the Alert Router is not yet up.
=======
- Web-Installer visually updated to look better
- Web-Installer Chainlink/DockerHub/Slack have been integrated for the setup process
>>>>>>> 08fc7cdb

## 0.1.2

Released on 25th March 2021

- Fixed bug in the web-installer where the BLACKLIST wasn't being exported properly

## 0.1.1

Released on 24th March 2021

- Fixed bug where the `metric_not_found` key was missing inside the store keys.
- Fixed tests having issues running in docker and pipenv.

## 0.1.0

Released on 22nd March 2021

This version contains the following:
* A base alerter that can alert about the host system the nodes are running by monitoring system metrics exposed by node exporter
* A base alerter that can alert on new releases for any GitHub repository.
* Multiple alerting channels supported, namely PagerDuty, OpsGenie, Telegram, E-mail and Twilio.
* A web-based installer to easily set-up PANIC
* A dockerized set-up for easy installation and communication between the different components.<|MERGE_RESOLUTION|>--- conflicted
+++ resolved
@@ -12,12 +12,9 @@
 - Added the ChainlinkNodeMonitor, NodeMonitorsManager, and their tests.
 - Refactored RabbitMQ queues and routing keys.
 - The SystemMonitorsManager additionally now parses systems belonging to chains from the `system_config.ini` if Chainlink is the base chain. Same schema as `GENERAL` is expected.
-<<<<<<< HEAD
-- Fixed issue with Internal Alerts generation when the Alert Router is not yet up.
-=======
 - Web-Installer visually updated to look better
 - Web-Installer Chainlink/DockerHub/Slack have been integrated for the setup process
->>>>>>> 08fc7cdb
+- Fixed issue with Internal Alerts generation when the Alert Router is not yet up.
 
 ## 0.1.2
 
