Change the contents of this file to this:

# Change Log

<<<<<<< HEAD
## 0.3.0

- Updated the Web-Installer to cater for GETH RPC Monitoring
- Added EVM node store, Chainlink contract store and tests for both.
- Added EVM Node Monitoring along with the monitor tests.
- Added ChainlinkContractsMonitor along with its tests.
- Added ContractMonitorsManager along with its tests.
- Added EVM Node Data Transformer along with its tests.
- Added ChainlinkContractsDataTransformer along with its tests.
- Added EVMNodeAlerterManager and its tests.
- Added the ChainlinkAlertersManager and its tests.
- Added EVMNodeAlerter and its tests.
- Added ChainlinkNodeAlerter and its tests.
- Added ChainlinkContractAlerter and its tests.
- Removed `no_of_active_jobs` as `job_subscriber_subscriptions` is no longer found

## Unreleased
=======
## 0.2.0
>>>>>>> 14c009e3

- Fixed tests to work with alerter changes. Merged multiple tests into one using parameterization.
- Updated Alerter to fix bugs with regards to metric changes in thresholds.
- Added Internal Alerts on startup originating from the Alerter, which are used to reset all metrics for that chain.
- Added functionality to cater for new Internal Alert in Data Store.
- Added Tests for new Internal Alerts in System/Github Alerter and Alert Store.
- Added the ChainlinkNodeMonitor, ChainlinkNodeDataTransformer, DataTransformersManager chainlink logic, NodeMonitorsManager, and their tests.
- Refactored RabbitMQ queues and routing keys.
- The SystemMonitorsManager additionally now parses systems belonging to chains from the `system_config.ini` if Chainlink is the base chain. Same schema as `GENERAL` is expected.
- Web-Installer visually updated to look better
- Web-Installer Chainlink/DockerHub/Slack have been integrated for the setup process
- Fixed issue with Internal Alerts generation when the Alert Router is not yet up.
- Fixed issue with GitHub alerter raising new release alerts in reverse order for multiple releases.
- The data store components are now compatible with the base Chainlink integration features.
- Added Chainlink Node Alerter Manager and tests.
- Web-Installer bug fixes and removing outdated alerts.
- Added Chainlink Node Alerter logic and tests.
- Integrated Slack as an alerting channel and command handler.
- Added new components heartbeat to Slack.

## 0.1.2

Released on 25th March 2021

- Fixed bug in the web-installer where the BLACKLIST wasn't being exported properly

## 0.1.1

Released on 24th March 2021

- Fixed bug where the `metric_not_found` key was missing inside the store keys.
- Fixed tests having issues running in docker and pipenv.

## 0.1.0

Released on 22nd March 2021

This version contains the following:
* A base alerter that can alert about the host system the nodes are running by monitoring system metrics exposed by node exporter
* A base alerter that can alert on new releases for any GitHub repository.
* Multiple alerting channels supported, namely PagerDuty, OpsGenie, Telegram, E-mail and Twilio.
* A web-based installer to easily set-up PANIC
* A dockerized set-up for easy installation and communication between the different components.<|MERGE_RESOLUTION|>--- conflicted
+++ resolved
@@ -2,7 +2,6 @@
 
 # Change Log
 
-<<<<<<< HEAD
 ## 0.3.0
 
 - Updated the Web-Installer to cater for GETH RPC Monitoring
@@ -20,9 +19,7 @@
 - Removed `no_of_active_jobs` as `job_subscriber_subscriptions` is no longer found
 
 ## Unreleased
-=======
 ## 0.2.0
->>>>>>> 14c009e3
 
 - Fixed tests to work with alerter changes. Merged multiple tests into one using parameterization.
 - Updated Alerter to fix bugs with regards to metric changes in thresholds.
